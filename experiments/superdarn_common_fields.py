--- conflicted
+++ resolved
@@ -67,16 +67,6 @@
 if opts.site_id in ["cly", "pgr"]:
     IS_REVERSE_RADAR = True
 
-<<<<<<< HEAD
-def easy_scanbound(intt, beams):
-    """
-    Create integration time boundaries for the scan at the exact 
-    integration time (intt) boundaries. For new experiments, you 
-    may wish to ensure that your intt * len(beams) approaches a 
-    minute mark to reduce delay in waiting for the next scanbound.
-    """
-    return [i * (intt * 1e-3) for i in range(len(beams))]
-=======
 # set common mode operating frequencies with a slight offset.
 if opts.site_id == "sas":
     COMMON_MODE_FREQ_1 = 10500
@@ -96,4 +86,12 @@
 else:
     COMMON_MODE_FREQ_1 = 10400
     COMMON_MODE_FREQ_2 = 13200
->>>>>>> 17382a7a
+
+def easy_scanbound(intt, beams):
+    """
+    Create integration time boundaries for the scan at the exact 
+    integration time (intt) boundaries. For new experiments, you 
+    may wish to ensure that your intt * len(beams) approaches a 
+    minute mark to reduce delay in waiting for the next scanbound.
+    """
+    return [i * (intt * 1e-3) for i in range(len(beams))]