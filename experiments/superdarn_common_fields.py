--- conflicted
+++ resolved
@@ -20,7 +20,6 @@
 INTT_7P = 3700
 
 SEQUENCE_8P = [0, 14, 22, 24, 27, 31, 42, 43]
-<<<<<<< HEAD
 TAU_SPACING_8P = 1500  # us
 INTT_8P = 3700
 
@@ -51,37 +50,6 @@
 
 PULSE_LEN_45KM = 300  # us
 PULSE_LEN_15KM = 100  # us
-=======
-TAU_SPACING_8P = 1500 #us
-
-STD_8P_LAG_TABLE = [[ 0, 0],
-                    [42,43],
-                    [22,24],
-                    [24,27],
-                    [27,31],
-                    [22,27],
-                    [24,31],
-                    [14,22],
-                    [22,31],
-                    [14,24],
-                    [31,42],
-                    [31,43],
-                    [14,27],
-                    [ 0,14],
-                    [27,42],
-                    [27,43],
-                    [14,31],
-                    [24,42],
-                    [24,43],
-                    [22,42],
-                    [22,43],
-                    [ 0,22],
-                    [ 0,24],
-                    [43,43]]
-
-PULSE_LEN_45KM = 300 #us
-PULSE_LEN_15KM = 100 #us
->>>>>>> 6050f247
 
 STD_16_BEAM_ANGLE = [(float(opts.beam_sep) * (beam_dir - 15/2)) for beam_dir in range(0, 16)]
 
@@ -93,7 +61,6 @@
 STD_16_REVERSE_BEAM_ORDER = [15, 14, 13, 12, 11, 10, 9, 8, 7, 6, 5, 4, 3, 2, 1, 0]
 
 # Scanning directions here for now.
-
 IS_FORWARD_RADAR = IS_REVERSE_RADAR = False
 if opts.site_id in ["sas", "rkn", "inv"]:
     IS_FORWARD_RADAR = True
@@ -124,9 +91,9 @@
 
 def easy_scanbound(intt, beams):
     """
-    Create integration time boundaries for the scan at the exact 
-    integration time (intt) boundaries. For new experiments, you 
-    may wish to ensure that your intt * len(beams) approaches a 
+    Create integration time boundaries for the scan at the exact
+    integration time (intt) boundaries. For new experiments, you
+    may wish to ensure that your intt * len(beams) approaches a
     minute mark to reduce delay in waiting for the next scanbound.
     """
     return [i * (intt * 1e-3) for i in range(len(beams))]
@@ -134,16 +101,15 @@
 
 # set sounding frequencies
 if opts.site_id == "sas":
-<<<<<<< HEAD
-    SOUNDING_FREQS = [10525, 11000, 11700, 13100]
+    SOUNDING_FREQS = [9690, 10500, 11000, 11700, 12400, 12900, 13150]
 elif opts.site_id == "pgr":
-    SOUNDING_FREQS = [10350, 11050, 11750, 13150]
+    SOUNDING_FREQS = [9600, 10590, 11050, 11750, 13090, 12850, 12400]
 elif opts.site_id == "rkn":
-    SOUNDING_FREQS = [10400, 11100, 11800, 13450]
+    SOUNDING_FREQS = [11100, 9600, 10500, 12400, 11800, 13090, 12825]
 elif opts.site_id == "inv":
-    SOUNDING_FREQS = [10450, 11150, 11850, 13125]
+    SOUNDING_FREQS = [11150, 9690, 12400, 10590, 11850, 12800, 13100]
 elif opts.site_id == "cly":
-    SOUNDING_FREQS = [10550, 11200, 11900, 13550]
+    SOUNDING_FREQS = [11900, 12400, 11100, 10400, 9600, 12800, 13050]
 else:
     SOUNDING_FREQS = [10600, 11250, 11950, 13150]
 
@@ -207,17 +173,4 @@
             return phases.reshape(1, num_antennas)
     # If you get this far, the number of antennas or frequency is not supported for this function.
     raise ValueError("Invalid parameters for easy_widebeam(): num_antennas: {}, frequency_khz: {}"
-                     "".format(num_antennas, frequency_khz))
-=======
-    SOUNDING_FREQS = [9690, 10500, 11000, 11700, 12400, 12900, 13150]
-elif opts.site_id == "pgr":
-    SOUNDING_FREQS = [9600, 10590, 11050, 11750, 13090, 12850, 12400]
-elif opts.site_id == "rkn":
-    SOUNDING_FREQS = [11100, 9600, 10500, 12400, 11800, 13090, 12825]
-elif opts.site_id == "inv":
-    SOUNDING_FREQS = [11150, 9690, 12400, 10590, 11850, 12800, 13100]
-elif opts.site_id == "cly":
-    SOUNDING_FREQS = [11900, 12400, 11100, 10400, 9600, 12800, 13050]
-else:
-    SOUNDING_FREQS = [10600, 11250, 11950, 13150]
->>>>>>> 6050f247
+                     "".format(num_antennas, frequency_khz))