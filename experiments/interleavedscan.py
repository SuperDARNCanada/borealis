#!/usr/bin/python3

#Copyright SuperDARN Canada 2019

import os
import sys
import copy

BOREALISPATH = os.environ['BOREALISPATH']
sys.path.append(BOREALISPATH)

from experiment_prototype.experiment_prototype import ExperimentPrototype
import experiments.superdarn_common_fields as scf

class InterleavedScan(ExperimentPrototype):
    """Interleavedscan was requested in 2016 by Tomo Hori to support the ERG mission.
    On September 13th, 2016 Tomo and Evan sent emails to the darn-swg mailing list regarding
    this request. It was requested to run starting Nov 2016 with the launch of the ERG Japanese
    satellite. It interleaves the beam number, for example a 16-beam radar would proceed like:
    0-4-8-12 - 2-6-10-14 - 1-5-9-13 - 3-711-15 for the forward, and the reverse of that for the
    backward. They were looking to capture doppler velocity oscillations related to Pc3
    geomagnetic pulsations near the cusp."""
    def __init__(self):
        cpid = 191

        forward_beams = [0, 4, 8, 12, 2, 6, 10, 14, 1, 5, 9, 13, 3, 7, 11, 15]
        reverse_beams = [15, 11, 7, 3, 13, 9, 5, 1, 14, 10, 6, 2, 12, 8, 4, 0]

        if scf.IS_FORWARD_RADAR:
            beams_to_use = forward_beams
        else:
            beams_to_use = reverse_beams


        slice_1 = {  # slice_id = 0, the first slice
            "pulse_sequence": scf.SEQUENCE_8P,
            "tau_spacing": scf.TAU_SPACING_8P,
            "pulse_len": scf.PULSE_LEN_45KM,
            "num_ranges": scf.STD_NUM_RANGES,
            "first_range": scf.STD_FIRST_RANGE,
            "intt": scf.INTT_7P,  # duration of an integration, in ms
            "beam_angle": scf.STD_16_BEAM_ANGLE,
            "beam_order": beams_to_use,
<<<<<<< HEAD
            "scanbound" : scf.easy_scanbound(scf.INTT_7P, beams_to_use),
            "txfreq" : 10500, #kHz
=======
            "scanbound" : [i * 3.5 for i in range(len(beams_to_use))],
            "txfreq" : scf.COMMON_MODE_FREQ_1, #kHz
>>>>>>> 17382a7a
            "acf": True,
            "xcf": True,  # cross-correlation processing
            "acfint": True,  # interferometer acfs
            "lag_table": scf.STD_8P_LAG_TABLE, # lag table needed for 8P since not all lags used.
        }
        super(InterleavedScan, self).__init__(cpid)

        self.add_slice(slice_1)<|MERGE_RESOLUTION|>--- conflicted
+++ resolved
@@ -41,13 +41,8 @@
             "intt": scf.INTT_7P,  # duration of an integration, in ms
             "beam_angle": scf.STD_16_BEAM_ANGLE,
             "beam_order": beams_to_use,
-<<<<<<< HEAD
             "scanbound" : scf.easy_scanbound(scf.INTT_7P, beams_to_use),
-            "txfreq" : 10500, #kHz
-=======
-            "scanbound" : [i * 3.5 for i in range(len(beams_to_use))],
             "txfreq" : scf.COMMON_MODE_FREQ_1, #kHz
->>>>>>> 17382a7a
             "acf": True,
             "xcf": True,  # cross-correlation processing
             "acfint": True,  # interferometer acfs
