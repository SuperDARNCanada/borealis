#!/usr/bin/python

import os
import sys

BOREALISPATH = os.environ['BOREALISPATH']
sys.path.append(BOREALISPATH)

# write an experiment that creates a new control program.
from experiment_prototype.experiment_prototype import ExperimentPrototype
import experiments.superdarn_common_fields as scf


class NormalscanBoresite(ExperimentPrototype):
    # with 7 PULSE sequence
    def __init__(self):
<<<<<<< HEAD
        cpid = 100000001
=======
        cpid = 3582
>>>>>>> 6050f247

        super(NormalscanBoresite, self).__init__(cpid)

        self.add_slice({  # slice_id = 0, there is only one slice.
            "pulse_sequence": scf.SEQUENCE_7P,
            "tau_spacing": scf.TAU_SPACING_7P,
            "pulse_len": scf.PULSE_LEN_45KM,
            "num_ranges": scf.STD_NUM_RANGES,
            "first_range": scf.STD_FIRST_RANGE,
            "intt": scf.INTT_7P,  # duration of an integration, in ms
            "beam_angle": [0.0],
            "rx_beam_order": [0],
            "tx_beam_order": [0],
            "freq" : scf.COMMON_MODE_FREQ_1, #kHz
            "acf": True,
            "xcf": True,  # cross-correlation processing
            "acfint": True,  # interferometer acfs
        })<|MERGE_RESOLUTION|>--- conflicted
+++ resolved
@@ -14,11 +14,7 @@
 class NormalscanBoresite(ExperimentPrototype):
     # with 7 PULSE sequence
     def __init__(self):
-<<<<<<< HEAD
-        cpid = 100000001
-=======
-        cpid = 3582
->>>>>>> 6050f247
+        cpid = 32000
 
         super(NormalscanBoresite, self).__init__(cpid)
 
