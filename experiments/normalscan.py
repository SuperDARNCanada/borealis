--- conflicted
+++ resolved
@@ -51,16 +51,6 @@
             "first_range": scf.STD_FIRST_RANGE,
             "intt": scf.INTT_7P,  # duration of an integration, in ms
             "beam_angle": scf.STD_16_BEAM_ANGLE,
-<<<<<<< HEAD
-            "beam_order": beams_to_use,
-            "scanbound": scf.easy_scanbound(scf.INTT_7P, beams_to_use),  # 1 min scan
-            "txfreq": freq,  # kHz
-            "acf": True,
-            "xcf": True,  # cross-correlation processing
-            "acfint": True,  # interferometer acfs
-            "wait_for_first_scanbound": False,
-        })
-=======
             "rx_beam_order": beams_to_use,
             "tx_beam_order": beams_to_use,
             "scanbound": scf.easy_scanbound(scf.INTT_7P, beams_to_use), #1 min scan
@@ -69,5 +59,5 @@
             "xcf": True,  # cross-correlation processing
             "acfint": True,  # interferometer acfs
             #"align_sequences": True # align start of sequence to tenths of a second
-        })
->>>>>>> aa28f582
+            "wait_for_first_scanbound": False,
+        })