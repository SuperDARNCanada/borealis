/*Copyright 2016 SuperDARN*/
#ifndef SIGNALPROCESSINGOPTIONS_H
#define SIGNALPROCESSINGOPTIONS_H

#include <stdint.h>
#include <string>
#include "utils/options/options.hpp"

class SignalProcessingOptions: public Options {
 public:
    explicit SignalProcessingOptions();

<<<<<<< HEAD
    double get_first_stage_sample_rate() const;
    double get_second_stage_sample_rate() const;
    double get_third_stage_sample_rate() const;
    double get_first_stage_filter_cutoff() const;
    double get_first_stage_filter_transition() const;
    double get_second_stage_filter_cutoff() const;
    double get_second_stage_filter_transition() const;
    double get_third_stage_filter_cutoff() const;
    double get_third_stage_filter_transition() const;
    uint32_t get_main_antenna_count() const;
    uint32_t get_interferometer_antenna_count() const;
=======
    double get_first_stage_sample_rate();
    double get_second_stage_sample_rate();
    double get_third_stage_sample_rate();
    double get_first_stage_filter_cutoff();
    double get_first_stage_filter_transition();
    double get_second_stage_filter_cutoff();
    double get_second_stage_filter_transition();
    double get_third_stage_filter_cutoff();
    double get_third_stage_filter_transition();
    uint32_t get_main_antenna_count();
    uint32_t get_interferometer_antenna_count();
    std::string get_driver_socket_address();
    std::string get_radar_control_socket_address();
    std::string get_ack_socket_address();
    std::string get_timimg_socket_address();
>>>>>>> c04217d8

 private:
    uint32_t main_antenna_count;
    uint32_t interferometer_antenna_count;
    double first_stage_sample_rate;
    double second_stage_sample_rate;
    double third_stage_sample_rate;
    double first_stage_filter_cutoff;
    double first_stage_filter_transition;
    double second_stage_filter_cutoff;
    double second_stage_filter_transition;
    double third_stage_filter_cutoff;
    double third_stage_filter_transition;
    std::string driver_socket_address;
    std::string radar_control_socket_address;
    std::string ack_socket_address;
    std::string timing_socket_address;


};

#endif<|MERGE_RESOLUTION|>--- conflicted
+++ resolved
@@ -9,8 +9,6 @@
 class SignalProcessingOptions: public Options {
  public:
     explicit SignalProcessingOptions();
-
-<<<<<<< HEAD
     double get_first_stage_sample_rate() const;
     double get_second_stage_sample_rate() const;
     double get_third_stage_sample_rate() const;
@@ -22,23 +20,10 @@
     double get_third_stage_filter_transition() const;
     uint32_t get_main_antenna_count() const;
     uint32_t get_interferometer_antenna_count() const;
-=======
-    double get_first_stage_sample_rate();
-    double get_second_stage_sample_rate();
-    double get_third_stage_sample_rate();
-    double get_first_stage_filter_cutoff();
-    double get_first_stage_filter_transition();
-    double get_second_stage_filter_cutoff();
-    double get_second_stage_filter_transition();
-    double get_third_stage_filter_cutoff();
-    double get_third_stage_filter_transition();
-    uint32_t get_main_antenna_count();
-    uint32_t get_interferometer_antenna_count();
     std::string get_driver_socket_address();
     std::string get_radar_control_socket_address();
     std::string get_ack_socket_address();
     std::string get_timimg_socket_address();
->>>>>>> c04217d8
 
  private:
     uint32_t main_antenna_count;
