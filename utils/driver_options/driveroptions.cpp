/*Copyright 2016 SuperDARN*/
#include <boost/property_tree/ini_parser.hpp>
#include <boost/range/algorithm_ext/erase.hpp>
#include <boost/algorithm/string.hpp>
#include <boost/lexical_cast.hpp>
#include <string>
#include <iostream>
#include <sstream>
#include <vector>
#include <map>
#include "utils/options/options.hpp"
#include "utils/driver_options/driveroptions.hpp"

/**
 * @brief      Extracts the relevant driver options from the config into class variables.
 */
DriverOptions::DriverOptions() {
    Options::parse_config_file();

    devices_ = config_pt.get<std::string>("device_options");
    
    auto n200_list = config_pt.get_child("n200s");
    // These maps are sorted by their keys (device number / int antenna number)
    std::map<uint32_t, std::string> devices_map;    // Maps device number to IP address
    std::map<uint32_t, bool> rx_map;                // Maps device number to rx flag
    std::map<uint32_t, bool> tx_map;                // Maps device number to tx flag
    std::map<uint32_t, uint32_t> int_antenna_map;   // Maps interferometer antenna number to device number

    // Get number of physical antennas
    main_antenna_count_ = boost::lexical_cast<uint32_t>(
                                config_pt.get<std::string>("main_antenna_count"));
    interferometer_antenna_count_ = boost::lexical_cast<uint32_t>(
                                config_pt.get<std::string>("interferometer_antenna_count"));

    // Iterate through all N200s in the json array
    for (auto n200 = n200_list.begin(); n200 != n200_list.end(); n200++)
    {
        std::string addr = "";
        bool rx = false;
        bool tx = false;
        bool rx_int = false;
        std::string main_antenna = "";
        std::string interferometer_antenna = "";
        // Iterate through all N200 parameters and store them in variables
        for (auto iter = n200->second.begin(); iter != n200->second.end(); iter++)
        {
            auto param = iter->first;
            if (param.compare("addr") == 0) {
                addr = iter->second.data();
            }
            else if (param.compare("rx") == 0) {
                rx = (iter->second.data().compare("true") == 0);
            }
            else if (param.compare("tx") == 0) {
                tx = (iter->second.data().compare("true") == 0);
            }
            else if (param.compare("rx_int") == 0) {
                rx_int = (iter->second.data().compare("true") == 0);
            }
            else if (param.compare("main_antenna") == 0) {
                main_antenna = iter->second.data();
            }
            else if (param.compare("interferometer_antenna") == 0) {
                interferometer_antenna = iter->second.data();
            }
            else {
                throw std::invalid_argument("Invalid N200 parameter in config file");
            }
        }

        // If current n200 is transmitting, receiving, or receiving from interferometer, add to devices
        if (tx || rx || rx_int)
        {
            // Get device number. Devices are sorted by the main antenna they are connected to
            auto device_num = boost::lexical_cast<uint32_t>(main_antenna);

            // Add the address, tx flag, and rx flag to the respective dictionaries keyed with the device num
            devices_map[device_num] = addr;
            tx_map[device_num] = tx;
            rx_map[device_num] = rx;

            // If N200 has interferometer, map device number to interferometer antenna number
            if (rx_int) {
                auto int_antenna_num = boost::lexical_cast<uint32_t>(interferometer_antenna);
                int_antenna_map[int_antenna_num] = device_num;
            }
        }
    }

    // To ensure device numbers follow UHD conventions (0 to N in steps of 1),
    // the addr_idx must be mapped to the device number to get the correct
    // addr_idx for the interferometer antennas.
    auto addr_idx = 0;
    std::map<uint32_t,uint32_t> device_num_to_addr_idx; 
    // Loop through sorted list of N200s and create devices_ string
    std::string ma_recv_str = "";
    std::string ma_tx_str = "";
    std::string ma_channel_str = "";
    for (auto element : devices_map) {
        auto device_num = element.first;
        device_num_to_addr_idx[device_num] = addr_idx;  // Store conversion for interferometer use

        devices_ = devices_ + ",addr" + std::to_string(addr_idx) + "=" + devices_map[device_num];
        if (rx_map[device_num]) {
            ma_recv_str = ma_recv_str + std::to_string(addr_idx*2) + ",";
        }
        if (tx_map[device_num]) {
            ma_tx_str = ma_tx_str + std::to_string(addr_idx) + ",";
        }
        if (rx_map[device_num] || tx_map[device_num]) {
            ma_channel_str = ma_channel_str + std::to_string(device_num) + ",";
        }
        addr_idx++;
    }

    // Interferometer antenna
    std::string ia_recv_str = "";       // Interferometer receive channel string
    std::string ia_channel_str = "";    // Interferometer antenna string
    for (auto element : int_antenna_map) {
        auto intf_antenna_num = element.first;
        auto device_num = element.second;
        auto addr_idx = device_num_to_addr_idx[device_num]; // Get correct address index
        ia_recv_str = ia_recv_str + std::to_string(2*addr_idx + 1) + ",";
        ia_channel_str = ia_channel_str + std::to_string(intf_antenna_num) + ",";
    }

    // Remove trailing comma from channel strings
    ma_recv_str.pop_back();
    ma_tx_str.pop_back();
    ma_channel_str.pop_back();
    ia_recv_str.pop_back();
    ia_channel_str.pop_back();

    auto total_recv_chs_str = ma_recv_str + "," + ia_recv_str;

    clk_addr_ = config_pt.get<std::string>("gps_octoclock_addr");

    tx_subdev_ = config_pt.get<std::string>("tx_subdev");
    main_rx_subdev_ = config_pt.get<std::string>("main_rx_subdev");
    interferometer_rx_subdev_ = config_pt.get<std::string>("interferometer_rx_subdev");
    pps_ = config_pt.get<std::string>("pps");
    ref_ = config_pt.get<std::string>("ref");
    cpu_ = config_pt.get<std::string>("cpu");
    otw_ = config_pt.get<std::string>("overthewire");
    gpio_bank_high_ = config_pt.get<std::string>("gpio_bank_high");
    gpio_bank_low_ = config_pt.get<std::string>("gpio_bank_low");

    std::stringstream ss;

    ss << std::hex << config_pt.get<std::string>("atr_rx");
    ss >> atr_rx_;
    ss.clear();

    ss << std::hex << config_pt.get<std::string>("atr_tx");
    ss >> atr_tx_;
    ss.clear();

    ss << std::hex << config_pt.get<std::string>("atr_xx");
    ss >> atr_xx_;
    ss.clear();

    ss << std::hex << config_pt.get<std::string>("atr_0x");
    ss >> atr_0x_;
    ss.clear();

    ss << std::hex << config_pt.get<std::string>("lo_pwr");
    ss >> lo_pwr_;
    ss.clear();

    ss << std::hex << config_pt.get<std::string>("agc_st");
    ss >> agc_st_;
    ss.clear();

    ss << std::hex << config_pt.get<std::string>("tst_md");
    ss >> test_mode_;
    ss.clear();

    tr_window_time_ = boost::lexical_cast<double>(
                                config_pt.get<std::string>("tr_window_time"));
    agc_signal_read_delay_ = boost::lexical_cast<double>(
                                config_pt.get<std::string>("agc_signal_read_delay"));

    auto make_channels = [&](std::string chs){

        std::stringstream ss(chs);

        std::vector<size_t> channels;
        while (ss.good()) {
            std::string s;
            std::getline(ss, s, ',');
            channels.push_back(boost::lexical_cast<size_t>(s));
        }

        return channels;
    };

<<<<<<< HEAD
=======
    auto ma_channel_str = config_pt.get<std::string>("main_antennas");
    auto ia_channel_str = config_pt.get<std::string>("interferometer_antennas");
    main_antennas_ = make_channels(ma_channel_str);
    interferometer_antennas_ = make_channels(ia_channel_str);

    auto ma_recv_str = config_pt.get<std::string>("main_antenna_usrp_rx_channels");
    auto ia_recv_str = config_pt.get<std::string>("interferometer_antenna_usrp_rx_channels");
    auto total_recv_chs_str = ma_recv_str + "," + ia_recv_str;

    auto ma_tx_str = config_pt.get<std::string>("main_antenna_usrp_tx_channels");

>>>>>>> 6050f247
    receive_channels_ = make_channels(total_recv_chs_str);
    transmit_channels_ = make_channels(ma_tx_str);
    main_antennas_ = make_channels(ma_channel_str);
    interferometer_antennas_ = make_channels(ia_channel_str);

    router_address_ = config_pt.get<std::string>("router_address");
    driver_to_radctrl_identity_ = config_pt.get<std::string>("driver_to_radctrl_identity");
    driver_to_dsp_identity_ = config_pt.get<std::string>("driver_to_dsp_identity");
    driver_to_brian_identity_ = config_pt.get<std::string>("driver_to_brian_identity");
    radctrl_to_driver_identity_ = config_pt.get<std::string>("radctrl_to_driver_identity");
    dsp_to_driver_identity_ = config_pt.get<std::string>("dsp_to_driver_identity");
    brian_to_driver_identity_ = config_pt.get<std::string>("brian_to_driver_identity");
    ringbuffer_name_ = config_pt.get<std::string>("ringbuffer_name");
    ringbuffer_size_bytes_ = boost::lexical_cast<double>(
                                    config_pt.get<std::string>("ringbuffer_size_bytes"));
}

/**
 * @brief      Gets the device arguments.
 *
 * @return     The device arguments.
 */
std::string DriverOptions::get_device_args() const
{
    return devices_;
}

/**
 * @brief      Gets the clock address.
 *
 * @return     The clock address.
 */
std::string DriverOptions::get_clk_addr() const
{
    return clk_addr_;
}

/**
 * @brief      Gets the USRP subdev for transmit bank.
 *
 * @return     The transmit subdev.
 */
std::string DriverOptions::get_tx_subdev() const
{
    return tx_subdev_;
}

/**
 * @brief      Gets the USRP receive subdev for main antenna bank.
 *
 * @return     The main receive subdev.
 */
std::string DriverOptions::get_main_rx_subdev() const
{
    return main_rx_subdev_;
}

/**
 * @brief      Gets the USRP receive subdev for interferometer antenna bank.
 *
 * @return     The interferometer receive subdev.
 */
std::string DriverOptions::get_interferometer_rx_subdev() const
{
    return interferometer_rx_subdev_;
}

/**
 * @brief      Gets the pps source.
 *
 * @return     The pps source.
 */
std::string DriverOptions::get_pps() const
{
    return pps_;
}

/**
 * @brief      Gets the 10 MHz reference source.
 *
 * @return     The 10 MHz reference source.
 */
std::string DriverOptions::get_ref() const
{
    return ref_;
}

/**
 * @brief      Gets the USRP cpu data type.
 *
 * @return     The cpu data type.
 */
std::string DriverOptions::get_cpu() const
{
    return cpu_;
}

/**
 * @brief      Gets the USRP otw format.
 *
 * @return     The USRP otw format.
 */
std::string DriverOptions::get_otw() const
{
    return otw_;
}

/**
 * @brief      Gets the active high gpio bank.
 *
 * @return     The active high gpio bank.
 */
std::string DriverOptions::get_gpio_bank_high() const
{
    return gpio_bank_high_;
}

/**
 * @brief      Gets the active low gpio bank.
 *
 * @return     The active low gpio bank.
 */
std::string DriverOptions::get_gpio_bank_low() const
{
    return gpio_bank_low_;
}

/**
 * @brief      Gets the RX atr bank.
 *
 * @return     The RX atr bank.
 */
uint32_t DriverOptions::get_atr_rx() const
{
    return atr_rx_;
}

/**
 * @brief      Gets the TX atr bank.
 *
 * @return     The TX atr bank.
 */
uint32_t DriverOptions::get_atr_tx() const
{
    return atr_tx_;
}

/**
 * @brief      Gets the duplex atr bank.
 *
 * @return     The duplex atr bank.
 */
uint32_t DriverOptions::get_atr_xx() const
{
    return atr_xx_;
}

/**
 * @brief      Gets the idle atr bank.
 *
 * @return     The idle atr bank.
 */
uint32_t DriverOptions::get_atr_0x() const
{
    return atr_0x_;

}

/**
 * @brief      Gets the low power input bank.
 *
 * @return     The low power input bank.
 */
uint32_t DriverOptions::get_lo_pwr() const
{
    return lo_pwr_;
}


/**
 * @brief      Gets the agc status input bank.
 *
 * @return     The agc status bank.
 */
uint32_t DriverOptions::get_agc_st() const
{
    return agc_st_;
}

/**
 * @brief      Gets the test mode input bank.
 *
 * @return     The test mode input bank.
 */
uint32_t DriverOptions::get_test_mode() const
{
    return test_mode_;
}

/**
 * @brief      Gets the tr window time.
 *
 * @return     The tr window time.
 */
double DriverOptions::get_tr_window_time() const
{
    return tr_window_time_;
}

/**
 * @brief      Gets the agc status signal read delay.
 *
 * @return     The agc status signal read delay.
 */
double DriverOptions::get_agc_signal_read_delay() const
{
    return agc_signal_read_delay_;
}

<<<<<<< HEAD
/**
 * @brief      Gets all antennas connected to N200s
 * 
 * @return     The list of antennas connected to N200s
 */
=======
>>>>>>> 6050f247
std::vector<size_t> DriverOptions::get_main_antennas() const
{
    return main_antennas_;
}

<<<<<<< HEAD
/**
 * @brief      Gets the main antenna count.
 *
 * @return     The main antenna count.
 */
=======
>>>>>>> 6050f247
uint32_t DriverOptions::get_main_antenna_count() const
{
    return main_antenna_count_;
}

<<<<<<< HEAD
/**
 * @brief      Gets all interferometer antennas connected to N200s
 * 
 * @return     The list of interferometer antennas connected to N200s
 */
=======
>>>>>>> 6050f247
std::vector<size_t> DriverOptions::get_interferometer_antennas() const
{
    return interferometer_antennas_;
}

<<<<<<< HEAD
/**
 * @brief      Gets the interferometer antenna count.
 *
 * @return     The interferometer antenna count.
 */
=======
>>>>>>> 6050f247
uint32_t DriverOptions::get_interferometer_antenna_count() const
{
    return interferometer_antenna_count_;
}

/**
 * @brief      Gets the ringbuffer size.
 *
 * @return     The ringbuffer size.
 */
double DriverOptions::get_ringbuffer_size() const
{
    return ringbuffer_size_bytes_;
}

/**
 * @brief      Gets the all USRP receive channels.
 *
 * @return     The USRP receive channels.
 */
std::vector<size_t> DriverOptions::get_receive_channels() const
{
    return receive_channels_;
}

/**
 * @brief      Gets the USRP transmit channels.
 *
 * @return     The USRP transmit channels.
 */
std::vector<size_t> DriverOptions::get_transmit_channels() const
{
    return transmit_channels_;
}

/**
 * @brief      Gets the driver to radctrl identity.
 *
 * @return     The driver to radctrl identity.
 */
std::string DriverOptions::get_driver_to_radctrl_identity() const
{
    return driver_to_radctrl_identity_;
}

/**
 * @brief      Gets the driver to dsp identity.
 *
 * @return     The driver to dsp identity.
 */
std::string DriverOptions::get_driver_to_dsp_identity() const
{
    return driver_to_dsp_identity_;
}

/**
 * @brief      Gets the driver to brian identity.
 *
 * @return     The driver to brian identity.
 */
std::string DriverOptions::get_driver_to_brian_identity() const
{
    return driver_to_brian_identity_;
}

/**
 * @brief      Gets the router address.
 *
 * @return     The router address.
 */
std::string DriverOptions::get_router_address() const
{
    return router_address_;
}

/**
 * @brief      Gets the radctrl to driver identity.
 *
 * @return     The radctrl to driver identity.
 */
std::string DriverOptions::get_radctrl_to_driver_identity() const
{
    return radctrl_to_driver_identity_;
}


/**
 * @brief      Gets the dsp to driver identity.
 *
 * @return     The dsp to driver identity.
 */
std::string DriverOptions::get_dsp_to_driver_identity() const
{
    return dsp_to_driver_identity_;
}


/**
 * @brief      Gets the brian to driver identity.
 *
 * @return     The brian to driver identity.
 */
std::string DriverOptions::get_brian_to_driver_identity() const
{
    return brian_to_driver_identity_;
}

/**
 * @brief      Gets the ringbuffer name.
 *
 * @return     The ringbuffer name.
 */
std::string DriverOptions::get_ringbuffer_name() const
{
    return ringbuffer_name_;
}<|MERGE_RESOLUTION|>--- conflicted
+++ resolved
@@ -18,7 +18,7 @@
     Options::parse_config_file();
 
     devices_ = config_pt.get<std::string>("device_options");
-    
+
     auto n200_list = config_pt.get_child("n200s");
     // These maps are sorted by their keys (device number / int antenna number)
     std::map<uint32_t, std::string> devices_map;    // Maps device number to IP address
@@ -91,7 +91,7 @@
     // the addr_idx must be mapped to the device number to get the correct
     // addr_idx for the interferometer antennas.
     auto addr_idx = 0;
-    std::map<uint32_t,uint32_t> device_num_to_addr_idx; 
+    std::map<uint32_t,uint32_t> device_num_to_addr_idx;
     // Loop through sorted list of N200s and create devices_ string
     std::string ma_recv_str = "";
     std::string ma_tx_str = "";
@@ -194,20 +194,6 @@
         return channels;
     };
 
-<<<<<<< HEAD
-=======
-    auto ma_channel_str = config_pt.get<std::string>("main_antennas");
-    auto ia_channel_str = config_pt.get<std::string>("interferometer_antennas");
-    main_antennas_ = make_channels(ma_channel_str);
-    interferometer_antennas_ = make_channels(ia_channel_str);
-
-    auto ma_recv_str = config_pt.get<std::string>("main_antenna_usrp_rx_channels");
-    auto ia_recv_str = config_pt.get<std::string>("interferometer_antenna_usrp_rx_channels");
-    auto total_recv_chs_str = ma_recv_str + "," + ia_recv_str;
-
-    auto ma_tx_str = config_pt.get<std::string>("main_antenna_usrp_tx_channels");
-
->>>>>>> 6050f247
     receive_channels_ = make_channels(total_recv_chs_str);
     transmit_channels_ = make_channels(ma_tx_str);
     main_antennas_ = make_channels(ma_channel_str);
@@ -427,53 +413,41 @@
     return agc_signal_read_delay_;
 }
 
-<<<<<<< HEAD
 /**
  * @brief      Gets all antennas connected to N200s
- * 
+ *
  * @return     The list of antennas connected to N200s
  */
-=======
->>>>>>> 6050f247
 std::vector<size_t> DriverOptions::get_main_antennas() const
 {
     return main_antennas_;
 }
 
-<<<<<<< HEAD
 /**
  * @brief      Gets the main antenna count.
  *
  * @return     The main antenna count.
  */
-=======
->>>>>>> 6050f247
 uint32_t DriverOptions::get_main_antenna_count() const
 {
     return main_antenna_count_;
 }
 
-<<<<<<< HEAD
 /**
  * @brief      Gets all interferometer antennas connected to N200s
- * 
+ *
  * @return     The list of interferometer antennas connected to N200s
  */
-=======
->>>>>>> 6050f247
 std::vector<size_t> DriverOptions::get_interferometer_antennas() const
 {
     return interferometer_antennas_;
 }
 
-<<<<<<< HEAD
 /**
  * @brief      Gets the interferometer antenna count.
  *
  * @return     The interferometer antenna count.
  */
-=======
->>>>>>> 6050f247
 uint32_t DriverOptions::get_interferometer_antenna_count() const
 {
     return interferometer_antenna_count_;
