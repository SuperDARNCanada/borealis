--- conflicted
+++ resolved
@@ -42,8 +42,6 @@
         self._router_address = raw_config["router_address"]
         self._main_antenna_count = int(raw_config["main_antenna_count"])
         self._intf_antenna_count = int(raw_config["interferometer_antenna_count"])
-        self._main_antennas = [int(i) for i in raw_config["main_antennas"].split(',')]
-        self._intf_antennas = [int(i) for i in raw_config["interferometer_antennas"].split(',')]
 
         # Parse N200 array and calculate main and intf antennas operating
         self._main_antennas = []
@@ -216,10 +214,7 @@
     def main_antennas(self):
         """
         Gets the index of antennas in the main array corresponding to the transceiver channels.
-<<<<<<< HEAD
-=======
-
->>>>>>> 6050f247
+
         :return:    indices of transceiver channels mapped to antennas in main array.
         :rtype:     list[int]
         """
@@ -230,10 +225,7 @@
     def intf_antennas(self):
         """
         Gets the index of antennas in the interferometer array corresponding to the receiver channels.
-<<<<<<< HEAD
-=======
-
->>>>>>> 6050f247
+
         :return:    indices of receiver channels mapped to antennas in interferometer array.
         :rtype:     list[int]
         """
