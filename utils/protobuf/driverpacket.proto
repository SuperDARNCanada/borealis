--- conflicted
+++ resolved
@@ -3,29 +3,16 @@
 package driverpacket;
 
 message DriverPacket {
-<<<<<<< HEAD
-  repeated uint32 channels = 1;
-  repeated SamplesBuffer channel_samples = 2;
-  double rxrate = 3;
-  uint32 sequence_num = 4;
-  double txrate = 5;
-  double txcenterfreq = 6;
-  double rxcenterfreq = 7;
-  uint32 numberofreceivesamples = 8;
-  double timetosendsamples = 9;
-  bool SOB = 10;
-  bool EOB = 11;
-=======
   repeated SamplesBuffer channel_samples = 1;
   uint32 sequence_num = 2;
-  double txrate = 3;
-  double txcenterfreq = 4;
-  double rxcenterfreq = 5;
-  uint32 numberofreceivesamples = 6;
-  double timetosendsamples = 7;
-  bool SOB = 8;
-  bool EOB = 9;
->>>>>>> 68a87187
+  double rxrate = 3;
+  double txrate = 4;
+  double txcenterfreq = 5;
+  double rxcenterfreq = 6;
+  uint32 numberofreceivesamples = 7;
+  double timetosendsamples = 8;
+  bool SOB = 9;
+  bool EOB = 10;
 
   message SamplesBuffer {
     repeated float real = 1;
