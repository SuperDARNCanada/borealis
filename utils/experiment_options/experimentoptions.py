#!/usr/bin/env python

# Copyright 2017 SuperDARN Canada

"""
To load the config options to be used by the experiment and radar_control blocks.
Config data comes from the config.ini file, the hdw.dat file, and the restrict.dat file.
"""

import json
import os

from experiment_prototype.experiment_exception import ExperimentException

borealis_path = os.environ['BOREALISPATH']
config_file = borealis_path + '/config.ini'
hdw_dat_file = borealis_path + '/hdw.dat.'
restricted_freq_file = borealis_path + '/restrict.dat.'


class ExperimentOptions:
    # TODO long init file, consider using multiple functions
    def __init__(self):
        """
        Create an object of necessary hardware and site parameters for use in the experiment.
        """
        try:
            with open(config_file) as config_data:
                config = json.load(config_data)
        except IOError:
            errmsg = 'Cannot open config file at {}'.format(config_file)
            raise ExperimentException(errmsg)
        try:
<<<<<<< HEAD
            self._main_antenna_count = int(config["main_antenna_count"])
            self._interferometer_antenna_count = int(config["interferometer_antenna_count"])

            # Parse N200 array and calculate main and intf antennas operating
            self._main_antennas = []
            self._interferometer_antennas = []
            for n200 in config["n200s"]:
                rx = bool(n200["rx"])
                tx = bool(n200["tx"])
                rx_int = bool(n200["rx_int"])
                if rx or tx:
                    main_antenna_num = int(n200["main_antenna"])
                    self._main_antennas.append(main_antenna_num)
                if rx_int:
                    intf_antenna_num = int(n200["interferometer_antenna"])
                    self._interferometer_antennas.append(intf_antenna_num)
            self._main_antennas.sort()
            self._interferometer_antennas.sort()
                    
=======
            self._main_antennas = [int(i) for i in config['main_antennas'].split(',')]
            self._main_antenna_count = int(config['main_antenna_count'])
            self._interferometer_antennas = [int(i) for i in config['interferometer_antennas'].split(',')]
            self._interferometer_antenna_count = int(config['interferometer_antenna_count'])
>>>>>>> 6050f247
            self._main_antenna_spacing = float(config['main_antenna_spacing'])
            self._interferometer_antenna_spacing = float(config['interferometer_antenna_spacing'])
            self._max_tx_sample_rate = float(config['max_tx_sample_rate'])
            self._max_rx_sample_rate = float(config['max_rx_sample_rate'])
            self._max_usrp_dac_amplitude = float(config['max_usrp_dac_amplitude'])
            self._pulse_ramp_time = float(config['pulse_ramp_time'])  # in seconds
            self._tr_window_time = float(config['tr_window_time'])
            self._max_output_sample_rate = float(
                config['max_output_sample_rate'])  # should use to check iqdata samples
            # when adjusting the experiment during operations.
            self._max_number_of_filtering_stages = int(config['max_number_of_filtering_stages'])
            self._max_number_of_filter_taps_per_stage = int(config['max_number_of_filter_taps_per_stage'])
            self._site_id = config['site_id']
            self._max_freq = float(config['max_freq'])  # Hz
            self._min_freq = float(config['min_freq'])  # Hz
            self._minimum_pulse_length = float(config['minimum_pulse_length'])  # us
            self._minimum_tau_spacing_length = float(config['minimum_tau_spacing_length'])  # us
            # Minimum pulse separation is the minimum before the experiment treats it as a single
            # pulse (transmitting zeroes or no receiving between the pulses)
            # 125 us is approx two TX/RX times

            self._minimum_pulse_separation = float(config['minimum_pulse_separation'])  # us
            self._usrp_master_clock_rate = float(config['usrp_master_clock_rate']) # Hz
            self._router_address = config['router_address']
            self._radctrl_to_exphan_identity = str(config["radctrl_to_exphan_identity"])
            self._radctrl_to_dsp_identity = str(config["radctrl_to_dsp_identity"])
            self._radctrl_to_driver_identity = str(config["radctrl_to_driver_identity"])
            self._radctrl_to_brian_identity = str(config["radctrl_to_brian_identity"])
            self._radctrl_to_dw_identity = str(config["radctrl_to_dw_identity"])
            self._driver_to_radctrl_identity = str(config["driver_to_radctrl_identity"])
            self._driver_to_dsp_identity = str(config["driver_to_dsp_identity"])
            self._driver_to_brian_identity = str(config["driver_to_brian_identity"])
            self._exphan_to_radctrl_identity = str(config["exphan_to_radctrl_identity"])
            self._exphan_to_dsp_identity = str(config["exphan_to_dsp_identity"])
            self._dsp_to_radctrl_identity = str(config["dsp_to_radctrl_identity"])
            self._dsp_to_driver_identity = str(config["dsp_to_driver_identity"])
            self._dsp_to_exphan_identity = str(config["dsp_to_exphan_identity"])
            self._dsp_to_dw_identity = str(config["dsp_to_dw_identity"])
            self._dspbegin_to_brian_identity = str(config["dspbegin_to_brian_identity"])
            self._dspend_to_brian_identity = str(config["dspend_to_brian_identity"])
            self._dw_to_dsp_identity = str(config["dw_to_dsp_identity"])
            self._dw_to_radctrl_identity = str(config["dw_to_radctrl_identity"])
            self._brian_to_radctrl_identity = str(config["brian_to_radctrl_identity"])
            self._brian_to_driver_identity = str(config["brian_to_driver_identity"])
            self._brian_to_dspbegin_identity = str(config["brian_to_dspbegin_identity"])
            self._brian_to_dspend_identity = str(config["brian_to_dspend_identity"])

            if min(self.main_antennas) < 0 or max(self.main_antennas) >= self.main_antenna_count:
                errmsg = 'main_antennas and main_antenna_count have incompatible values in {}'.format(config_file)
                raise ExperimentException(errmsg)
            if min(self.interferometer_antennas) < 0 or \
                    max(self.interferometer_antennas) >= self.interferometer_antenna_count:
                errmsg = 'interferometer_antennas and interferometer_antenna_count have incompatible values in {}' \
                         ''.format(config_file)
                raise ExperimentException(errmsg)

            # TODO add appropriate signal process maximum time here after timing is changed - can
            # use to check for pulse spacing minimums, pace the driver

        except ValueError as e:
            # TODO: error
            raise e

        try:
            with open(hdw_dat_file + self.site_id) as hdwdata:
                lines = hdwdata.readlines()
        except IOError:
            errmsg = 'Cannot open hdw.dat.{} file at {}'.format(self.site_id, (hdw_dat_file + self.site_id))
            raise ExperimentException(errmsg)

        lines[:] = [line for line in lines if line[0] != "#"]  # remove comments
        lines[:] = [line for line in lines if len(line.split()) != 0]  # remove blanks

        # Take the final line
        try:
            hdw = lines[-1]
        except IndexError:
            errmsg = 'Cannot find any valid lines in the hardware file: ' \
                     '{}'.format((hdw_dat_file + self.site_id))
            raise ExperimentException(errmsg)
        # we now have the correct line of data.

        params = hdw.split()
        if len(params) != 22:
            errmsg = 'Found {} parameters in hardware file, expected 22'.format(len(params))
            raise ExperimentException(errmsg)

        self._status = params[1]  # 1 operational, -1 offline
        self._geo_lat = params[4]  # decimal degrees, S = negative
        self._geo_long = params[5]  # decimal degrees, W = negative
        self._altitude = params[6]  # metres
        self._boresight = params[7]  # degrees from geographic north, CCW = negative.
        self._boresight_shift = params[8]  # degrees from physical boresight. nominal 0.0 degrees
        self._beam_sep = params[9]  # degrees, nominal 3.24 degrees
<<<<<<< HEAD
        self._velocity_sign = params[10]  # +1.0 or -1.0
        self._phase_sign = params[11]  # +1 indicates correct interferometry phase, -1 indicates 180
        self._tdiff_a = params[12]  # us for channel A.
        self._tdiff_b = params[13]  # us for channel B.
=======
        self._velocity_sign = params[8]  # +1.0 or -1.0
        self._phase_sign = params[11]  # +1 indicates correct interferometry phase, -1 indicates 180
        self._tdiff_a = params[12]  # ns for channel A.
        self._tdiff_b = params[13]  # ns for channel B.
>>>>>>> 6050f247

        self._intf_offset = [float(params[14]), float(params[15]), float(params[16])]
        # interferometer offset from
        # midpoint of main, metres [x, y, z] where x is along line of antennas, y is along array
        # normal and z is altitude difference, in m.
        self._analog_rx_rise = params[17]  # us
        self._analog_rx_attenuator = params[18]  # dB
        self._analog_atten_stages = params[19]  # number of stages
        self._max_range_gates = params[20]
        self._max_beams = params[21]  # so a beam number always points in a certain direction

        try:
            with open(restricted_freq_file + self.site_id) as restricted_freq_data:
                restricted = restricted_freq_data.readlines()
        except IOError:
            errmsg = 'Cannot open restrict.dat.{} file at {}'.format(self.site_id,
                                                                (restricted_freq_file + self.site_id))
            raise ExperimentException(errmsg)

        restricted[:] = [line for line in restricted if line[0] != "#"]  # remove comments
        restricted[:] = [line for line in restricted if len(line.split()) != 0]  # remove blanks

        for line in restricted:
            splitup = line.split("=")
            if len(splitup) == 2:
                if splitup[0] == 'default' or splitup[0] == 'default ':
                    self.__default_freq = int(splitup[1])  # kHz
                    restricted.remove(line)
                    break
        else: #no break
            raise Exception('No Default Frequency Found in Restrict.dat')

        self.__restricted_ranges = []
        for line in restricted:
            splitup = line.split()
            if len(splitup) != 2:
                raise Exception('Problem with Restricted Frequency: A Range Len != 2')
            try:
                splitup = [int(float(freq)) for freq in splitup]  # convert to ints
            except ValueError:
                raise ValueError('Error parsing Restrict.Dat Frequency Ranges, Invalid Literal')
            restricted_range = tuple(splitup)
            self.__restricted_ranges.append(restricted_range)

    def __repr__(self):
        return_str = """\n    main_antennas = {} \
                    \n    main_antenna_count = {} \
                    \n    interferometer_antennas = {} \
                    \n    interferometer_antenna_count = {} \
                    \n    main_antenna_spacing = {} metres \
                    \n    interferometer_antenna_spacing = {} metres \
                    \n    max_tx_sample_rate = {} Hz (samples/sec)\
                    \n    max_rx_sample_rate = {} Hz (samples/sec)\
                    \n    max_usrp_dac_amplitude = {} : 1\
                    \n    pulse_ramp_time = {} s\
                    \n    tr_window_time = {} s\
                    \n    max_output_sample_rate = {} Hz\
                    \n    max_number_of_filtering_stages = {} \
                    \n    max_number_of_filter_taps_per_stage = {} \
                    \n    site_id = {} \
                    \n    geo_lat = {} degrees \
                    \n    geo_long = {} degrees\
                    \n    altitude = {} metres \
                    \n    boresight = {} degrees from geographic north, CCW = negative. \
                    \n    boresight_shift = {} degrees. \
                    \n    beam_sep = {} degrees\
                    \n    velocity_sign = {} \
<<<<<<< HEAD
                    \n    tdiff_a = {} us \
                    \n    tdiff_b = {} us \
=======
                    \n    tdiff_a = {} ns \
                    \n    tdiff_b = {} ns \
>>>>>>> 6050f247
                    \n    phase_sign = {} \
                    \n    intf_offset = {} \
                    \n    analog_rx_rise = {} us \
                    \n    analog_rx_attenuator = {} dB \
                    \n    analog_atten_stages = {} \
                    \n    max_range_gates = {} \
                    \n    max_beams = {} \
                    \n    max_freq = {} \
                    \n    min_freq = {} \
                    \n    minimum_pulse_length = {} \
                    \n    minimum_tau_spacing_length = {} \
                    \n    minimum_pulse_separation = {} \
                    \n    tr_window_time = {} \
                    \n    default_freq = {} \
                    \n    restricted_ranges = {} \
                     """.format(self.main_antennas, self.main_antenna_count, self.interferometer_antennas,
                                self.interferometer_antenna_count, self.main_antenna_spacing,
                                self.interferometer_antenna_spacing, self.max_tx_sample_rate, self.max_rx_sample_rate,
                                self.max_usrp_dac_amplitude, self.pulse_ramp_time,
                                self.tr_window_time, self.max_output_sample_rate,
                                self.max_number_of_filtering_stages, self.max_number_of_filter_taps_per_stage,
                                self.site_id, self.geo_lat, self.geo_long,
                                self.altitude, self.boresight, self.boresight_shift, self.beam_sep,
                                self.velocity_sign, self.tdiff_a, self.tdiff_b, self.phase_sign,
                                self.intf_offset, self.analog_rx_rise, self.analog_rx_attenuator,
                                self.analog_atten_stages,
                                self.max_range_gates, self.max_beams, self.max_freq, self.min_freq,
                                self. minimum_pulse_length, self.minimum_tau_spacing_length,
                                self.minimum_pulse_separation, self.tr_window_time,
                                self.default_freq, self.restricted_ranges)
        return return_str

    @property
    def main_antennas(self):
        return self._main_antennas

    @property
    def main_antenna_count(self):
        return self._main_antenna_count

    @property
    def interferometer_antennas(self):
        return self._interferometer_antennas

    @property
    def interferometer_antenna_count(self):
        return self._interferometer_antenna_count

    @property
    def main_antenna_spacing(self):
        return self._main_antenna_spacing

    @property
    def interferometer_antenna_spacing(self):
        return self._interferometer_antenna_spacing

    @property
    def max_tx_sample_rate(self):
        return self._max_tx_sample_rate

    @property
    def max_rx_sample_rate(self):
        return self._max_rx_sample_rate

    @property
    def max_usrp_dac_amplitude(self):
        return self._max_usrp_dac_amplitude

    @property
    def pulse_ramp_time(self):
        return self._pulse_ramp_time  # in seconds

    @property
    def tr_window_time(self):
        return self._tr_window_time  # in seconds

    @property
    def max_output_sample_rate(self):
        return self._max_output_sample_rate  # Hz

    @property
    def max_number_of_filtering_stages(self):
        return self._max_number_of_filtering_stages

    @property
    def max_number_of_filter_taps_per_stage(self):
        return self._max_number_of_filter_taps_per_stage

    @property
    def site_id(self):
        return self._site_id

    @property
    def max_freq(self):
        return self._max_freq  # Hz

    @property
    def min_freq(self):
        return self._min_freq  # Hz

    @property
    def minimum_pulse_length(self):
        return self._minimum_pulse_length  # us

    @property
    def minimum_tau_spacing_length(self):
        return self._minimum_tau_spacing_length  # us

    @property
    def minimum_pulse_separation(self):
        """
        Minimum pulse separation is the minimum before the experiment treats it as a single pulse
        (transmitting zeroes or no receiving between the pulses)
        """
        return self._minimum_pulse_separation  # us

    @property
    def usrp_master_clock_rate(self):
        return self._usrp_master_clock_rate

    @property
    def router_address(self):
        return self._router_address

    @property
    def radctrl_to_exphan_identity(self):
        return self._radctrl_to_exphan_identity

    @property
    def radctrl_to_dsp_identity(self):
        return self._radctrl_to_dsp_identity

    @property
    def radctrl_to_driver_identity(self):
        return self._radctrl_to_driver_identity

    @property
    def radctrl_to_brian_identity(self):
        return self._radctrl_to_brian_identity

    @property
    def radctrl_to_dw_identity(self):
        return self._radctrl_to_dw_identity

    @property
    def driver_to_radctrl_identity(self):
        return self._driver_to_radctrl_identity

    @property
    def driver_to_dsp_identity(self):
        return self._driver_to_dsp_identity

    @property
    def driver_to_brian_identity(self):
        return self._driver_to_brian_identity

    @property
    def exphan_to_radctrl_identity(self):
        return self._exphan_to_radctrl_identity

    @property
    def exphan_to_dsp_identity(self):
        return self._exphan_to_dsp_identity

    @property
    def dsp_to_radctrl_identity(self):
        return self._dsp_to_radctrl_identity

    @property
    def dsp_to_driver_identity(self):
        return self._dsp_to_driver_identity

    @property
    def dsp_to_exphan_identity(self):
        return self._dsp_to_exphan_identity

    @property
    def dsp_to_dw_identity(self):
        return self._dsp_to_dw_identity

    @property
    def dspbegin_to_brian_identity(self):
        return self._dspbegin_to_brian_identity

    @property
    def dspend_to_brian_identity(self):
        return self._dspend_to_brian_identity

    @property
    def dw_to_dsp_identity(self):
        return self._dw_to_dsp_identity

    @property
    def dw_to_radctrl_identity(self):
        return self._dw_to_radctrl_identity

    @property
    def brian_to_radctrl_identity(self):
        return self._brian_to_radctrl_identity

    @property
    def brian_to_driver_identity(self):
        return self._brian_to_driver_identity

    @property
    def brian_to_dspbegin_identity(self):
        return self._brian_to_dspbegin_identity

    @property
    def brian_to_dspend_identity(self):
        return self._brian_to_dspend_identity

    @property
    def geo_lat(self):
        return self._geo_lat  # decimal degrees, S = negative

    @property
    def geo_long(self):
        return self._geo_long  # decimal degrees, W = negative

    @property
    def altitude(self):
        return self._altitude  # metres

    @property
    def boresight(self):
        return self._boresight  # degrees from geographic north, CCW = negative.

    @property
    def boresight_shift(self):
        return self._boresight_shift  # degrees

    @property
    def beam_sep(self):
        return self._beam_sep  # degrees

    @property
    def velocity_sign(self):
        return self._velocity_sign   # +1.0 or -1.0

    @property
    def tdiff_a(self):
<<<<<<< HEAD
        return self._tdiff_a  # us

    @property
    def tdiff_b(self):
        return self._tdiff_b  # us

    @property
    def analog_rx_attenuator(self):
        return self._analog_rx_attenuator  # dB
=======
        return self._tdiff_a  # ns

    @property
    def tdiff_b(self):
        return self._tdiff_b  # ns
>>>>>>> 6050f247

    @property
    def phase_sign(self):
        return self._phase_sign

    @property
    def intf_offset(self):
        return self._intf_offset # interferometer offset from
    # midpoint of main, metres [x, y, z] where x is along line of antennas, y is along array
    # normal and z is altitude difference.

    @property
    def analog_rx_rise(self):
        return self._analog_rx_rise  # us

    @property
    def analog_rx_attenuator(self):
        return self._analog_rx_attenuator  # dB

    @property
    def analog_atten_stages(self):
        return self._analog_atten_stages  # number of stages

    @property
    def max_range_gates(self):
        return self._max_range_gates

    @property
    def max_beams(self):
        return self._max_beams  # so a beam number always points in a certain direction

    @property
    def default_freq(self):
        return self.__default_freq  # kHz

    @property
    def restricted_ranges(self):
        """
        given in tuples of kHz
        """
        return self.__restricted_ranges
<|MERGE_RESOLUTION|>--- conflicted
+++ resolved
@@ -31,7 +31,6 @@
             errmsg = 'Cannot open config file at {}'.format(config_file)
             raise ExperimentException(errmsg)
         try:
-<<<<<<< HEAD
             self._main_antenna_count = int(config["main_antenna_count"])
             self._interferometer_antenna_count = int(config["interferometer_antenna_count"])
 
@@ -50,13 +49,7 @@
                     self._interferometer_antennas.append(intf_antenna_num)
             self._main_antennas.sort()
             self._interferometer_antennas.sort()
-                    
-=======
-            self._main_antennas = [int(i) for i in config['main_antennas'].split(',')]
-            self._main_antenna_count = int(config['main_antenna_count'])
-            self._interferometer_antennas = [int(i) for i in config['interferometer_antennas'].split(',')]
-            self._interferometer_antenna_count = int(config['interferometer_antenna_count'])
->>>>>>> 6050f247
+
             self._main_antenna_spacing = float(config['main_antenna_spacing'])
             self._interferometer_antenna_spacing = float(config['interferometer_antenna_spacing'])
             self._max_tx_sample_rate = float(config['max_tx_sample_rate'])
@@ -151,17 +144,10 @@
         self._boresight = params[7]  # degrees from geographic north, CCW = negative.
         self._boresight_shift = params[8]  # degrees from physical boresight. nominal 0.0 degrees
         self._beam_sep = params[9]  # degrees, nominal 3.24 degrees
-<<<<<<< HEAD
         self._velocity_sign = params[10]  # +1.0 or -1.0
         self._phase_sign = params[11]  # +1 indicates correct interferometry phase, -1 indicates 180
         self._tdiff_a = params[12]  # us for channel A.
         self._tdiff_b = params[13]  # us for channel B.
-=======
-        self._velocity_sign = params[8]  # +1.0 or -1.0
-        self._phase_sign = params[11]  # +1 indicates correct interferometry phase, -1 indicates 180
-        self._tdiff_a = params[12]  # ns for channel A.
-        self._tdiff_b = params[13]  # ns for channel B.
->>>>>>> 6050f247
 
         self._intf_offset = [float(params[14]), float(params[15]), float(params[16])]
         # interferometer offset from
@@ -229,13 +215,8 @@
                     \n    boresight_shift = {} degrees. \
                     \n    beam_sep = {} degrees\
                     \n    velocity_sign = {} \
-<<<<<<< HEAD
                     \n    tdiff_a = {} us \
                     \n    tdiff_b = {} us \
-=======
-                    \n    tdiff_a = {} ns \
-                    \n    tdiff_b = {} ns \
->>>>>>> 6050f247
                     \n    phase_sign = {} \
                     \n    intf_offset = {} \
                     \n    analog_rx_rise = {} us \
@@ -478,7 +459,6 @@
 
     @property
     def tdiff_a(self):
-<<<<<<< HEAD
         return self._tdiff_a  # us
 
     @property
@@ -488,13 +468,6 @@
     @property
     def analog_rx_attenuator(self):
         return self._analog_rx_attenuator  # dB
-=======
-        return self._tdiff_a  # ns
-
-    @property
-    def tdiff_b(self):
-        return self._tdiff_b  # ns
->>>>>>> 6050f247
 
     @property
     def phase_sign(self):
@@ -509,10 +482,6 @@
     @property
     def analog_rx_rise(self):
         return self._analog_rx_rise  # us
-
-    @property
-    def analog_rx_attenuator(self):
-        return self._analog_rx_attenuator  # dB
 
     @property
     def analog_atten_stages(self):
