--- conflicted
+++ resolved
@@ -99,9 +99,6 @@
 testing_archive.test_scanbound_not_increasing::Slice .* scanbound times must be increasing
 testing_archive.test_intt_longer_than_scanbound::Slice .* intt .*ms longer than scanbound time .*s
 testing_archive.test_intt_longer_than_scanbounds::Slice .* intt .*ms longer than one of the scanbound times
-<<<<<<< HEAD
-testing_archive.test_wait_for_first_scanbound_type::Slice .* wait_for_first_scanbound must be True or False, got .* instead 
-=======
 testing_archive.test_tx_antenna_pattern_not_callable::Slice .* tx antenna pattern must be a function
 testing_archive.test_tx_antenna_pattern_not_numpy::Slice .* tx antenna pattern return is not a numpy array
 testing_archive.test_tx_antenna_pattern_not_2d::Slice .* tx antenna pattern return shape .* must be 2-dimensional
@@ -109,7 +106,7 @@
 testing_archive.test_tx_antenna_pattern_magnitude::Slice .* tx antenna pattern return must not have any values with a magnitude greater than 1
 testing_archive.test_tx_beam_order_listnum_too_high::Slice .* scan tx beam number .* DNE
 testing_archive.test_tx_beams::Slice .* has no beams
->>>>>>> aa28f582
+testing_archive.test_wait_for_first_scanbound_type::Slice .* wait_for_first_scanbound must be True or False, got .* instead 
 
 ##### I'm not sure how to test the following 1 test right now #####
 #testing_archive.test_beam_order_too_long::Slice .* beam order too long for scanbound
