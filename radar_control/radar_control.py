#!/usr/bin/env python3

"""
    radar_control process
    ~~~~~~~~~~~~~~~~~~~~~

    Radar_control is the process that runs the radar (sends pulses to the driver with
    timing information and sends processing information to the signal processing process).
    Experiment_handler provides the experiment for radar_control to run. It iterates
    through the scan_class_base objects to control the radar.

    :copyright: 2018 SuperDARN Canada
    :author: Marci Detwiller
"""

import cmath
import sys
import time
from datetime import datetime, timedelta
import os
import zmq
import pickle
import threading

sys.path.append(os.environ["BOREALISPATH"])
from experiment_prototype.experiment_exception import ExperimentException
from utils.experiment_options.experimentoptions import ExperimentOptions

if __debug__:
    sys.path.append(os.environ["BOREALISPATH"] + '/build/debug/utils/protobuf')
else:
    sys.path.append(os.environ["BOREALISPATH"] + '/build/release/utils/protobuf')

from driverpacket_pb2 import DriverPacket
from sigprocpacket_pb2 import SigProcPacket
from datawritemetadata_pb2 import IntegrationTimeMetadata

from sample_building.sample_building import azimuth_to_antenna_offset, create_debug_sequence_samples
from experiment_prototype.experiment_prototype import ExperimentPrototype

from radar_status.radar_status import RadarStatus
from utils.zmq_borealis_helpers import socket_operations


def printing(msg):
    """
    :param msg:
    :return:
    """
    RADAR_CONTROL = "\033[33m" + "RADAR_CONTROL: " + "\033[0m"
    sys.stdout.write(RADAR_CONTROL + msg + "\n")


def data_to_driver(driverpacket, radctrl_to_driver, driver_to_radctrl_iden, samples_array,
                   txctrfreq, rxctrfreq, txrate,
                   numberofreceivesamples, SOB, EOB, timing, seqnum,
                   repeat=False):
    """ Place data in the driver packet and send it via zeromq to the driver.
        :param driverpacket: the protobuf packet to fill and pass over zmq
        :param radctrl_to_driver: the sender socket for sending the driverpacket
	    :param driver_to_radctrl_iden: the reciever socket identity on the driver side
        :param samples_array: this is a list of length main_antenna_count from the config file. It contains one
            numpy array of complex values per antenna. If the antenna will not be transmitted on, it contains a
            numpy array of zeros of the same length as the rest. All arrays will have the same length according to
            the pulse length.
        :param txctrfreq: the transmit centre frequency to tune to.
        :param rxctrfreq: the receive centre frequency to tune to. With rx_sample_rate from config.ini file, this
            determines the received signal band.
        :param txrate: the tx sampling rate.
        :param numberofreceivesamples: number of samples to receive at the rx_sample_rate from config.ini file. This
            determines length of Scope Sync GPIO being high for this sequence.
        :param SOB: start of burst boolean, true for first pulse in sequence.
        :param EOB: end of burst boolean, true for last pulse in sequence.
        :param timing: in us, the time past timezero to send this pulse. Timezero is the start of the sequence.
        :param seqnum: the sequence number. This is a unique identifier for the sequence that is always increasing
            with increasing sequences while radar_control is running. It is only reset when program restarts.
        :param repeat: a boolean indicating whether the pulse is the exact same as the last pulse
        in the sequence, in which case we will save the time and not send the samples list and other
        params that will be the same.
    """

    driverpacket.Clear()
    driverpacket.timetosendsamples = timing
    driverpacket.SOB = SOB
    driverpacket.EOB = EOB
    driverpacket.sequence_num = seqnum
    driverpacket.numberofreceivesamples = numberofreceivesamples

    if repeat:
        # antennas empty
        # samples empty
        # ctrfreq empty
        # rxrate and txrate empty
        if __debug__:
            print("REPEAT; TIMING: {0}; SOB: {1}; EOB: {2}; ANTENNAS: {3}"
                  ";".format(timing, SOB, EOB, antennas))
    else:
        # SETUP data to send to driver for transmit.
        for samples in samples_array:
            sample_add = driverpacket.channel_samples.add()
            # Add one Samples message for each channel possible in config.
            # Any unused channels will be sent zeros.
            # Protobuf expects types: int, long, or float, will reject numpy types and
            # throw a TypeError so we must convert the numpy arrays to lists
            sample_add.real.extend(samples.real.tolist())
            sample_add.imag.extend(samples.imag.tolist())
        driverpacket.txcenterfreq = txctrfreq * 1000  # convert to Hz
        driverpacket.rxcenterfreq = rxctrfreq * 1000  # convert to Hz
        driverpacket.txrate = txrate
        driverpacket.numberofreceivesamples = numberofreceivesamples
        if __debug__:
            print("NOT A REPEAT; TIMING: {0}; SOB: {1}; EOB: {2}; ANTENNAS: {3}"
                  ";".format(timing, SOB, EOB, antennas))

   # txsocket.send(driverpacket.SerializeToString())
    socket_operations.send_pulse(radctrl_to_driver, driver_to_radctrl_iden, driverpacket.SerializeToString())

    del driverpacket.channel_samples[:]  # TODO find out - Is this necessary in conjunction with .Clear()?



def send_metadata(packet, radctrl_to_dsp, dsp_radctrl_iden, radctrl_to_brian,
                   brian_radctrl_iden, seqnum, slice_ids,
                   slice_dict, beam_dict, sequence_time, first_rx_sample_time, main_antenna_count):
    """ Place data in the receiver packet and send it via zeromq to the signal processing unit.
        :param packet: the signal processing packet of the protobuf sigprocpacket type.
        :param radctrl_to_dsp: The sender socket for sending data to dsp
	    :param dsp_radctrl_iden: The reciever socket identity on the dsp side
        :param seqnum: the sequence number. This is a unique identifier for the sequence that is always increasing
            with increasing sequences while radar_control is running. It is only reset when program restarts.
        :param slice_ids: The identifiers of the slices that are combined in this sequence. These IDs tell us where to
            look in the beam dictionary and slice dictionary for frequency information and beam direction information
            about this sequence to give to the signal processing unit.
        :param slice_dict: The slice dictionary, which contains information about all slices and will be referenced for
            information about the slices in this sequence. Namely, we get the frequency we want to receive at, the
            number of ranges and the first range information.
        :param beam_dict: The dictionary containing beam directions for each slice.
        :param sequence_time: entire duration of sequence, including receive time after all
        transmissions.
        :param first_rx_sample_time: Time between start of tx data and where the first RX sample
        should occur in the output data. This is equal to the time to the centre of the
        first pulse. In seconds.
        :param main_antenna_count: number of main array antennas, from the config file.

    """

    # TODO: does the for loop below need to happen every time. Could be only updated
    # as necessary to make it more efficient.
    packet.Clear()
    packet.sequence_time = sequence_time
    packet.sequence_num = seqnum
    packet.offset_to_first_rx_sample = first_rx_sample_time
    for num, slice_id in enumerate(slice_ids):
        chan_add = packet.rxchannel.add()
        chan_add.slice_id = slice_id
        if slice_dict[slice_id]['rxonly']:
            chan_add.rxfreq = slice_dict[slice_id]['rxfreq'] * 1.0e3
        elif slice_dict[slice_id]['clrfrqflag']:
            pass  # TODO - get freq from clear frequency search.
        else:
            chan_add.rxfreq = slice_dict[slice_id]['txfreq'] * 1.0e3
        chan_add.nrang = slice_dict[slice_id]['nrang']
        chan_add.frang = slice_dict[slice_id]['frang']
        for beamdir in beam_dict[slice_id]:
            beam_add = chan_add.beam_directions.add()
            # beamdir is a list (len = total antennas, main and interferometer) with phase for each
            # antenna for that beam direction
            for antenna_num, phi in enumerate(beamdir):
                phase_add = beam_add.phase.add()
                if antenna_num in slice_dict[slice_id]['rx_main_antennas'] or antenna_num - main_antenna_count in slice_dict[slice_id]['rx_int_antennas']:
                    phase = cmath.exp(-1 * phi * 1j)
                else:
                    phase = 0.0 + 0.0j
                phase_add.real_phase = phase.real
                phase_add.imag_phase = phase.imag

<<<<<<< HEAD
        for lag in slice_dict[slice_id]['lag_table']:
            lag_add = chan_add.lags.add()
            lag_add.pulse_1 = lag[0]
            lag_add.pulse_2 = lag[1]
            lag_add.lag_num = int(lag[1] - lag[0])
    # Don't need to send channel numbers, will always send with length = total antennas.
    # TODO : Beam directions will be formated e^i*phi so that a 0 will indicate not
    # to receive on that channel. ** make this update phase = 0 on channels not included.

=======
>>>>>>> d67ba01a
    # Brian requests sequence metadata for timeouts

    request = socket_operations.recv_request(radctrl_to_brian, brian_radctrl_iden,
                                             printing)
    if __debug__:
        request_output = "Brian requested -> {}".format(request)
        printing(request_output)

    bytes_packet = packet.SerializeToString()

    socket_operations.send_obj(radctrl_to_brian, brian_radctrl_iden, bytes_packet)

    #Radar control receives request for metadata from DSP
    # request = socket_operations.recv_request(radctrl_to_dsp, dsp_radctrl_iden, printing)
    if __debug__:
        request_output = "DSP requested -> {}".format(request)
        printing(request_output)

    socket_operations.send_obj(radctrl_to_dsp, dsp_radctrl_iden, packet.SerializeToString())
    # TODO : is it necessary to do a del packet.rxchannel[:] - test


def search_for_experiment(radar_control_to_exp_handler,
                          exphan_to_radctrl_iden,
                          status):
    """
    Check for new experiments from the experiment handler
    :param radctrl_to_exphan_iden: The
    :param status: status string (EXP_NEEDED or NO_ERROR).
    :returns new_experiment_received: boolean (True for new experiment received)
    :returns experiment: experiment instance (or None if there is no new experiment)
    """


    try:
        socket_operations.send_request(radar_control_to_exp_handler, exphan_to_radctrl_iden, status)
    except zmq.ZMQBaseError as e:
        errmsg = "ZMQ ERROR"
        raise [ExperimentException(errmsg), e]

    experiment = None
    new_experiment_received = False

    try:
        serialized_exp = socket_operations.recv_exp(radar_control_to_exp_handler,
                                               exphan_to_radctrl_iden,
                                               printing)
    except zmq.ZMQBaseError as e:
        errmsg = "ZMQ ERROR"
        raise [ExperimentException(errmsg), e]

    new_exp = pickle.loads(serialized_exp)  # protocol detected automatically

    if isinstance(new_exp, ExperimentPrototype):
        experiment = new_exp
        new_experiment_received = True
        if __debug__:
            print("NEW EXPERIMENT FOUND")
    elif new_exp != None:
        if __debug__:
            print("RECEIVED AN EXPERIMENT NOT OF TYPE EXPERIMENT_PROTOTYPE. CANNOT RUN.")
    else:
        if __debug__:
            print("The experiment was not updated - continuing.")
        # TODO decide what to do here. I think we need this case if someone doesn't build their experiment
        # properly

    return new_experiment_received, experiment



def send_datawrite_metadata(packet, radctrl_to_datawrite, datawrite_radctrl_iden,
                            seqnum, nave, scan_flag, inttime, sequences, beamdir_dict,
                            experiment_id, experiment_string, debug_samples=None):
    """
    Send the metadata about this integration time to datawrite so that it can be recorded.
    :param packet: The IntegrationTimeMetadata protobuf packet.
    :param radctrl_to_datawrite: The socket to send the packet on.
    :param datawrite_radctrl_iden: Identity of datawrite on the socket.
    :param seqnum: The last sequence number (identifier) that is valid for this integration
    period. Used to verify and synchronize driver, dsp, datawrite.
    :param nave: The number of sequences that were sent in this integration period. (number of
    averages).
    :param scan_flag: True if this integration period is the first in a scan.
    :param inttime: The time that expired during this integration period.
    :param sequences: The sequences of class Sequence for this integration period (
    AveragingPeriod).
    :param beamdir_dict: Dictionary where each slice_id key corresponds to a list of beam
    directions for that slice for this integration period.
    :param experiment_id: the ID of the experiment that is running
    :param experiment_string: the experiment string to be placed in the data files.
    :param debug_samples: the debug samples for this integration period, to be written to the
    file if debug is set. This is a list of dictionaries for each Sequence in the
    AveragingPeriod. The dictionary is set up in the sample_building module function
    create_debug_sequence_samples. The keys are 'txrate', 'txctrfreq', 'pulse_sequence_timing',
    'pulse_offset_error', 'sequence_samples', 'decimated_sequence', 'dmrate_error', and 'dmrate'.
    The 'sequence_samples' and 'decimated_sequence' values are themselves dictionaries, where the
    keys are the antenna numbers (there is a sample set for each transmit antenna).
    """

    packet.Clear()
    packet.experiment_id = experiment_id
    packet.experiment_string = experiment_string
    packet.nave = nave
    packet.last_seqn_num = seqnum
    packet.scan_flag = scan_flag

    packet.integration_time = inttime.total_seconds()

    for sequence_index, sequence in enumerate(sequences):
        sequence_add = packet.sequences.add()
        sequence_add.blanks[:] = sequence.blanks
        if debug_samples:
            sequence_add.tx_data.txrate = debug_samples[sequence_index]['txrate']
            sequence_add.tx_data.txctrfreq = debug_samples[sequence_index]['txctrfreq']
            sequence_add.tx_data.pulse_sequence_timing_us[:] = debug_samples[sequence_index][
                'pulse_sequence_timing']
            sequence_add.tx_data.pulse_offset_error_us[:] = debug_samples[sequence_index][
                'pulse_offset_error']
            for ant, ant_samples in debug_samples[sequence_index]['sequence_samples'].items():
                tx_samples_add = sequence_add.tx_data.tx_samples.add()
                tx_samples_add.real[:] = ant_samples['real']
                tx_samples_add.imag[:] = ant_samples['imag']
                tx_samples_add.tx_antenna_number = ant
            sequence_add.tx_data.dmrate = debug_samples[sequence_index]['dmrate']
            sequence_add.tx_data.dmrate_error = debug_samples[sequence_index]['dmrate_error']
            for ant, ant_samples in debug_samples[sequence_index]['decimated_sequence'].items():
                tx_samples_add = sequence_add.tx_data.decimated_tx_samples.add()
                tx_samples_add.real[:] = ant_samples['real']
                tx_samples_add.imag[:] = ant_samples['imag']
                tx_samples_add.tx_antenna_number = ant
        for slice_id in sequence.slice_ids:
            rxchan_add = sequence_add.rxchannel.add()
            rxchan_add.slice_id = slice_id
            rxchan_add.frang = sequence.slice_dict[slice_id]['frang']
            rxchan_add.nrang = sequence.slice_dict[slice_id]['nrang']

            beamdirs = beamdir_dict[slice_id]
            for index, beamdir in enumerate(beamdirs):
                beam = rxchan_add.beams.add()
                beam.beamnum = sequence.slice_dict[slice_id]["beam_angle"].index(beamdir)
                beam.beamazimuth = beamdir

            rxchan_add.rx_only = sequence.slice_dict[slice_id]['rxonly']
            rxchan_add.pulse_len = sequence.slice_dict[slice_id]['pulse_len']
            rxchan_add.tau_spacing = sequence.slice_dict[slice_id]['mpinc']
            if sequence.slice_dict[slice_id]['rxonly']:
                rxchan_add.rxfreq = sequence.slice_dict[slice_id]['rxfreq']
            else:
                rxchan_add.rxfreq = sequence.slice_dict[slice_id]['txfreq']

            rxchan_add.ptab.pulse_position[:] = sequence.slice_dict[slice_id]['pulse_sequence']

            if sequence.slice_dict[slice_id]['acf']:
                rxchan_add.acf = sequence.slice_dict[slice_id]['acf']
                rxchan_add.xcf = sequence.slice_dict[slice_id]['xcf']
                rxchan_add.acfint = sequence.slice_dict[slice_id]['acfint']
                rxchan_add.rsep = sequence.slice_dict[slice_id]['rsep']
                for lag in sequence.slice_dict[slice_id]['lag_table']:
                    lag_add = rxchan_add.ltab.lag.add()
                    lag_add.pulse_position = lag
                    lag_add.lag_num = int(lag[1] - lag[0])

            rxchan_add.comment = sequence.slice_dict[slice_id]['comment']
            rxchan_add.interfacing = '{}'.format(sequence.slice_dict[slice_id]['slice_interfacing'])

            rxchan_add.rx_main_antennas[:] = sequence.slice_dict[slice_id]['rx_main_antennas']
            rxchan_add.rx_intf_antennas[:] = sequence.slice_dict[slice_id]['rx_int_antennas']

    if __debug__:
        printing('Sending metadata to datawrite.')

    socket_operations.send_bytes(radctrl_to_datawrite, datawrite_radctrl_iden,
                                 packet.SerializeToString())



def radar():
    """
    Run the radar with the experiment supplied by experiment_handler.

    Receives an instance of an experiment. Iterates through the Scans,
    AveragingPeriods, Sequences, and pulses of the experiment.

    For every pulse, samples and other control information are sent to the n200_driver.

    For every pulse sequence, processing information is sent to the signal processing
    block.

    After every integration time (AveragingPeriod), the experiment block is given the
    opportunity to change the experiment (not currently implemented). If a new
    experiment is sent, radar will halt the old one and begin with the new experiment.
    """

    # Initialize driverpacket.
    driverpacket = DriverPacket()
    sigprocpacket = SigProcPacket()
    integration_time_packet = IntegrationTimeMetadata()

    # Get config options.
    options = ExperimentOptions()

    # The socket identities for radar_control, retrieved from options
    ids = [options.radctrl_to_exphan_identity, options.radctrl_to_dsp_identity,
           options.radctrl_to_driver_identity, options.radctrl_to_brian_identity,
           options.radctrl_to_dw_identity]

    # Setup sockets.
    # Socket to send pulse samples over.
    # TODO test: need to make sure that we know that all sockets are set up after this try...except block.
    # TODO test: starting the programs in different orders.
    try:
        sockets_list = socket_operations.create_sockets(ids, options.router_address)
    except zmq.ZMQBaseError as e:
        errmsg = "ZMQ ERROR Setting up sockets"
        raise [ExperimentException(errmsg), e]
    radar_control_to_exp_handler = sockets_list[0]
    radar_control_to_dsp = sockets_list[1]
    radar_control_to_driver = sockets_list[2]
    radar_control_to_brian = sockets_list[3]
    radar_control_to_dw = sockets_list[4]

    # seqnum is used as a identifier in all packets while
    # radar is running so set it up here.
    # seqnum will get increased by nave (number of averages or sequences in the integration period)
    # at the end of every integration time.
    seqnum_start = 0

    new_experiment_waiting = False

    while not new_experiment_waiting:  #  Wait for experiment handler at the start until we have an experiment to run.
        new_experiment_waiting, experiment = search_for_experiment(
            radar_control_to_exp_handler, options.exphan_to_radctrl_identity,
            'EXPNEEDED')

    new_experiment_waiting = False
    new_experiment_loaded = True

    while True:
        # This loops through all scans in an experiment, or restarts this loop if a new experiment occurs.
        # TODO : further documentation throughout in comments (high level) and in separate documentation.
        # Iterate through Scans, AveragingPeriods, Sequences, Pulses.

        if new_experiment_waiting:  # start anew on first scan if we have a new experiment.
            try:
                experiment = new_experiment
            except NameError:
                # new_experiment does not exist, should never happen as flag only gets set when
                # there is a new experiment.
                errmsg = 'Experiment could not be found'
                raise ExperimentException(errmsg)
            new_experiment_waiting = False
            new_experiment = None
            new_experiment_loaded = True

        for scan in experiment.scan_objects:

            # if a new experiment was received during the last scan, it finished the integration period it was on and
            # returned here with new_experiment_waiting set to True. Break to load new experiment.
            if new_experiment_waiting:  # start anew on first scan if we have a new experiment.
                break
            beam_remaining = True  # started a new scan, therefore this must be True.

            # Make iterator for cycling through beam numbers
            aveperiods_done_list = []
            beam_iter = 0
            while beam_remaining and not new_experiment_waiting:
                for aveperiod in scan.aveperiods:

                    # If there are multiple aveperiods in a scan they are alternated
                    #   beam by beam. So we need to iterate through
                    # Go through each aveperiod once then increase the beam
                    #   iterator to the next beam in each scan.

                    # get new experiment here, before starting a new integration.
                    # if new_experiment_waiting is set here, we will implement the new_experiment after this integration
                    # period.

                    # Check if there are beams remaining in this aveperiod, or in any aveperiods.
                    if aveperiod in aveperiods_done_list:
                        continue  # beam_iter index is past the end of the beam_order list for this aveperiod, but other aveperiods must still contain a beam at index beam_iter in the beam_order list.
                    else:
                        if beam_iter == len(scan.scan_beams[aveperiod.slice_ids[0]]):
                            # All slices in the aveperiod have the same length beam_order.
                            # Check if we are at the end of the beam_order list (scan) for this aveperiod instance.
                            # If we are, we still might not be done all of the beams in another aveperiod,
                            # so we should just record that we are done with this one for this scan and
                            # keep going to check the next aveperiod type.
                            aveperiods_done_list.append(aveperiod)
                            if len(aveperiods_done_list) == len(scan.aveperiods):
                                beam_remaining = False  # all aveperiods are at the end of their beam_order list - must restart scan of alternating aveperiod types.
                                break
                            continue

                    if not new_experiment_waiting and not new_experiment_loaded: # there could already be a new experiment waiting, or we could have just loaded a new experiment.
                        new_experiment_waiting, new_experiment = search_for_experiment(
                            radar_control_to_exp_handler,
                            options.exphan_to_radctrl_identity, 'NOERROR')
                    elif new_experiment_loaded:
                        new_experiment_loaded = False

                    if __debug__:
                        print("New AveragingPeriod")

                    slice_to_beamdir_dict = aveperiod.set_beamdirdict(beam_iter)

                    # Build an ordered list of sequences
                    # A sequence is a list of pulses in order
                    # A pulse is a dictionary with all required information for that pulse.
                    sequence_dict_list = aveperiod.build_sequences(slice_to_beamdir_dict,
                                                                   experiment.txctrfreq,
                                                                   experiment.txrate, options)  # TODO pass in only options needed.


                    beam_phase_dict_list = []
                    for sequence_index, sequence in enumerate(aveperiod.sequences):
                        beam_phase_dict = {}
                        for slice_id in sequence.slice_ids:

                            if experiment.slice_dict[slice_id]['rxonly']:
                                receive_freq = experiment.slice_dict[slice_id]['rxfreq']
                            else:
                                receive_freq = experiment.slice_dict[slice_id]['txfreq']
                            # TODO add clrfrqsearch result freq.

                            beamdir = slice_to_beamdir_dict[slice_id]
                            beam_phase_dict[slice_id] = \
                                azimuth_to_antenna_offset(beamdir, options.main_antenna_count,
                                                          options.interferometer_antenna_count,
                                                          options.main_antenna_spacing,
                                                          options.interferometer_antenna_spacing,
                                                          receive_freq)

                        beam_phase_dict_list.append(beam_phase_dict)


                    # Setup debug samples if in debug mode.
                    debug_samples = []
                    if __debug__:
                        for sequence_index, sequence in enumerate(aveperiod.sequences):
                            sequence_samples_dict = create_debug_sequence_samples(experiment.txrate,
                                                  experiment.txctrfreq,
                                                  sequence_dict_list[sequence_index],
                                                  options.main_antenna_count,
                                                  options.output_sample_rate,
                                                  sequence.ssdelay)
                            debug_samples.append(sequence_samples_dict)

                    integration_period_start_time = datetime.utcnow()  # ms
                    # all phases are set up for this averaging period for the beams required. Time to start averaging
                    # in the below loop.

                    nave = 0
                    time_remains = True
                    integration_period_done_time = integration_period_start_time + \
                        timedelta(milliseconds=(float(aveperiod.intt)))  # ms
                    first_sequence_out = False

                    while time_remains:
                        for sequence_index, sequence in enumerate(aveperiod.sequences):

                            # Alternating sequences if there are multiple in the averaging_period.
                            time_now = datetime.utcnow()
                            if time_now >= integration_period_done_time:
                                time_remains = False
                                integration_period_time = time_now - integration_period_start_time
                                break
                                # TODO add a break for nave == intn if going for number of averages instead of
                                # integration time
                            beam_phase_dict = beam_phase_dict_list[sequence_index]
                            send_metadata(sigprocpacket,
                                           radar_control_to_dsp,
                                           options.dsp_to_radctrl_identity,
                                           radar_control_to_brian,
                                           options.brian_to_radctrl_identity,
                                           seqnum_start + nave,
                                           sequence.slice_ids, experiment.slice_dict,
                                           beam_phase_dict, sequence.seqtime,
                                           sequence.first_rx_sample_time,
                                          options.main_antenna_count)

                            # beam_phase_dict is slice_id : list of beamdirs, where beamdir = list
                            # of antenna phase offsets for all antennas for that direction ordered
                            # [0 ... main_antenna_count, 0 ... interferometer_antenna_count]

                            # SEND ALL PULSES IN SEQUENCE.
                            # If we have sent first sequence already and there is only one unique
                            #  pulse in the averaging period, send all repeats until end of the
                            #  averaging period.
                            if first_sequence_out and aveperiod.one_pulse_only:
                                for pulse_index, pulse_dict in \
                                        enumerate(sequence_dict_list[sequence_index]):
                                    data_to_driver(driverpacket, radar_control_to_driver,
                                                   options.driver_to_radctrl_identity,
                                                   pulse_dict['samples_array'], experiment.txctrfreq,
                                                   experiment.rxctrfreq, experiment.txrate,
                                                   sequence.numberofreceivesamples,
                                                   pulse_dict['startofburst'], pulse_dict['endofburst'],
                                                   pulse_dict['timing'], seqnum_start + nave,
                                                   repeat=True)
                            else:
                                for pulse_index, pulse_dict in \
                                        enumerate(sequence_dict_list[sequence_index]):
                                    data_to_driver(driverpacket, radar_control_to_driver,
                                                   options.driver_to_radctrl_identity,
                                                   pulse_dict['samples_array'], experiment.txctrfreq,
                                                   experiment.rxctrfreq, experiment.txrate,
                                                   sequence.numberofreceivesamples,
                                                   pulse_dict['startofburst'], pulse_dict['endofburst'],
                                                   pulse_dict['timing'], seqnum_start + nave,
                                                   repeat=pulse_dict['isarepeat'])
                                first_sequence_out = True


                            # TODO: Make sure you can have a slice that doesn't transmit, only receives on a frequency. # REVIEW #1 what do you mean, what is this TODO for? REPLY : driver acks wouldn't be required etc need to make sure this is possible
                            # Sequence is done
                            nave = nave + 1

                    #if __debug__:
                    print("Number of integrations: {}".format(nave))

                    if beam_iter == 0:  # The first integration time in the scan.
                        scan_flag = True
                    else:
                        scan_flag = False

                    last_sequence_num = seqnum_start + nave - 1
                    send_datawrite_metadata(integration_time_packet, radar_control_to_dw,
                                            options.dw_to_radctrl_identity, last_sequence_num, nave,
                                            scan_flag, integration_period_time,
                                            aveperiod.sequences, slice_to_beamdir_dict,
                                            experiment.cpid, experiment.comment_string,
                                            debug_samples)

                    # end of the averaging period loop - move onto the next averaging period.
                    # Increment the sequence number by the number of sequences that were in this
                    # averaging period.
                    seqnum_start += nave

                beam_iter = beam_iter + 1


if __name__ == "__main__":
    radar()
<|MERGE_RESOLUTION|>--- conflicted
+++ resolved
@@ -174,7 +174,6 @@
                 phase_add.real_phase = phase.real
                 phase_add.imag_phase = phase.imag
 
-<<<<<<< HEAD
         for lag in slice_dict[slice_id]['lag_table']:
             lag_add = chan_add.lags.add()
             lag_add.pulse_1 = lag[0]
@@ -184,8 +183,7 @@
     # TODO : Beam directions will be formated e^i*phi so that a 0 will indicate not
     # to receive on that channel. ** make this update phase = 0 on channels not included.
 
-=======
->>>>>>> d67ba01a
+
     # Brian requests sequence metadata for timeouts
 
     request = socket_operations.recv_request(radctrl_to_brian, brian_radctrl_iden,
