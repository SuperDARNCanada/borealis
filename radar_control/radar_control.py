#!/usr/bin/env python3

"""
    radar_control process
    ~~~~~~~~~~~~~~~~~~~~~

    Radar_control is the process that runs the radar (sends pulses to the driver with
    timing information and sends processing information to the signal processing process).
    Experiment_handler provides the experiment for radar_control to run. It iterates
    through the scan_class_base objects to control the radar.

    :copyright: 2018 SuperDARN Canada
    :author: Marci Detwiller
"""

import cmath
import sys
import time
from datetime import datetime, timedelta
import os
import zmq
import pickle
import threading
import math
import numpy as np

from functools import reduce

sys.path.append(os.environ["BOREALISPATH"])
from experiment_prototype.experiment_exception import ExperimentException
from utils.experiment_options.experimentoptions import ExperimentOptions
import utils.shared_macros.shared_macros as sm

if __debug__:
    sys.path.append(os.environ["BOREALISPATH"] + '/build/debug/utils/protobuf')
else:
    sys.path.append(os.environ["BOREALISPATH"] + '/build/release/utils/protobuf')

from driverpacket_pb2 import DriverPacket
from sigprocpacket_pb2 import SigProcPacket
from datawritemetadata_pb2 import IntegrationTimeMetadata

from experiment_prototype.experiment_prototype import ExperimentPrototype

from utils.zmq_borealis_helpers import socket_operations

TIME_PROFILE = False

rad_ctrl_print = sm.MODULE_PRINT("radar control", "green")


def setup_driver(driverpacket, radctrl_to_driver, driver_to_radctrl_iden, txctrfreq, rxctrfreq,
                 txrate, rxrate):
    """ First packet sent to driver for setup.
        :param driverpacket: the protobuf packet to fill and pass over zmq
        :param radctrl_to_driver: the sender socket for sending the driverpacket
        :param driver_to_radctrl_iden: the receiver socket identity on the driver side
        :param txctrfreq: the transmit center frequency to tune to, kHz.
        :param rxctrfreq: the receive center frequency to tune to. With rx_sample_rate from config.ini file, this
            determines the received signal band, kHz.
        :param txrate: the tx sampling rate (Hz).
        :param rxrate: the rx sampling rate (Hz).
    """

    driverpacket.Clear()
    driverpacket.txcenterfreq = txctrfreq * 1000  # convert to Hz
    driverpacket.rxcenterfreq = rxctrfreq * 1000  # convert to Hz
    driverpacket.txrate = txrate
    driverpacket.rxrate = rxrate

    socket_operations.send_pulse(radctrl_to_driver, driver_to_radctrl_iden, driverpacket.SerializeToString())

    socket_operations.recv_data(radctrl_to_driver, driver_to_radctrl_iden, rad_ctrl_print)


def data_to_driver(driverpacket, radctrl_to_driver, driver_to_radctrl_iden, samples_array,
                   txctrfreq, rxctrfreq, txrate, rxrate, numberofreceivesamples, seqtime, SOB, EOB, timing,
                   seqnum, repeat=False):
    """ Place data in the driver packet and send it via zeromq to the driver.
        :param driverpacket: the protobuf packet to fill and pass over zmq
        :param radctrl_to_driver: the sender socket for sending the driverpacket
        :param driver_to_radctrl_iden: the reciever socket identity on the driver side
        :param samples_array: this is a list of length main_antenna_count from the config file. It contains one
            numpy array of complex values per antenna. If the antenna will not be transmitted on, it contains a
            numpy array of zeros of the same length as the rest. All arrays will have the same length according to
            the pulse length.
        :param txctrfreq: the transmit center frequency to tune to.
        :param rxctrfreq: the receive center frequency to tune to. With rx_sample_rate from config.ini file, this
            determines the received signal band.
        :param txrate: the tx sampling rate (Hz).
        :param rxrate: the rx sampling rate (Hz).
        :param numberofreceivesamples: number of samples to receive at the rx_sample_rate from config.ini file. This
            determines length of Scope Sync GPIO being high for this sequence.
        :param SOB: start of burst boolean, true for first pulse in sequence.
        :param EOB: end of burst boolean, true for last pulse in sequence.
        :param timing: in us, the time past timezero to send this pulse. Timezero is the start of the sequence.
        :param seqnum: the sequence number. This is a unique identifier for the sequence that is always increasing
            with increasing sequences while radar_control is running. It is only reset when program restarts.
        :param repeat: a boolean indicating whether the pulse is the exact same as the last pulse
        in the sequence, in which case we will save the time and not send the samples list and other
        params that will be the same.
    """

    driverpacket.Clear()
    driverpacket.timetosendsamples = timing
    driverpacket.SOB = SOB
    driverpacket.EOB = EOB
    driverpacket.sequence_num = seqnum
    driverpacket.numberofreceivesamples = numberofreceivesamples
    driverpacket.seqtime = seqtime

    if repeat:
        # antennas empty
        # samples empty
        # ctrfreq empty
        # rxrate and txrate empty
        if __debug__:
            msg = "REPEAT; TIMING: {0}; SOB: {1}; EOB: {2};".format(timing, SOB, EOB)
            rad_ctrl_print(msg)
    else:
        # SETUP data to send to driver for transmit.
        for ant_idx in range(samples_array.shape[0]):
            sample_add = driverpacket.channel_samples.add()
            # Add one Samples message for each channel possible in config.
            # Any unused channels will be sent zeros.
            # Protobuf expects types: int, long, or float, will reject numpy types and
            # throw a TypeError so we must convert the numpy arrays to lists
            sample_add.real.extend(samples_array[ant_idx,:].real.tolist())
            sample_add.imag.extend(samples_array[ant_idx,:].imag.tolist())
        driverpacket.txcenterfreq = txctrfreq * 1000  # convert to Hz
        driverpacket.rxcenterfreq = rxctrfreq * 1000  # convert to Hz
        driverpacket.txrate = txrate
        driverpacket.rxrate = rxrate
        driverpacket.numberofreceivesamples = numberofreceivesamples
        if __debug__:
            msg = "NOT A REPEAT; TIMING: {0}; SOB: {1}; EOB: {2};".format(timing, SOB, EOB)
            rad_ctrl_print(msg)

    socket_operations.send_pulse(radctrl_to_driver, driver_to_radctrl_iden, driverpacket.SerializeToString())

    del driverpacket.channel_samples[:]  # TODO find out - Is this necessary in conjunction with .Clear()?


def send_dsp_metadata(packet, radctrl_to_dsp, dsp_radctrl_iden, radctrl_to_brian,
                      brian_radctrl_iden, rxrate, output_sample_rate, seqnum, slice_ids,
                      slice_dict, beam_dict, sequence_time, first_rx_sample_start,
                      main_antenna_count, rxctrfreq, pulse_phase_offsets, decimation_scheme=None):
    """ Place data in the receiver packet and send it via zeromq to the signal processing unit and brian.
        Happens every sequence.
        :param packet: the signal processing packet of the protobuf sigprocpacket type.
        :param radctrl_to_dsp: The sender socket for sending data to dsp
        :param dsp_radctrl_iden: The reciever socket identity on the dsp side
        :param rxrate: The receive sampling rate (Hz).
        :param output_sample_rate: The output sample rate desired for the output data (Hz).
        :param seqnum: the sequence number. This is a unique identifier for the sequence that is always increasing
             with increasing sequences while radar_control is running. It is only reset when program restarts.
        :param slice_ids: The identifiers of the slices that are combined in this sequence. These IDs tell us where to
             look in the beam dictionary and slice dictionary for frequency information and beam direction information
             about this sequence to give to the signal processing unit.
        :param slice_dict: The slice dictionary, which contains information about all slices and will be referenced for
             information about the slices in this sequence. Namely, we get the frequency we want to receive at, the
             number of ranges and the first range information.
        :param beam_dict: The dictionary containing beam directions for each slice.
        :param sequence_time: entire duration of sequence, including receive time after all
             transmissions.
        :param first_rx_sample_start: The sample where the first rx sample will start relative to the
             tx data.
        :param main_antenna_count: number of main array antennas, from the config file.
<<<<<<< HEAD
        :param rxctrfreq: the center frequency of receiving.
=======
        :param rxctrfreq: the center frequency of receiving, to send the translation frequency from center to dsp.
        :param pulse_phase_offsets: Phase offsets (degrees) applied to each pulse in the sequence
>>>>>>> 8dec9724
        :param decimation_scheme: object of type DecimationScheme that has all decimation and
             filtering data.

    """

    # TODO: does the for loop below need to happen every time. Could be only updated
    # as necessary to make it more efficient.
    packet.Clear()
    packet.sequence_time = sequence_time
    packet.sequence_num = seqnum
    packet.offset_to_first_rx_sample = first_rx_sample_start
    packet.rxrate = rxrate
    packet.output_sample_rate = output_sample_rate
    packet.rxctrfreq = rxctrfreq * 1.0e3

    if decimation_scheme is not None:
        for stage in decimation_scheme.stages:
            dm_stage_add = packet.decimation_stages.add()
            dm_stage_add.stage_num = stage.stage_num
            dm_stage_add.input_rate = stage.input_rate
            dm_stage_add.dm_rate = stage.dm_rate
            dm_stage_add.filter_taps.extend(stage.filter_taps)

    for num, slice_id in enumerate(slice_ids):
        chan_add = packet.rxchannel.add()
        chan_add.slice_id = slice_id
        chan_add.tau_spacing = slice_dict[slice_id]['tau_spacing']  # us
        # send the translational frequencies to dsp in order to bandpass filter correctly.
        if slice_dict[slice_id]['rxonly']:
            chan_add.rxfreq = slice_dict[slice_id]['rxfreq'] * 1.0e3
        elif slice_dict[slice_id]['clrfrqflag']:
            pass  # TODO - get freq from clear frequency search.
        else:
            chan_add.rxfreq = slice_dict[slice_id]['txfreq'] * 1.0e3
        chan_add.num_ranges = slice_dict[slice_id]['num_ranges']
        chan_add.first_range = slice_dict[slice_id]['first_range']
        chan_add.range_sep = slice_dict[slice_id]['range_sep']

        main_bms = beam_dict[slice_id]['main']
        intf_bms = beam_dict[slice_id]['intf']

        for i in range(main_bms.shape[0]):
            beam_add = chan_add.beam_directions.add()
            # Don't need to send channel numbers, will always send beamdir with length = total antennas.
            # Beam directions are formated e^i*phi so that a 0 will indicate not
            # to receive on that channel.

            temp_main = np.zeros_like(main_bms[i], main_bms[i].dtype)
            temp_intf = np.zeros_like(intf_bms[i], intf_bms[i].dtype)

            mains = slice_dict[slice_id]['rx_main_antennas']
            temp_main[mains] = main_bms[i][mains]

            intfs = slice_dict[slice_id]['rx_int_antennas']
            temp_intf[intfs] = intf_bms[i][intfs]

            for phase in temp_main:
                phase_add = beam_add.phase.add()
                phase_add.real_phase = phase.real
                phase_add.imag_phase = phase.imag

            for phase in temp_intf:
                phase_add = beam_add.phase.add()
                phase_add.real_phase = phase.real
                phase_add.imag_phase = phase.imag

        for lag in slice_dict[slice_id]['lag_table']:
            lag_add = chan_add.lags.add()
            lag_add.pulse_1 = lag[0]
            lag_add.pulse_2 = lag[1]
            lag_add.lag_num = int(lag[1] - lag[0])
            
            # Get the phase offset for this pulse combination
            if len(pulse_phase_offsets[slice_id]) != 0:
                pulse_phase_offset = pulse_phase_offsets[slice_id][-1]
                lag0_idx = slice_dict[slice_id]['pulse_sequence'].index(lag[0])
                lag1_idx = slice_dict[slice_id]['pulse_sequence'].index(lag[1])
                phase_in_rad = np.radians(pulse_phase_offset[lag0_idx] - pulse_phase_offset[lag1_idx])
                phase_offset = np.exp(1j * np.array(phase_in_rad, np.float64))
            # Catch case where no pulse phase offsets are specified
            else:
                phase_offset = 1.0 + 0.0j

            lag_add.phase_offset_real = np.real(phase_offset)
            lag_add.phase_offset_imag = np.imag(phase_offset)

    # Brian requests sequence metadata for timeouts
    if TIME_PROFILE:
        time_waiting = datetime.utcnow()

    request = socket_operations.recv_request(radctrl_to_brian, brian_radctrl_iden,
                                             rad_ctrl_print)

    if TIME_PROFILE:
        time_done = datetime.utcnow() - time_waiting
        rad_ctrl_print('Time waiting for Brian request to send metadata: {}'.format(time_done))

    if __debug__:
        request_output = "Brian requested -> {}".format(request)
        rad_ctrl_print(request_output)

    bytes_packet = packet.SerializeToString()

    socket_operations.send_obj(radctrl_to_brian, brian_radctrl_iden, bytes_packet)

    socket_operations.send_obj(radctrl_to_dsp, dsp_radctrl_iden, packet.SerializeToString())


def search_for_experiment(radar_control_to_exp_handler,
                          exphan_to_radctrl_iden,
                          status):
    """
    Check for new experiments from the experiment handler
    :param radar_control_to_exp_handler:
    :param radctrl_to_exphan_iden: The
    :param status: status string (EXP_NEEDED or NO_ERROR).
    :returns new_experiment_received: boolean (True for new experiment received)
    :returns experiment: experiment instance (or None if there is no new experiment)
    """

    try:
        socket_operations.send_request(radar_control_to_exp_handler, exphan_to_radctrl_iden, status)
    except zmq.ZMQBaseError as e:
        errmsg = "ZMQ ERROR"
        raise [ExperimentException(errmsg), e]

    experiment = None
    new_experiment_received = False

    try:
        serialized_exp = socket_operations.recv_exp(radar_control_to_exp_handler,
                                                    exphan_to_radctrl_iden,
                                                    rad_ctrl_print)
    except zmq.ZMQBaseError as e:
        errmsg = "ZMQ ERROR"
        raise [ExperimentException(errmsg), e]

    new_exp = pickle.loads(serialized_exp)  # protocol detected automatically

    if isinstance(new_exp, ExperimentPrototype):
        experiment = new_exp
        new_experiment_received = True
        if __debug__:
            rad_ctrl_print("NEW EXPERIMENT FOUND")
    elif new_exp is not None:
        if __debug__:
            rad_ctrl_print("RECEIVED AN EXPERIMENT NOT OF TYPE EXPERIMENT_PROTOTYPE. CANNOT RUN.")
    else:
        if __debug__:
            rad_ctrl_print("The experiment was not updated - continuing.")
        # TODO decide what to do here. I think we need this case if someone doesn't build their experiment
        # properly

    return new_experiment_received, experiment


def send_datawrite_metadata(packet, radctrl_to_datawrite, datawrite_radctrl_iden,
                            seqnum, num_sequences, scan_flag, inttime, sequences, beam_iter,
                            experiment_id, experiment_name, scheduling_mode, output_sample_rate,
                            experiment_comment, filter_scaling_factors, rx_center_freq,
                            debug_samples=None):
    """
    Send the metadata about this integration time to datawrite so that it can be recorded.
    :param packet: The IntegrationTimeMetadata protobuf packet.
    :param radctrl_to_datawrite: The socket to send the packet on.
    :param datawrite_radctrl_iden: Identity of datawrite on the socket.
    :param seqnum: The last sequence number (identifier) that is valid for this integration
    period. Used to verify and synchronize driver, dsp, datawrite.
    :param num_sequences: The number of sequences that were sent in this integration period. (number of
    sequences to average together).
    :param scan_flag: True if this integration period is the first in a scan.
    :param inttime: The time that expired during this integration period.
    :param sequences: The sequences of class Sequence for this integration period (AveragingPeriod).
    :param beam_iter: The beam iterator of this averaging period.
    :param experiment_id: the ID of the experiment that is running
    :param experiment_name: the experiment name to be placed in the data files.
    :param scheduling_mode: the type of scheduling mode running at this time, to write to file.
    :param output_sample_rate: The output sample rate of the output data, defined by the
    experiment, in Hz.
    :param experiment_comment: The comment string for the experiment, user-defined.
    :param filter_scaling_factors: The decimation scheme scaling factors used for the experiment,
    to get the scaling for the data for accurate power measurements between experiments.
    :param rx_center_freq: The receive center frequency (kHz)
    :param debug_samples: the debug samples for this integration period, to be written to the
    file if debug is set. This is a list of dictionaries for each Sequence in the
    AveragingPeriod. The dictionary is set up in the sample_building module function
    create_debug_sequence_samples. The keys are 'txrate', 'txctrfreq', 'pulse_timing',
    'pulse_sample_start', 'sequence_samples', 'decimated_sequence', and 'dmrate'.
    The 'sequence_samples' and 'decimated_samples' values are themselves dictionaries, where the
    keys are the antenna numbers (there is a sample set for each transmit antenna).
    """

    packet.Clear()
    packet.experiment_id = experiment_id
    packet.experiment_name = experiment_name
    packet.experiment_comment = experiment_comment
    packet.rx_center_freq = rx_center_freq
    packet.num_sequences = num_sequences
    packet.last_seqn_num = seqnum
    packet.scan_flag = scan_flag
    packet.integration_time = inttime.total_seconds()
    packet.output_sample_rate = output_sample_rate
    packet.data_normalization_factor = reduce(lambda x, y: x * y, filter_scaling_factors)  # multiply all
    packet.scheduling_mode = scheduling_mode

    for sequence_index, sequence in enumerate(sequences):
        sequence_add = packet.sequences.add()
        sequence_add.blanks[:] = sequence.blanks
        if debug_samples:
            sequence_add.tx_data.txrate = debug_samples[sequence_index]['txrate']
            sequence_add.tx_data.txctrfreq = debug_samples[sequence_index]['txctrfreq']
            sequence_add.tx_data.pulse_timing_us[:] = debug_samples[sequence_index][
                'pulse_timing']
            sequence_add.tx_data.pulse_sample_start[:] = debug_samples[sequence_index][
                'pulse_sample_start']
            for ant, ant_samples in debug_samples[sequence_index]['sequence_samples'].items():
                tx_samples_add = sequence_add.tx_data.tx_samples.add()
                tx_samples_add.real[:] = ant_samples['real']
                tx_samples_add.imag[:] = ant_samples['imag']
                tx_samples_add.tx_antenna_number = ant
            sequence_add.tx_data.dmrate = debug_samples[sequence_index]['dmrate']
            for ant, ant_samples in debug_samples[sequence_index]['decimated_samples'].items():
                tx_samples_add = sequence_add.tx_data.decimated_tx_samples.add()
                tx_samples_add.real[:] = ant_samples['real']
                tx_samples_add.imag[:] = ant_samples['imag']
                tx_samples_add.tx_antenna_number = ant
        for slice_id in sequence.slice_ids:
            rxchan_add = sequence_add.rxchannel.add()
            rxchan_add.slice_id = slice_id
            rxchan_add.slice_comment = sequence.slice_dict[slice_id]['comment']
            rxchan_add.interfacing = '{}'.format(sequence.slice_dict[slice_id]['slice_interfacing'])
            rxchan_add.rx_only = sequence.slice_dict[slice_id]['rxonly']
            rxchan_add.pulse_len = sequence.slice_dict[slice_id]['pulse_len']
            rxchan_add.tau_spacing = sequence.slice_dict[slice_id]['tau_spacing']

            if sequence.slice_dict[slice_id]['rxonly']:
                rxchan_add.rxfreq = sequence.slice_dict[slice_id]['rxfreq']
            else:
                rxchan_add.rxfreq = sequence.slice_dict[slice_id]['txfreq']

            rxchan_add.ptab.pulse_position[:] = sequence.slice_dict[slice_id]['pulse_sequence']

            # We always build one sequence in advance, so we trim the last one from when radar
            # control stops processing the averaging period.
            for encoding in sequence.output_encodings[slice_id][:num_sequences]:
                rx_encode = rxchan_add.sequence_encodings.add()
                python_type = encoding.flatten().tolist()
                rx_encode.encoding_value[:] = python_type
            sequence.output_encodings[slice_id] = []


            rxchan_add.rx_main_antennas[:] = sequence.slice_dict[slice_id]['rx_main_antennas']
            rxchan_add.rx_intf_antennas[:] = sequence.slice_dict[slice_id]['rx_int_antennas']

            beams = sequence.slice_dict[slice_id]["beam_order"][beam_iter]
            if isinstance(beams, int):
                beams = [beams]

            for beam in beams:
                beam_add = rxchan_add.beams.add()
                beam_add.beamazimuth = sequence.slice_dict[slice_id]["beam_angle"][beam]
                beam_add.beamnum = beam

            rxchan_add.first_range = sequence.slice_dict[slice_id]['first_range']
            rxchan_add.num_ranges = sequence.slice_dict[slice_id]['num_ranges']
            rxchan_add.range_sep = sequence.slice_dict[slice_id]['range_sep']
            if sequence.slice_dict[slice_id]['acf']:
                rxchan_add.acf = sequence.slice_dict[slice_id]['acf']
                rxchan_add.xcf = sequence.slice_dict[slice_id]['xcf']
                rxchan_add.acfint = sequence.slice_dict[slice_id]['acfint']
                for lag in sequence.slice_dict[slice_id]['lag_table']:
                    lag_add = rxchan_add.ltab.lag.add()
                    lag_add.pulse_position[:] = lag
                    lag_add.lag_num = int(lag[1] - lag[0])
                rxchan_add.averaging_method = sequence.slice_dict[slice_id]['averaging_method']
            rxchan_add.slice_interfacing = '{}'.format(sequence.slice_dict[slice_id]['slice_interfacing'])

    if __debug__:
        rad_ctrl_print('Sending metadata to datawrite.')

    socket_operations.send_bytes(radctrl_to_datawrite, datawrite_radctrl_iden,
                                 packet.SerializeToString())


def round_up_time(dt=None, round_to=60):
    """Round a datetime object to any time lapse in seconds
    dt : datetime.datetime object, default now.
    roundTo : Closest number of seconds to round to, default 1 minute.
    Author: Thierry Husson 2012 - Use it as you want but don't blame me.
    Modified: K.Kotyk 2019

    Will round to the nearest minute mark. Adds one minute if rounded down.
    """
    if dt is None:
        dt = datetime.utcnow()
    midnight = dt.replace(hour=0, minute=0, second=0)
    seconds = (dt.replace(tzinfo=None) - midnight).seconds
    rounding = (seconds + round_to / 2) // round_to * round_to
    result = dt + timedelta(0, rounding-seconds, -dt.microsecond)

    if result < dt:
        result += timedelta(minutes=1)
    return result


def radar():
    """
    Run the radar with the experiment supplied by experiment_handler.

    Receives an instance of an experiment. Iterates through the Scans,
    AveragingPeriods, Sequences, and pulses of the experiment.

    For every pulse, samples and other control information are sent to the n200_driver.

    For every pulse sequence, processing information is sent to the signal processing
    block.

    After every integration time (AveragingPeriod), the experiment block is given the
    opportunity to change the experiment (not currently implemented). If a new
    experiment is sent, radar will halt the old one and begin with the new experiment.
    """

    # Initialize driverpacket.
    driverpacket = DriverPacket()
    sigprocpacket = SigProcPacket()
    integration_time_packet = IntegrationTimeMetadata()

    # Get config options.
    options = ExperimentOptions()

    # The socket identities for radar_control, retrieved from options
    ids = [options.radctrl_to_exphan_identity, options.radctrl_to_dsp_identity,
           options.radctrl_to_driver_identity, options.radctrl_to_brian_identity,
           options.radctrl_to_dw_identity]

    # Setup sockets.
    # Socket to send pulse samples over.
    # TODO test: need to make sure that we know that all sockets are set up after this try...except block.
    # TODO test: starting the programs in different orders.
    try:
        sockets_list = socket_operations.create_sockets(ids, options.router_address)
    except zmq.ZMQBaseError as e:
        errmsg = "ZMQ ERROR Setting up sockets"
        raise [ExperimentException(errmsg), e]
    radar_control_to_exp_handler = sockets_list[0]
    radar_control_to_dsp = sockets_list[1]
    radar_control_to_driver = sockets_list[2]
    radar_control_to_brian = sockets_list[3]
    radar_control_to_dw = sockets_list[4]

    # seqnum is used as a identifier in all packets while
    # radar is running so set it up here.
    # seqnum will get increased by num_sequences (number of averages or sequences in the integration period)
    # at the end of every integration time.
    seqnum_start = 0

    #  Wait for experiment handler at the start until we have an experiment to run.
    new_experiment_waiting = False

    while not new_experiment_waiting:
        new_experiment_waiting, experiment = search_for_experiment(
            radar_control_to_exp_handler, options.exphan_to_radctrl_identity,
            'EXPNEEDED')

    new_experiment_waiting = False
    new_experiment_loaded = True

    # Send driver initial setup data - rates and center frequency from experiment.
    # Wait for acknowledgment that USRP object is set up.
    setup_driver(driverpacket, radar_control_to_driver, options.driver_to_radctrl_identity,
                 experiment.txctrfreq, experiment.rxctrfreq, experiment.txrate,
                 experiment.rxrate)

    first_integration = True
    next_scan_start = None
    decimation_scheme = experiment.decimation_scheme
    while True:
        # This loops through all scans in an experiment, or restarts this loop if a new experiment occurs.
        # TODO : further documentation throughout in comments (high level) and in separate documentation.
        # Iterate through Scans, AveragingPeriods, Sequences, Pulses.

        if new_experiment_waiting:  # start anew on first scan if we have a new experiment.
            try:
                experiment = new_experiment
            except NameError:
                # new_experiment does not exist, should never happen as flag only gets set when
                # there is a new experiment.
                errmsg = 'Experiment could not be found'
                raise ExperimentException(errmsg)
            new_experiment_waiting = False
            new_experiment = None
            new_experiment_loaded = True

        for scan_num, scan in enumerate(experiment.scan_objects):
            if __debug__:
                rad_ctrl_print("Scan number: {}".format(scan_num))
            # scan iter is the iterator through the scanbound or through the number of averaging periods in the scan.
            scan_iter = 0
            # if a new experiment was received during the last scan, it finished the integration period it was on and
            # returned here with new_experiment_waiting set to True. Break to load new experiment.
            if new_experiment_waiting:  # start anew on first scan if we have a new experiment.
                break

            if scan.scanbound:
                if scan.align_scan_to_beamorder:
                    for aveperiod in scan.aveperiods:
                        aveperiod.beam_iter = 0  # always align first beam at start of scan

                # find the start of the next scan with a scanbound so we can
                # determine time remaining for end of scan
                next_scanbound = None
                next_scan_num = scan_num
                while next_scanbound is None:
                    next_scan_num += 1
                    if next_scan_num == len(experiment.scan_objects):
                        next_scan_num = 0
                    next_scanbound = experiment.scan_objects[next_scan_num].scanbound

                if first_integration:
                    # on the very first integration of Borealis starting, calculate the start minute
                    # align scanbound reference time to find when to start
                    now = datetime.utcnow()
                    dt = now.replace(second=0, microsecond=0)

                    if dt + timedelta(seconds=scan.scanbound[scan_iter]) >= now:
                        start_minute = dt
                    else:
                        start_minute = round_up_time(now)
                else:  # At the start of a scan object that has scanbound, recalculate the start
                    # minute to the previously calculated next_scan_start
                    start_minute = next_scan_start.replace(second=0, microsecond=0)

                # find the modulus of the number of aveperiod times to run in the scan and the number of AvePeriod classes.
                # the classes will be alternated so we can determine which class will be running at the end of the scan.
                index_of_last_aveperiod_in_scan = (scan.num_aveperiods_in_scan + scan.aveperiod_iter) % len(scan.aveperiods)
                last_aveperiod_intt = scan.aveperiods[index_of_last_aveperiod_in_scan].intt
                # a scanbound necessitates intt
                end_of_scan = start_minute + timedelta(seconds=scan.scanbound[-1]) + timedelta(seconds=last_aveperiod_intt * 1e-3)
                end_minute = end_of_scan.replace(second=0, microsecond=0)

                if end_minute + timedelta(seconds=next_scanbound[0]) >= end_of_scan:
                    next_scan_start = end_minute + timedelta(seconds=next_scanbound[0])
                else:
                    next_scan_start = round_up_time(end_of_scan) + timedelta(seconds=next_scanbound[0])

            while scan_iter < scan.num_aveperiods_in_scan and not new_experiment_waiting:
                # If there are multiple aveperiods in a scan they are alternated (INTTIME interfaced)
                aveperiod = scan.aveperiods[scan.aveperiod_iter]
                if TIME_PROFILE:
                    time_start_of_aveperiod = datetime.utcnow()

                # get new experiment here, before starting a new integration.
                # If new_experiment_waiting is set here, implement new_experiment after this
                # integration period. There may be a new experiment waiting, or a new experiment.
                if not new_experiment_waiting and not new_experiment_loaded:
                    new_experiment_waiting, new_experiment = search_for_experiment(
                        radar_control_to_exp_handler,
                        options.exphan_to_radctrl_identity, 'NOERROR')
                elif new_experiment_loaded:
                    new_experiment_loaded = False

                if __debug__:
                    rad_ctrl_print("New AveragingPeriod")

                # all phases are set up for this averaging period for the beams required.
                # Time to start averaging in the below loop.
                if not scan.scanbound:
                    integration_period_start_time = datetime.utcnow()  # ms
                    rad_ctrl_print("Integration start time: {}".format(integration_period_start_time))
                if aveperiod.intt is not None:
                    intt_break = True

                    if scan.scanbound:
                        # calculate scan start time. First beam in the sequence will likely
                        # be ready to go if the first scan aligns directly to the minute. The
                        # rest will need to wait until their boundary time is up.
                        beam_scanbound = start_minute + timedelta(seconds=scan.scanbound[scan_iter])
                        time_diff = beam_scanbound - datetime.utcnow()
                        if time_diff.total_seconds() > 0:
                            if __debug__ or first_integration:
                                msg = "{}s until averaging period {} at time {}"
                                msg = msg.format(sm.COLOR("blue", time_diff.total_seconds()),
                                                 sm.COLOR("yellow", scan_iter),
                                                 sm.COLOR("red", beam_scanbound))
                                rad_ctrl_print(msg)
                            # TODO: reduce sleep if we want to use GPS timestamped transmissions
                            time.sleep(time_diff.total_seconds())
                        else:
                            if __debug__:
                                # TODO: This will be wrong if the start time is in the past.
                                # maybe use datetime.utcnow() like below
                                # TODO: instead of  beam_scanbound, or change wording to
                                # when the aveperiod should have started?
                                msg = "starting averaging period {} at time {}"
                                msg = msg.format(sm.COLOR("yellow", scan_iter),
                                                 sm.COLOR("red", beam_scanbound))
                                rad_ctrl_print(msg)

                        integration_period_start_time = datetime.utcnow()  # ms
                        msg = "Integration start time: {}"
                        msg = msg.format(sm.COLOR("red", integration_period_start_time))
                        rad_ctrl_print(msg)

                        # Here we find how much system time has elapsed to find the true amount
                        # of time we can integrate for this scan boundary. We can then see if
                        # we have enough time left to run the integration period.
                        time_elapsed = integration_period_start_time - start_minute
                        if scan_iter < len(scan.scanbound) - 1:
                            scanbound_time = scan.scanbound[scan_iter + 1]
                            # TODO: scanbound_time could be in the past if system has taken
                            # too long, perhaps calculate which 'beam' (scan_iter) instead by
                            # rewriting this code for an experiment-wide scanbound attribute instead
                            # of individual scanbounds inside the scan objects
                            # TODO: if scan_iter skips ahead, aveperiod.beam_iter may also need to
                            # if scan.align_to_beamorder is True
                            bound_time_remaining = scanbound_time - time_elapsed.total_seconds()
                        else:
                            bound_time_remaining = next_scan_start - integration_period_start_time
                            bound_time_remaining = bound_time_remaining.total_seconds()

                        msg = "scan {} averaging period {}: bound_time_remaining {}s"
                        msg = msg.format(sm.COLOR("yellow", scan_num),
                                         sm.COLOR("yellow", scan_iter),
                                         sm.COLOR("blue", round(bound_time_remaining, 6)))
                        rad_ctrl_print(msg)

                        if bound_time_remaining < aveperiod.intt * 1e-3:
                            # reduce the integration period to only the time remaining
                            # until the next scan boundary.
                            # TODO: Check for bound_time_remaining > 0
                            # to be sure there is actually time to run this intt
                            # (if bound_time_remaining < 0, we need a solution to
                            # reset)
                            integration_period_done_time = integration_period_start_time + \
                                            timedelta(milliseconds=bound_time_remaining * 1e3)
                        else:
                            integration_period_done_time = integration_period_start_time + \
                                            timedelta(milliseconds=aveperiod.intt)
                    else:  # no scanbound for this scan
                        integration_period_done_time = integration_period_start_time + \
                                            timedelta(milliseconds=aveperiod.intt)
                else:  # intt does not exist, therefore using intn
                    intt_break = False
                    ending_number_of_sequences = aveperiod.intn  # this will exist

                msg = "AvePeriod slices and beam numbers: {}".format(
                    {x: y[aveperiod.beam_iter] for x, y in aveperiod.slice_to_beamorder.items()})
                rad_ctrl_print(msg)

                if TIME_PROFILE:
                    time_to_prep_aveperiod = datetime.utcnow() - time_start_of_aveperiod
                    rad_ctrl_print('Time to prep aveperiod: {}'.format(time_to_prep_aveperiod))

                #  Time to start averaging in the below loop

                num_sequences = 0
                time_remains = True
                pulse_transmit_data_tracker = {}
                debug_samples = []

                while time_remains:
                    for sequence_index, sequence in enumerate(aveperiod.sequences):

                        # Alternating sequences if there are multiple in the averaging_period.
                        start_time = datetime.utcnow()
                        if intt_break:
                            if start_time >= integration_period_done_time:
                                time_remains = False
                                integration_period_time = (start_time - integration_period_start_time)
                                break
                        else:  # break at a certain number of integrations
                            if num_sequences == ending_number_of_sequences:
                                time_remains = False
                                integration_period_time = start_time - integration_period_start_time
                                break

                        # on first sequence, we make the first set of samples.
                        if sequence_index not in pulse_transmit_data_tracker:
                            pulse_transmit_data_tracker[sequence_index] = {}
                            sqn, dbg = sequence.make_sequence(aveperiod.beam_iter, num_sequences)
                            if dbg:
                                debug_samples.append(dbg)
                            pulse_transmit_data_tracker[sequence_index][num_sequences] = sqn

                        def send_pulses():
                            for pulse_transmit_data in pulse_transmit_data_tracker[sequence_index][num_sequences]:
                                data_to_driver(driverpacket, radar_control_to_driver,
                                               options.driver_to_radctrl_identity,
                                               pulse_transmit_data['samples_array'],
                                               experiment.txctrfreq,
                                               experiment.rxctrfreq, experiment.txrate,
                                               experiment.rxrate,
                                               sequence.numberofreceivesamples,
                                               sequence.seqtime,
                                               pulse_transmit_data['startofburst'],
                                               pulse_transmit_data['endofburst'],
                                               pulse_transmit_data['timing'],
                                               seqnum_start + num_sequences,
                                               repeat=pulse_transmit_data['isarepeat'])

                            if TIME_PROFILE:
                                time_after_pulses = datetime.utcnow()
                                pulses_to_driver_time = time_after_pulses - start_time
                                output = 'Time for pulses to driver: {}'.format(pulses_to_driver_time)
                                rad_ctrl_print(output)

                        def send_dsp_meta():
                            rx_beam_phases = sequence.get_rx_phases(aveperiod.beam_iter)
                            send_dsp_metadata(sigprocpacket,
                                              radar_control_to_dsp,
                                              options.dsp_to_radctrl_identity,
                                              radar_control_to_brian,
                                              options.brian_to_radctrl_identity,
                                              experiment.rxrate,
                                              experiment.output_rx_rate,
                                              seqnum_start + num_sequences,
                                              sequence.slice_ids, experiment.slice_dict,
                                              rx_beam_phases, sequence.seqtime,
                                              sequence.first_rx_sample_start,
                                              options.main_antenna_count, experiment.rxctrfreq,
                                              sequence.output_encodings,
                                              decimation_scheme)

                            if TIME_PROFILE:
                                time_after_sequence_metadata = datetime.utcnow()
                                sequence_metadata_time = time_after_sequence_metadata - start_time
                                output = 'Time to send meta to DSP: {}'.format(sequence_metadata_time)
                                rad_ctrl_print(output)

                        def make_next_samples():
                            sqn, dbg = sequence.make_sequence(aveperiod.beam_iter, num_sequences + 1)
                            if dbg:
                                debug_samples.append(dbg)
                            pulse_transmit_data_tracker[sequence_index][num_sequences+1] = sqn

                            if TIME_PROFILE:
                                time_after_making_new_sqn = datetime.utcnow()
                                new_sequence_time = time_after_making_new_sqn - start_time
                                output = 'Time to make new sequence: {}'.format(new_sequence_time)
                                rad_ctrl_print(output)

                        # These three things can happen simultaneously. We can spawn them as
                        # threads.
                        threads = [threading.Thread(target=send_pulses),
                                   threading.Thread(target=send_dsp_meta),
                                   threading.Thread(target=make_next_samples)]

                        for thread in threads:
                            thread.daemon = True
                            thread.start()

                        for thread in threads:
                            thread.join()

                        num_sequences += 1

                        if first_integration:
                            decimation_scheme = None
                            first_integration = False

                        # Sequence is done
                        if __debug__:
                            time.sleep(1)

                if TIME_PROFILE:
                    time_at_end_aveperiod = datetime.utcnow()

                msg = "Number of sequences: {}"
                msg = msg.format(sm.COLOR("magenta", num_sequences))
                rad_ctrl_print(msg)

                if scan.aveperiod_iter == 0 and aveperiod.beam_iter == 0:
                    # This is the first integration time in the scan object.
                    # if scanbound is aligned to beamorder, the scan_iter will also = 0 at this point.
                    scan_flag = True
                else:
                    scan_flag = False

                last_sequence_num = seqnum_start + num_sequences - 1
                def send_dw():
                    send_datawrite_metadata(integration_time_packet, radar_control_to_dw,
                                        options.dw_to_radctrl_identity, last_sequence_num,
                                        num_sequences, scan_flag, integration_period_time,
                                        aveperiod.sequences, aveperiod.beam_iter,
                                        experiment.cpid, experiment.experiment_name,
                                        experiment.scheduling_mode,
                                        experiment.output_rx_rate, experiment.comment_string,
                                        experiment.decimation_scheme.filter_scaling_factors,
                                        experiment.rxctrfreq,
                                        debug_samples=debug_samples)

                thread = threading.Thread(target=send_dw)
                thread.daemon = True
                thread.start()
                # end of the averaging period loop - move onto the next averaging period.
                # Increment the sequence number by the number of sequences that were in this
                # averaging period.
                seqnum_start += num_sequences

                if TIME_PROFILE:
                    time_to_finish_aveperiod = datetime.utcnow() - time_at_end_aveperiod
                    rad_ctrl_print('Time to finish aveperiod: {}'.format(time_to_finish_aveperiod))

                aveperiod.beam_iter += 1
                if aveperiod.beam_iter == aveperiod.num_beams_in_scan:
                    aveperiod.beam_iter = 0
                scan_iter += 1
                scan.aveperiod_iter += 1
                if scan.aveperiod_iter == len(scan.aveperiods):
                    scan.aveperiod_iter = 0

if __name__ == "__main__":
    radar()<|MERGE_RESOLUTION|>--- conflicted
+++ resolved
@@ -166,12 +166,8 @@
         :param first_rx_sample_start: The sample where the first rx sample will start relative to the
              tx data.
         :param main_antenna_count: number of main array antennas, from the config file.
-<<<<<<< HEAD
         :param rxctrfreq: the center frequency of receiving.
-=======
-        :param rxctrfreq: the center frequency of receiving, to send the translation frequency from center to dsp.
         :param pulse_phase_offsets: Phase offsets (degrees) applied to each pulse in the sequence
->>>>>>> 8dec9724
         :param decimation_scheme: object of type DecimationScheme that has all decimation and
              filtering data.
 
