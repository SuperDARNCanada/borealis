--- conflicted
+++ resolved
@@ -51,16 +51,9 @@
     sys.stdout.write(RADAR_CONTROL + msg + "\n")
 
 
-<<<<<<< HEAD
-def data_to_driver(driverpacket, radctrl_to_driver, driver_to_radctrl_iden, antennas, samples_array,
+def data_to_driver(driverpacket, radctrl_to_driver, driver_to_radctrl_iden, samples_array,
                    txctrfreq, rxctrfreq, txrate, rxrate, numberofreceivesamples, SOB, EOB, timing,
                    seqnum, repeat=False):
-=======
-def data_to_driver(driverpacket, radctrl_to_driver, driver_to_radctrl_iden, samples_array,
-                   txctrfreq, rxctrfreq, txrate,
-                   numberofreceivesamples, SOB, EOB, timing, seqnum,
-                   repeat=False):
->>>>>>> 68a87187
     """ Place data in the driver packet and send it via zeromq to the driver.
         :param driverpacket: the protobuf packet to fill and pass over zmq
         :param radctrl_to_driver: the sender socket for sending the driverpacket
@@ -602,7 +595,8 @@
                                     data_to_driver(driverpacket, radar_control_to_driver,
                                                    options.driver_to_radctrl_identity,
                                                    pulse_dict['samples_array'], experiment.txctrfreq,
-                                                   experiment.rxctrfreq, experiment.txrate,
+                                                   experiment.rxctrfreq, experiment.txrate, 
+                                                   experiment.rxrate,
                                                    sequence.numberofreceivesamples,
                                                    pulse_dict['startofburst'], pulse_dict['endofburst'],
                                                    pulse_dict['timing'], seqnum_start + nave,
@@ -614,6 +608,7 @@
                                                    options.driver_to_radctrl_identity,
                                                    pulse_dict['samples_array'], experiment.txctrfreq,
                                                    experiment.rxctrfreq, experiment.txrate,
+                                                   experiment.rxrate,
                                                    sequence.numberofreceivesamples,
                                                    pulse_dict['startofburst'], pulse_dict['endofburst'],
                                                    pulse_dict['timing'], seqnum_start + nave,
