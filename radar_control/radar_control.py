#!/usr/bin/env python3

"""
    radar_control process
    ~~~~~~~~~~~~~~~~~~~~~

    Radar_control is the process that runs the radar (sends pulses to the driver with
    timing information and sends processing information to the signal processing process).
    Experiment_handler provides the experiment for radar_control to run. It iterates
    through the scan_class_base objects to control the radar.

    :copyright: 2018 SuperDARN Canada
    :author: Marci Detwiller
"""

import cmath
import sys
import time
from datetime import datetime, timedelta
import os
import zmq
import pickle
import threading
import math
import numpy as np

from functools import reduce

sys.path.append(os.environ["BOREALISPATH"])
from experiment_prototype.experiment_exception import ExperimentException
from utils.experiment_options.experimentoptions import ExperimentOptions
import utils.message_formats.message_formats as messages
import utils.shared_macros.shared_macros as sm

if __debug__:
    sys.path.append(os.environ["BOREALISPATH"] + '/build/debug/utils/protobuf')
else:
    sys.path.append(os.environ["BOREALISPATH"] + '/build/release/utils/protobuf')

from driverpacket_pb2 import DriverPacket

from experiment_prototype.experiment_prototype import ExperimentPrototype

from utils.zmq_borealis_helpers import socket_operations

TIME_PROFILE = False

rad_ctrl_print = sm.MODULE_PRINT("radar control", "green")


def setup_driver(driverpacket, radctrl_to_driver, driver_to_radctrl_iden, txctrfreq, rxctrfreq,
                 txrate, rxrate):
    """ First packet sent to driver for setup.
        :param driverpacket: the protobuf packet to fill and pass over zmq
        :param radctrl_to_driver: the sender socket for sending the driverpacket
        :param driver_to_radctrl_iden: the receiver socket identity on the driver side
        :param txctrfreq: the transmit center frequency to tune to, kHz.
        :param rxctrfreq: the receive center frequency to tune to. With rx_sample_rate from config.ini file, this
            determines the received signal band, kHz.
        :param txrate: the tx sampling rate (Hz).
        :param rxrate: the rx sampling rate (Hz).
    """

    driverpacket.Clear()
    driverpacket.txcenterfreq = txctrfreq * 1000  # convert to Hz
    driverpacket.rxcenterfreq = rxctrfreq * 1000  # convert to Hz
    driverpacket.txrate = txrate
    driverpacket.rxrate = rxrate

    socket_operations.send_pulse(radctrl_to_driver, driver_to_radctrl_iden, driverpacket.SerializeToString())

    socket_operations.recv_data(radctrl_to_driver, driver_to_radctrl_iden, rad_ctrl_print)


def data_to_driver(driverpacket, radctrl_to_driver, driver_to_radctrl_iden, samples_array,
                   txctrfreq, rxctrfreq, txrate, rxrate, numberofreceivesamples, seqtime, SOB, EOB, timing,
                   seqnum, align_sequences, repeat=False):
    """ Place data in the driver packet and send it via zeromq to the driver.
        :param driverpacket: the protobuf packet to fill and pass over zmq
        :param radctrl_to_driver: the sender socket for sending the driverpacket
        :param driver_to_radctrl_iden: the reciever socket identity on the driver side
        :param samples_array: this is a list of length main_antenna_count from the config file. It contains one
            numpy array of complex values per antenna. If the antenna will not be transmitted on, it contains a
            numpy array of zeros of the same length as the rest. All arrays will have the same length according to
            the pulse length.
        :param txctrfreq: the transmit center frequency to tune to.
        :param rxctrfreq: the receive center frequency to tune to. With rx_sample_rate from config.ini file, this
            determines the received signal band.
        :param txrate: the tx sampling rate (Hz).
        :param rxrate: the rx sampling rate (Hz).
        :param numberofreceivesamples: number of samples to receive at the rx_sample_rate from config.ini file. This
            determines length of Scope Sync GPIO being high for this sequence.
        :param SOB: start of burst boolean, true for first pulse in sequence.
        :param EOB: end of burst boolean, true for last pulse in sequence.
        :param timing: in us, the time past timezero to send this pulse. Timezero is the start of the sequence.
        :param seqnum: the sequence number. This is a unique identifier for the sequence that is always increasing
            with increasing sequences while radar_control is running. It is only reset when program restarts.
        :param align_sequences: a boolean indicating whether to align the start of the sequence to a clean tenth
            of a second.
        :param repeat: a boolean indicating whether the pulse is the exact same as the last pulse
        in the sequence, in which case we will save the time and not send the samples list and other
        params that will be the same.
    """

    driverpacket.Clear()
    driverpacket.timetosendsamples = timing
    driverpacket.SOB = SOB
    driverpacket.EOB = EOB
    driverpacket.sequence_num = seqnum
    driverpacket.numberofreceivesamples = numberofreceivesamples
    driverpacket.seqtime = seqtime
    driverpacket.align_sequences = align_sequences

    if repeat:
        # antennas empty
        # samples empty
        # ctrfreq empty
        # rxrate and txrate empty
        if __debug__:
            msg = "REPEAT; TIMING: {0}; SOB: {1}; EOB: {2};".format(timing, SOB, EOB)
            rad_ctrl_print(msg)
    else:
        # SETUP data to send to driver for transmit.
        for ant_idx in range(samples_array.shape[0]):
            sample_add = driverpacket.channel_samples.add()
            # Add one Samples message for each channel possible in config.
            # Any unused channels will be sent zeros.
            # Protobuf expects types: int, long, or float, will reject numpy types and
            # throw a TypeError so we must convert the numpy arrays to lists
            sample_add.real.extend(samples_array[ant_idx,:].real.tolist())
            sample_add.imag.extend(samples_array[ant_idx,:].imag.tolist())
        driverpacket.txcenterfreq = txctrfreq * 1000  # convert to Hz
        driverpacket.rxcenterfreq = rxctrfreq * 1000  # convert to Hz
        driverpacket.txrate = txrate
        driverpacket.rxrate = rxrate
        driverpacket.numberofreceivesamples = numberofreceivesamples
        if __debug__:
            msg = "NOT A REPEAT; TIMING: {0}; SOB: {1}; EOB: {2};".format(timing, SOB, EOB)
            rad_ctrl_print(msg)

    socket_operations.send_pulse(radctrl_to_driver, driver_to_radctrl_iden, driverpacket.SerializeToString())

    del driverpacket.channel_samples[:]  # TODO find out - Is this necessary in conjunction with .Clear()?


def send_dsp_metadata(message, radctrl_to_dsp, dsp_radctrl_iden, radctrl_to_brian,
                      brian_radctrl_iden, rxrate, output_sample_rate, seqnum, slice_ids,
                      slice_dict, beam_dict, sequence_time, first_rx_sample_start,
                      main_antenna_count, rxctrfreq, pulse_phase_offsets, decimation_scheme=None):
    """ Place data in the receiver packet and send it via zeromq to the signal processing unit and brian.
        Happens every sequence.
        :param message: the SequenceMetadataMessage object
        :param radctrl_to_dsp: The sender socket for sending data to dsp
        :param dsp_radctrl_iden: The receiver socket identity on the dsp side
        :param rxrate: The receive sampling rate (Hz).
        :param output_sample_rate: The output sample rate desired for the output data (Hz).
        :param seqnum: the sequence number. This is a unique identifier for the sequence that is always increasing
             with increasing sequences while radar_control is running. It is only reset when program restarts.
        :param slice_ids: The identifiers of the slices that are combined in this sequence. These IDs tell us where to
             look in the beam dictionary and slice dictionary for frequency information and beam direction information
             about this sequence to give to the signal processing unit.
        :param slice_dict: The slice dictionary, which contains information about all slices and will be referenced for
             information about the slices in this sequence. Namely, we get the frequency we want to receive at, the
             number of ranges and the first range information.
        :param beam_dict: The dictionary containing beam directions for each slice.
        :param sequence_time: entire duration of sequence, including receive time after all
             transmissions.
        :param first_rx_sample_start: The sample where the first rx sample will start relative to the
             tx data.
        :param main_antenna_count: number of main array antennas, from the config file.
        :param rxctrfreq: the center frequency of receiving.
        :param pulse_phase_offsets: Phase offsets (degrees) applied to each pulse in the sequence
        :param decimation_scheme: object of type DecimationScheme that has all decimation and
             filtering data.

    """

    # TODO: does the for loop below need to happen every time. Could be only updated
    # as necessary to make it more efficient.

    # These get re-used, so we empty the lists first
    message.remove_all_rx_channels()
    message.remove_all_decimation_stages()

    message.sequence_time = sequence_time
    message.sequence_num = seqnum
    message.offset_to_first_rx_sample = first_rx_sample_start
    message.rx_rate = rxrate
    message.output_sample_rate = output_sample_rate
    message.rx_ctr_freq = rxctrfreq * 1.0e3

    if decimation_scheme is not None:
        for stage in decimation_scheme.stages:
            dm_stage_add = messages.DecimationStageMessage(stage.stage_num, stage.input_rate, stage.dm_rate,
                                                           stage.filter_taps)
            message.add_decimation_stage(dm_stage_add)

    for num, slice_id in enumerate(slice_ids):
        chan_add = messages.RxChannel(slice_id)
        chan_add.tau_spacing = slice_dict[slice_id]['tau_spacing']

        # send the translational frequencies to dsp in order to bandpass filter correctly.
<<<<<<< HEAD
        if slice_dict[slice_id]['rxonly']:
            chan_add.rx_freq = slice_dict[slice_id]['rxfreq'] * 1.0e3
        elif slice_dict[slice_id]['clrfrqflag']:
            pass  # TODO - get freq from clear frequency search.
        else:
            chan_add.rx_freq = slice_dict[slice_id]['txfreq'] * 1.0e3
=======
        if slice_dict[slice_id]['clrfrqflag']:
            pass  # TODO - get freq from clear frequency search.
        else:
            chan_add.rx_freq = slice_dict[slice_id]['freq'] * 1.0e3
>>>>>>> a5e1e9f8
        chan_add.num_ranges = slice_dict[slice_id]['num_ranges']
        chan_add.first_range = slice_dict[slice_id]['first_range']
        chan_add.range_sep = slice_dict[slice_id]['range_sep']

        main_bms = beam_dict[slice_id]['main']
        intf_bms = beam_dict[slice_id]['intf']

        beams = []
        for i in range(main_bms.shape[0]):
            # Don't need to send channel numbers, will always send beamdir with length = total antennas.
            # Beam directions are formated e^i*phi so that a 0 will indicate not
            # to receive on that channel.

            temp_main = np.zeros_like(main_bms[i], main_bms[i].dtype)
            temp_intf = np.zeros_like(intf_bms[i], intf_bms[i].dtype)

            mains = slice_dict[slice_id]['rx_main_antennas']
            temp_main[mains] = main_bms[i][mains]

            intfs = slice_dict[slice_id]['rx_int_antennas']
            temp_intf[intfs] = intf_bms[i][intfs]

            # Combine main and intf such that for a given beam all main phases come first.
            beams.append(np.hstack((temp_main, temp_intf)))
        chan_add.beam_phases = np.array(beams)
<<<<<<< HEAD
        
=======

>>>>>>> a5e1e9f8
        for lag in slice_dict[slice_id]['lag_table']:
            lag_add = messages.Lag(lag[0], lag[1], int(lag[1] - lag[0]))

            # Get the phase offset for this pulse combination
            if len(pulse_phase_offsets[slice_id]) != 0:
                pulse_phase_offset = pulse_phase_offsets[slice_id][-1]
                lag0_idx = slice_dict[slice_id]['pulse_sequence'].index(lag[0])
                lag1_idx = slice_dict[slice_id]['pulse_sequence'].index(lag[1])
                phase_in_rad = np.radians(pulse_phase_offset[lag0_idx] - pulse_phase_offset[lag1_idx])
                phase_offset = np.exp(1j * np.array(phase_in_rad, np.float64))
            # Catch case where no pulse phase offsets are specified
            else:
                phase_offset = 1.0 + 0.0j

            lag_add.phase_offset_real = np.real(phase_offset)
            lag_add.phase_offset_imag = np.imag(phase_offset)
            chan_add.add_lag(lag_add)
        message.add_rx_channel(chan_add)
<<<<<<< HEAD
    
=======

>>>>>>> a5e1e9f8
    # Brian requests sequence metadata for timeouts
    if TIME_PROFILE:
        time_waiting = datetime.utcnow()

    request = socket_operations.recv_request(radctrl_to_brian, brian_radctrl_iden,
                                             rad_ctrl_print)

    if TIME_PROFILE:
        time_done = datetime.utcnow() - time_waiting
        rad_ctrl_print('Time waiting for Brian request to send metadata: {}'.format(time_done))

    if __debug__:
        request_output = "Brian requested -> {}".format(request)
        rad_ctrl_print(request_output)

    bytes_packet = pickle.dumps(message, protocol=pickle.HIGHEST_PROTOCOL)

    socket_operations.send_obj(radctrl_to_brian, brian_radctrl_iden, bytes_packet)

    socket_operations.send_obj(radctrl_to_dsp, dsp_radctrl_iden, pickle.dumps(message, protocol=pickle.HIGHEST_PROTOCOL))


def search_for_experiment(radar_control_to_exp_handler,
                          exphan_to_radctrl_iden,
                          status):
    """
    Check for new experiments from the experiment handler
    :param radar_control_to_exp_handler:
    :param radctrl_to_exphan_iden: The
    :param status: status string (EXP_NEEDED or NO_ERROR).
    :returns new_experiment_received: boolean (True for new experiment received)
    :returns experiment: experiment instance (or None if there is no new experiment)
    """

    try:
        socket_operations.send_request(radar_control_to_exp_handler, exphan_to_radctrl_iden, status)
    except zmq.ZMQBaseError as e:
        errmsg = "ZMQ ERROR"
        raise [ExperimentException(errmsg), e]

    experiment = None
    new_experiment_received = False

    try:
        serialized_exp = socket_operations.recv_exp(radar_control_to_exp_handler,
                                                    exphan_to_radctrl_iden,
                                                    rad_ctrl_print)
    except zmq.ZMQBaseError as e:
        errmsg = "ZMQ ERROR"
        raise [ExperimentException(errmsg), e]

    new_exp = pickle.loads(serialized_exp)  # protocol detected automatically

    if isinstance(new_exp, ExperimentPrototype):
        experiment = new_exp
        new_experiment_received = True
        if __debug__:
            rad_ctrl_print("NEW EXPERIMENT FOUND")
    elif new_exp is not None:
        if __debug__:
            rad_ctrl_print("RECEIVED AN EXPERIMENT NOT OF TYPE EXPERIMENT_PROTOTYPE. CANNOT RUN.")
    else:
        if __debug__:
            rad_ctrl_print("The experiment was not updated - continuing.")
        # TODO decide what to do here. I think we need this case if someone doesn't build their experiment
        # properly

    return new_experiment_received, experiment


def send_datawrite_metadata(message, radctrl_to_datawrite, datawrite_radctrl_iden,
                            seqnum, num_sequences, scan_flag, inttime, sequences, beam_iter,
                            experiment_id, experiment_name, scheduling_mode, output_sample_rate,
                            experiment_comment, filter_scaling_factors, rx_center_freq,
                            debug_samples=None):
    """
    Send the metadata about this averaging period to datawrite so that it can be recorded.
    :param message: The AveperiodMetadataMessage
    :param radctrl_to_datawrite: The socket to send the packet on.
    :param datawrite_radctrl_iden: Identity of datawrite on the socket.
    :param seqnum: The last sequence number (identifier) that is valid for this averaging
    period. Used to verify and synchronize driver, dsp, datawrite.
    :param num_sequences: The number of sequences that were sent in this averaging period. (number of
    sequences to average together).
    :param scan_flag: True if this averaging period is the first in a scan.
    :param inttime: The time that expired during this averaging period.
    :param sequences: The sequences of class Sequence for this averaging period (AveragingPeriod).
    :param beam_iter: The beam iterator of this averaging period.
    :param experiment_id: the ID of the experiment that is running
    :param experiment_name: the experiment name to be placed in the data files.
    :param scheduling_mode: the type of scheduling mode running at this time, to write to file.
    :param output_sample_rate: The output sample rate of the output data, defined by the
    experiment, in Hz.
    :param experiment_comment: The comment string for the experiment, user-defined.
    :param filter_scaling_factors: The decimation scheme scaling factors used for the experiment,
    to get the scaling for the data for accurate power measurements between experiments.
    :param rx_center_freq: The receive center frequency (kHz)
    :param debug_samples: the debug samples for this averaging period, to be written to the
    file if debug is set. This is a list of dictionaries for each Sequence in the
    AveragingPeriod. The dictionary is set up in the sample_building module function
    create_debug_sequence_samples. The keys are 'txrate', 'txctrfreq', 'pulse_timing',
    'pulse_sample_start', 'sequence_samples', 'decimated_sequence', and 'dmrate'.
    The 'sequence_samples' and 'decimated_samples' values are themselves dictionaries, where the
    keys are the antenna numbers (there is a sample set for each transmit antenna).
    """

    message.remove_all_sequences()
    message.experiment_id = experiment_id
    message.experiment_name = experiment_name
    message.experiment_comment = experiment_comment
    message.rx_ctr_freq = rx_center_freq
    message.num_sequences = num_sequences
    message.last_sqn_num = seqnum
    message.scan_flag = scan_flag
    message.aveperiod_time = inttime.total_seconds()
    message.output_sample_rate = output_sample_rate
    message.data_normalization_factor = reduce(lambda x, y: x * y, filter_scaling_factors)  # multiply all
    message.scheduling_mode = scheduling_mode

    for sequence_index, sequence in enumerate(sequences):
        sequence_add = messages.Sequence()
        sequence_add.blanks = sequence.blanks

        if debug_samples:
            tx_data = messages.TxData()
            tx_data.tx_rate = debug_samples[sequence_index]['txrate']
            tx_data.tx_ctr_freq = debug_samples[sequence_index]['txctrfreq']
            tx_data.pulse_timing_us = debug_samples[sequence_index]['pulse_timing']
            tx_data.pulse_sample_start = debug_samples[sequence_index]['pulse_sample_start']
            tx_data.tx_samples = debug_samples[sequence_index]['sequence_samples']
            tx_data.dm_rate = debug_samples[sequence_index]['dmrate']
            tx_data.decimated_tx_samples = debug_samples[sequence_index]['decimated_samples']
            sequence_add.tx_data = tx_data

        for slice_id in sequence.slice_ids:
            rxchannel = messages.RxChannelMetadata()
            rxchannel.slice_id = slice_id
            rxchannel.slice_comment = sequence.slice_dict[slice_id]['comment']
            rxchannel.interfacing = '{}'.format(sequence.slice_dict[slice_id]['slice_interfacing'])
            rxchannel.rx_only = sequence.slice_dict[slice_id]['rxonly']
            rxchannel.pulse_len = sequence.slice_dict[slice_id]['pulse_len']
            rxchannel.tau_spacing = sequence.slice_dict[slice_id]['tau_spacing']
<<<<<<< HEAD

            if sequence.slice_dict[slice_id]['rxonly']:
                rxchannel.rx_freq = sequence.slice_dict[slice_id]['rxfreq']
            else:
                rxchannel.rx_freq = sequence.slice_dict[slice_id]['txfreq']
=======
            rxchannel.rx_freq = sequence.slice_dict[slice_id]['freq']
>>>>>>> a5e1e9f8

            rxchannel.ptab = sequence.slice_dict[slice_id]['pulse_sequence']

            # We always build one sequence in advance, so we trim the last one from when radar
            # control stops processing the averaging period.
            for encoding in sequence.output_encodings[slice_id][:num_sequences]:
                python_type = encoding.flatten().tolist()
                rxchannel.add_sqn_encodings(python_type)
            sequence.output_encodings[slice_id] = []

            rxchannel.rx_main_antennas = sequence.slice_dict[slice_id]['rx_main_antennas']
            rxchannel.rx_intf_antennas = sequence.slice_dict[slice_id]['rx_int_antennas']

<<<<<<< HEAD
            beams = sequence.slice_dict[slice_id]['beam_order'][beam_iter]
=======
            beams = sequence.slice_dict[slice_id]['rx_beam_order'][beam_iter]
>>>>>>> a5e1e9f8
            if isinstance(beams, int):
                beams = [beams]

            for beam in beams:
                beam_add = messages.Beam(sequence.slice_dict[slice_id]['beam_angle'][beam], beam)
                rxchannel.add_beam(beam_add)

            rxchannel.first_range = float(sequence.slice_dict[slice_id]['first_range'])
            rxchannel.num_ranges = sequence.slice_dict[slice_id]['num_ranges']
            rxchannel.range_sep = sequence.slice_dict[slice_id]['range_sep']

            if sequence.slice_dict[slice_id]['acf']:
                rxchannel.acf = sequence.slice_dict[slice_id]['acf']
                rxchannel.xcf = sequence.slice_dict[slice_id]['xcf']
                rxchannel.acfint = sequence.slice_dict[slice_id]['acfint']
<<<<<<< HEAD
                
=======

>>>>>>> a5e1e9f8
                for lag in sequence.slice_dict[slice_id]['lag_table']:
                    lag_add = messages.LagTable(lag, int(lag[1] - lag[0]))
                    rxchannel.add_ltab(lag_add)
                rxchannel.averaging_method = sequence.slice_dict[slice_id]['averaging_method']
            sequence_add.add_rx_channel(rxchannel)
        message.sequences.append(sequence_add)

    if __debug__:
        rad_ctrl_print('Sending metadata to datawrite.')

    socket_operations.send_bytes(radctrl_to_datawrite, datawrite_radctrl_iden,
                                 pickle.dumps(message, protocol=pickle.HIGHEST_PROTOCOL))


def round_up_time(dt=None, round_to=60):
    """Round a datetime object to any time lapse in seconds
    dt : datetime.datetime object, default now.
    roundTo : Closest number of seconds to round to, default 1 minute.
    Author: Thierry Husson 2012 - Use it as you want but don't blame me.
    Modified: K.Kotyk 2019

    Will round to the nearest minute mark. Adds one minute if rounded down.
    """
    if dt is None:
        dt = datetime.utcnow()
    midnight = dt.replace(hour=0, minute=0, second=0)
    seconds = (dt.replace(tzinfo=None) - midnight).seconds
    rounding = (seconds + round_to / 2) // round_to * round_to
    result = dt + timedelta(0, rounding-seconds, -dt.microsecond)

    if result < dt:
        result += timedelta(minutes=1)
    return result


def radar():
    """
    Run the radar with the experiment supplied by experiment_handler.

    Receives an instance of an experiment. Iterates through the Scans,
    AveragingPeriods, Sequences, and pulses of the experiment.

    For every pulse, samples and other control information are sent to the n200_driver.

    For every pulse sequence, processing information is sent to the signal processing
    block.

    After every averaging period, the experiment block is given the
    opportunity to change the experiment (not currently implemented). If a new
    experiment is sent, radar will halt the old one and begin with the new experiment.
    """

    # Initialize driverpacket.
    driverpacket = DriverPacket()
    sigprocpacket = messages.SequenceMetadataMessage()
    aveperiod_packet = messages.AveperiodMetadataMessage()

    # Get config options.
    options = ExperimentOptions()

    # The socket identities for radar_control, retrieved from options
    ids = [options.radctrl_to_exphan_identity, options.radctrl_to_dsp_identity,
           options.radctrl_to_driver_identity, options.radctrl_to_brian_identity,
           options.radctrl_to_dw_identity]

    # Setup sockets.
    # Socket to send pulse samples over.
    # TODO test: need to make sure that we know that all sockets are set up after this try...except block.
    # TODO test: starting the programs in different orders.
    try:
        sockets_list = socket_operations.create_sockets(ids, options.router_address)
    except zmq.ZMQBaseError as e:
        errmsg = "ZMQ ERROR Setting up sockets"
        raise [ExperimentException(errmsg), e]
    radar_control_to_exp_handler = sockets_list[0]
    radar_control_to_dsp = sockets_list[1]
    radar_control_to_driver = sockets_list[2]
    radar_control_to_brian = sockets_list[3]
    radar_control_to_dw = sockets_list[4]

    # seqnum is used as a identifier in all packets while
    # radar is running so set it up here.
    # seqnum will get increased by num_sequences (number of averages or sequences in the averaging period)
    # at the end of every averaging period.
    seqnum_start = 0

    #  Wait for experiment handler at the start until we have an experiment to run.
    new_experiment_waiting = False

    while not new_experiment_waiting:
        new_experiment_waiting, experiment = search_for_experiment(
            radar_control_to_exp_handler, options.exphan_to_radctrl_identity,
            'EXPNEEDED')

    new_experiment_waiting = False
    new_experiment_loaded = True

    # Send driver initial setup data - rates and center frequency from experiment.
    # Wait for acknowledgment that USRP object is set up.
    setup_driver(driverpacket, radar_control_to_driver, options.driver_to_radctrl_identity,
                 experiment.txctrfreq, experiment.rxctrfreq, experiment.txrate,
                 experiment.rxrate)

    first_aveperiod = True
    next_scan_start = None
    decimation_scheme = experiment.decimation_scheme
    while True:
        # This loops through all scans in an experiment, or restarts this loop if a new experiment occurs.
        # TODO : further documentation throughout in comments (high level) and in separate documentation.
        # Iterate through Scans, AveragingPeriods, Sequences, Pulses.

        if new_experiment_waiting:  # start anew on first scan if we have a new experiment.
            try:
                experiment = new_experiment
            except NameError:
                # new_experiment does not exist, should never happen as flag only gets set when
                # there is a new experiment.
                errmsg = 'Experiment could not be found'
                raise ExperimentException(errmsg)
            new_experiment_waiting = False
            new_experiment = None
            new_experiment_loaded = True

        for scan_num, scan in enumerate(experiment.scan_objects):
            if __debug__:
                rad_ctrl_print("Scan number: {}".format(scan_num))
            # scan iter is the iterator through the scanbound or through the number of averaging periods in the scan.
            scan_iter = 0
            # if a new experiment was received during the last scan, it finished the averaging period it was on and
            # returned here with new_experiment_waiting set to True. Break to load new experiment.
            if new_experiment_waiting:  # start anew on first scan if we have a new experiment.
                break

            if scan.scanbound:
                if scan.align_scan_to_beamorder:
                    for aveperiod in scan.aveperiods:
                        aveperiod.beam_iter = 0  # always align first beam at start of scan

                # find the start of the next scan with a scanbound so we can
                # determine time remaining for end of scan
                next_scanbound = None
                next_scan_num = scan_num
                while next_scanbound is None:
                    next_scan_num += 1
                    if next_scan_num == len(experiment.scan_objects):
                        next_scan_num = 0
                    next_scanbound = experiment.scan_objects[next_scan_num].scanbound

                if first_aveperiod:
                    # on the very first averaging period of Borealis starting, calculate the start minute
                    # align scanbound reference time to find when to start
                    now = datetime.utcnow()
                    dt = now.replace(second=0, microsecond=0)

                    if dt + timedelta(seconds=scan.scanbound[scan_iter]) >= now:
                        start_minute = dt
                    else:
                        start_minute = round_up_time(now)
                else:  # At the start of a scan object that has scanbound, recalculate the start
                    # minute to the previously calculated next_scan_start
                    start_minute = next_scan_start.replace(second=0, microsecond=0)

                # find the modulus of the number of aveperiod times to run in the scan and the number of AvePeriod classes.
                # the classes will be alternated so we can determine which class will be running at the end of the scan.
                index_of_last_aveperiod_in_scan = (scan.num_aveperiods_in_scan + scan.aveperiod_iter) % len(scan.aveperiods)
                last_aveperiod_intt = scan.aveperiods[index_of_last_aveperiod_in_scan].intt
                # a scanbound necessitates intt
                end_of_scan = start_minute + timedelta(seconds=scan.scanbound[-1]) + timedelta(seconds=last_aveperiod_intt * 1e-3)
                end_minute = end_of_scan.replace(second=0, microsecond=0)

                if end_minute + timedelta(seconds=next_scanbound[0]) >= end_of_scan:
                    next_scan_start = end_minute + timedelta(seconds=next_scanbound[0])
                else:
                    next_scan_start = round_up_time(end_of_scan) + timedelta(seconds=next_scanbound[0])

            while scan_iter < scan.num_aveperiods_in_scan and not new_experiment_waiting:
                # If there are multiple aveperiods in a scan they are alternated (INTTIME interfaced)
                aveperiod = scan.aveperiods[scan.aveperiod_iter]
                if TIME_PROFILE:
                    time_start_of_aveperiod = datetime.utcnow()

                # get new experiment here, before starting a new averaging period.
                # If new_experiment_waiting is set here, implement new_experiment after this
                # averaging period. There may be a new experiment waiting, or a new experiment.
                if not new_experiment_waiting and not new_experiment_loaded:
                    new_experiment_waiting, new_experiment = search_for_experiment(
                        radar_control_to_exp_handler,
                        options.exphan_to_radctrl_identity, 'NOERROR')
                elif new_experiment_loaded:
                    new_experiment_loaded = False

                if __debug__:
                    rad_ctrl_print("New AveragingPeriod")

                # all phases are set up for this averaging period for the beams required.
                # Time to start averaging in the below loop.
                if not scan.scanbound:
                    averaging_period_start_time = datetime.utcnow()  # ms
                    rad_ctrl_print("Averaging Period start time: {}".format(averaging_period_start_time))
                if aveperiod.intt is not None:
                    intt_break = True

                    if scan.scanbound:
                        # calculate scan start time. First beam in the sequence will likely
                        # be ready to go if the first scan aligns directly to the minute. The
                        # rest will need to wait until their boundary time is up.
                        beam_scanbound = start_minute + timedelta(seconds=scan.scanbound[scan_iter])
                        time_diff = beam_scanbound - datetime.utcnow()
                        if time_diff.total_seconds() > 0:
                            if __debug__ or first_aveperiod:
                                msg = "{}s until averaging period {} at time {}"
                                msg = msg.format(sm.COLOR("blue", time_diff.total_seconds()),
                                                 sm.COLOR("yellow", scan_iter),
                                                 sm.COLOR("red", beam_scanbound))
                                rad_ctrl_print(msg)
                            # TODO: reduce sleep if we want to use GPS timestamped transmissions
                            time.sleep(time_diff.total_seconds())
                        else:
                            if __debug__:
                                # TODO: This will be wrong if the start time is in the past.
                                # maybe use datetime.utcnow() like below
                                # TODO: instead of  beam_scanbound, or change wording to
                                # when the aveperiod should have started?
                                msg = "starting averaging period {} at time {}"
                                msg = msg.format(sm.COLOR("yellow", scan_iter),
                                                 sm.COLOR("red", beam_scanbound))
                                rad_ctrl_print(msg)

                        averaging_period_start_time = datetime.utcnow()  # ms
                        msg = "Averaging period start time: {}"
                        msg = msg.format(sm.COLOR("red", averaging_period_start_time))
                        rad_ctrl_print(msg)

                        # Here we find how much system time has elapsed to find the true amount
                        # of time we can integrate for this scan boundary. We can then see if
                        # we have enough time left to run the averaging period.
                        time_elapsed = averaging_period_start_time - start_minute
                        if scan_iter < len(scan.scanbound) - 1:
                            scanbound_time = scan.scanbound[scan_iter + 1]
                            # TODO: scanbound_time could be in the past if system has taken
                            # too long, perhaps calculate which 'beam' (scan_iter) instead by
                            # rewriting this code for an experiment-wide scanbound attribute instead
                            # of individual scanbounds inside the scan objects
                            # TODO: if scan_iter skips ahead, aveperiod.beam_iter may also need to
                            # if scan.align_to_beamorder is True
                            bound_time_remaining = scanbound_time - time_elapsed.total_seconds()
                        else:
                            bound_time_remaining = next_scan_start - averaging_period_start_time
                            bound_time_remaining = bound_time_remaining.total_seconds()

                        msg = "scan {} averaging period {}: bound_time_remaining {}s"
                        msg = msg.format(sm.COLOR("yellow", scan_num),
                                         sm.COLOR("yellow", scan_iter),
                                         sm.COLOR("blue", round(bound_time_remaining, 6)))
                        rad_ctrl_print(msg)

                        if bound_time_remaining < aveperiod.intt * 1e-3:
                            # reduce the averaging period to only the time remaining
                            # until the next scan boundary.
                            # TODO: Check for bound_time_remaining > 0
                            # to be sure there is actually time to run this intt
                            # (if bound_time_remaining < 0, we need a solution to
                            # reset)
                            averaging_period_done_time = averaging_period_start_time + \
                                            timedelta(milliseconds=bound_time_remaining * 1e3)
                        else:
                            averaging_period_done_time = averaging_period_start_time + \
                                            timedelta(milliseconds=aveperiod.intt)
                    else:  # no scanbound for this scan
                        averaging_period_done_time = averaging_period_start_time + \
                                            timedelta(milliseconds=aveperiod.intt)
                else:  # intt does not exist, therefore using intn
                    intt_break = False
                    ending_number_of_sequences = aveperiod.intn  # this will exist

                msg = "AvePeriod slices and beam numbers: {}".format(
                    {x: y[aveperiod.beam_iter] for x, y in aveperiod.slice_to_beamorder.items()})
                rad_ctrl_print(msg)

                if TIME_PROFILE:
                    time_to_prep_aveperiod = datetime.utcnow() - time_start_of_aveperiod
                    rad_ctrl_print('Time to prep aveperiod: {}'.format(time_to_prep_aveperiod))

                #  Time to start averaging in the below loop

                num_sequences = 0
                time_remains = True
                pulse_transmit_data_tracker = {}
                debug_samples = []

                while time_remains:
                    for sequence_index, sequence in enumerate(aveperiod.sequences):

                        # Alternating sequences if there are multiple in the averaging_period.
                        start_time = datetime.utcnow()
                        if intt_break:
                            if start_time >= averaging_period_done_time:
                                time_remains = False
                                averaging_period_time = (start_time - averaging_period_start_time)
                                break
                        else:  # break at a certain number of sequences
                            if num_sequences == ending_number_of_sequences:
                                time_remains = False
                                averaging_period_time = start_time - averaging_period_start_time
                                break

                        # on first sequence, we make the first set of samples.
                        if sequence_index not in pulse_transmit_data_tracker:
                            pulse_transmit_data_tracker[sequence_index] = {}
                            sqn, dbg = sequence.make_sequence(aveperiod.beam_iter, num_sequences)
                            if dbg:
                                debug_samples.append(dbg)
                            pulse_transmit_data_tracker[sequence_index][num_sequences] = sqn

                        def send_pulses():
                            for pulse_transmit_data in pulse_transmit_data_tracker[sequence_index][num_sequences]:
                                data_to_driver(driverpacket, radar_control_to_driver,
                                               options.driver_to_radctrl_identity,
                                               pulse_transmit_data['samples_array'],
                                               experiment.txctrfreq,
                                               experiment.rxctrfreq, experiment.txrate,
                                               experiment.rxrate,
                                               sequence.numberofreceivesamples,
                                               sequence.seqtime,
                                               pulse_transmit_data['startofburst'],
                                               pulse_transmit_data['endofburst'],
                                               pulse_transmit_data['timing'],
                                               seqnum_start + num_sequences,
                                               sequence.align_sequences,
                                               repeat=pulse_transmit_data['isarepeat'])

                            if TIME_PROFILE:
                                time_after_pulses = datetime.utcnow()
                                pulses_to_driver_time = time_after_pulses - start_time
                                output = 'Time for pulses to driver: {}'.format(pulses_to_driver_time)
                                rad_ctrl_print(output)

                        def send_dsp_meta():
                            rx_beam_phases = sequence.get_rx_phases(aveperiod.beam_iter)
                            send_dsp_metadata(sigprocpacket,
                                              radar_control_to_dsp,
                                              options.dsp_to_radctrl_identity,
                                              radar_control_to_brian,
                                              options.brian_to_radctrl_identity,
                                              experiment.rxrate,
                                              experiment.output_rx_rate,
                                              seqnum_start + num_sequences,
                                              sequence.slice_ids, experiment.slice_dict,
                                              rx_beam_phases, sequence.seqtime,
                                              sequence.first_rx_sample_start,
                                              options.main_antenna_count, experiment.rxctrfreq,
                                              sequence.output_encodings,
                                              decimation_scheme)

                            if TIME_PROFILE:
                                time_after_sequence_metadata = datetime.utcnow()
                                sequence_metadata_time = time_after_sequence_metadata - start_time
                                output = 'Time to send meta to DSP: {}'.format(sequence_metadata_time)
                                rad_ctrl_print(output)

                        def make_next_samples():
                            sqn, dbg = sequence.make_sequence(aveperiod.beam_iter, num_sequences + 1)
                            if dbg:
                                debug_samples.append(dbg)
                            pulse_transmit_data_tracker[sequence_index][num_sequences+1] = sqn

                            if TIME_PROFILE:
                                time_after_making_new_sqn = datetime.utcnow()
                                new_sequence_time = time_after_making_new_sqn - start_time
                                output = 'Time to make new sequence: {}'.format(new_sequence_time)
                                rad_ctrl_print(output)

                        # These three things can happen simultaneously. We can spawn them as
                        # threads.
                        threads = [threading.Thread(target=send_pulses),
                                   threading.Thread(target=send_dsp_meta),
                                   threading.Thread(target=make_next_samples)]

                        for thread in threads:
                            thread.daemon = True
                            thread.start()

                        for thread in threads:
                            thread.join()

                        num_sequences += 1

                        if first_aveperiod:
                            decimation_scheme = None
                            first_aveperiod = False

                        # Sequence is done
                        if __debug__:
                            time.sleep(1)

                if TIME_PROFILE:
                    time_at_end_aveperiod = datetime.utcnow()

                msg = "Number of sequences: {}"
                msg = msg.format(sm.COLOR("magenta", num_sequences))
                rad_ctrl_print(msg)

                if scan.aveperiod_iter == 0 and aveperiod.beam_iter == 0:
                    # This is the first averaging period in the scan object.
                    # if scanbound is aligned to beamorder, the scan_iter will also = 0 at this point.
                    scan_flag = True
                else:
                    scan_flag = False

                last_sequence_num = seqnum_start + num_sequences - 1

                def send_dw():
                    send_datawrite_metadata(aveperiod_packet, radar_control_to_dw,
                                            options.dw_to_radctrl_identity, last_sequence_num,
                                            num_sequences, scan_flag, averaging_period_time,
                                            aveperiod.sequences, aveperiod.beam_iter,
                                            experiment.cpid, experiment.experiment_name,
                                            experiment.scheduling_mode,
                                            experiment.output_rx_rate, experiment.comment_string,
                                            experiment.decimation_scheme.filter_scaling_factors,
                                            experiment.rxctrfreq,
                                            debug_samples=debug_samples)

                thread = threading.Thread(target=send_dw)
                thread.daemon = True
                thread.start()
                # end of the averaging period loop - move onto the next averaging period.
                # Increment the sequence number by the number of sequences that were in this
                # averaging period.
                seqnum_start += num_sequences

                if TIME_PROFILE:
                    time_to_finish_aveperiod = datetime.utcnow() - time_at_end_aveperiod
                    rad_ctrl_print('Time to finish aveperiod: {}'.format(time_to_finish_aveperiod))

                aveperiod.beam_iter += 1
                if aveperiod.beam_iter == aveperiod.num_beams_in_scan:
                    aveperiod.beam_iter = 0
                scan_iter += 1
                scan.aveperiod_iter += 1
                if scan.aveperiod_iter == len(scan.aveperiods):
                    scan.aveperiod_iter = 0

if __name__ == "__main__":
    radar()<|MERGE_RESOLUTION|>--- conflicted
+++ resolved
@@ -200,19 +200,10 @@
         chan_add.tau_spacing = slice_dict[slice_id]['tau_spacing']
 
         # send the translational frequencies to dsp in order to bandpass filter correctly.
-<<<<<<< HEAD
-        if slice_dict[slice_id]['rxonly']:
-            chan_add.rx_freq = slice_dict[slice_id]['rxfreq'] * 1.0e3
-        elif slice_dict[slice_id]['clrfrqflag']:
-            pass  # TODO - get freq from clear frequency search.
-        else:
-            chan_add.rx_freq = slice_dict[slice_id]['txfreq'] * 1.0e3
-=======
         if slice_dict[slice_id]['clrfrqflag']:
             pass  # TODO - get freq from clear frequency search.
         else:
             chan_add.rx_freq = slice_dict[slice_id]['freq'] * 1.0e3
->>>>>>> a5e1e9f8
         chan_add.num_ranges = slice_dict[slice_id]['num_ranges']
         chan_add.first_range = slice_dict[slice_id]['first_range']
         chan_add.range_sep = slice_dict[slice_id]['range_sep']
@@ -238,11 +229,7 @@
             # Combine main and intf such that for a given beam all main phases come first.
             beams.append(np.hstack((temp_main, temp_intf)))
         chan_add.beam_phases = np.array(beams)
-<<<<<<< HEAD
-        
-=======
-
->>>>>>> a5e1e9f8
+
         for lag in slice_dict[slice_id]['lag_table']:
             lag_add = messages.Lag(lag[0], lag[1], int(lag[1] - lag[0]))
 
@@ -261,11 +248,7 @@
             lag_add.phase_offset_imag = np.imag(phase_offset)
             chan_add.add_lag(lag_add)
         message.add_rx_channel(chan_add)
-<<<<<<< HEAD
-    
-=======
-
->>>>>>> a5e1e9f8
+
     # Brian requests sequence metadata for timeouts
     if TIME_PROFILE:
         time_waiting = datetime.utcnow()
@@ -408,16 +391,7 @@
             rxchannel.rx_only = sequence.slice_dict[slice_id]['rxonly']
             rxchannel.pulse_len = sequence.slice_dict[slice_id]['pulse_len']
             rxchannel.tau_spacing = sequence.slice_dict[slice_id]['tau_spacing']
-<<<<<<< HEAD
-
-            if sequence.slice_dict[slice_id]['rxonly']:
-                rxchannel.rx_freq = sequence.slice_dict[slice_id]['rxfreq']
-            else:
-                rxchannel.rx_freq = sequence.slice_dict[slice_id]['txfreq']
-=======
             rxchannel.rx_freq = sequence.slice_dict[slice_id]['freq']
->>>>>>> a5e1e9f8
-
             rxchannel.ptab = sequence.slice_dict[slice_id]['pulse_sequence']
 
             # We always build one sequence in advance, so we trim the last one from when radar
@@ -430,11 +404,7 @@
             rxchannel.rx_main_antennas = sequence.slice_dict[slice_id]['rx_main_antennas']
             rxchannel.rx_intf_antennas = sequence.slice_dict[slice_id]['rx_int_antennas']
 
-<<<<<<< HEAD
-            beams = sequence.slice_dict[slice_id]['beam_order'][beam_iter]
-=======
             beams = sequence.slice_dict[slice_id]['rx_beam_order'][beam_iter]
->>>>>>> a5e1e9f8
             if isinstance(beams, int):
                 beams = [beams]
 
@@ -450,11 +420,7 @@
                 rxchannel.acf = sequence.slice_dict[slice_id]['acf']
                 rxchannel.xcf = sequence.slice_dict[slice_id]['xcf']
                 rxchannel.acfint = sequence.slice_dict[slice_id]['acfint']
-<<<<<<< HEAD
-                
-=======
-
->>>>>>> a5e1e9f8
+
                 for lag in sequence.slice_dict[slice_id]['lag_table']:
                     lag_add = messages.LagTable(lag, int(lag[1] - lag[0]))
                     rxchannel.add_ltab(lag_add)
