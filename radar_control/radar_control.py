#!/usr/bin/python

"""
    radar_control process
    ~~~~~~~~~~~~~~~~~~~~~
    
    Radar_control is the process that runs the radar (sends pulses to the driver with
    timing information and sends processing information to the signal processing process).
    Experiment_handler provides the experiment for radar_control to run. It iterates
    through the scan_class_base objects to control the radar. 

    :copyright: 2018 SuperDARN Canada
    :author: Marci Detwiller
"""

import cmath
import sys
import time
import os
from datetime import datetime, timedelta
import os
import zmq
import cPickle as pickle

sys.path.append(os.environ["BOREALISPATH"])
from experiment_prototype.experiment_exception import ExperimentException
from utils.experiment_options.experimentoptions import ExperimentOptions

if __debug__:
<<<<<<< HEAD
    sys.path.append(os.environ["BOREALISPATH"] + '/build/debug/utils/protobuf')  # TODO need to get this from scons environment, 'release' may be 'debug'
else:
    sys.path.append(os.environ["BOREALISPATH"] + '/build/release/utils/protobuf')
import driverpacket_pb2
import sigprocpacket_pb2

from sample_building.sample_building import azimuth_to_antenna_offset
from experiments.experiment_prototype import ExperimentPrototype
=======
    sys.path.append(os.environ["BOREALISPATH"] + '/build/debug/utils')
else:
    sys.path.append(os.environ["BOREALISPATH"] + '/build/release/utils')
from protobuf.driverpacket_pb2 import DriverPacket
from protobuf.sigprocpacket_pb2 import SigProcPacket

from sample_building.sample_building import azimuth_to_antenna_offset
from experiment_prototype.experiment_prototype import ExperimentPrototype

>>>>>>> 234347ff
from radar_status.radar_status import RadarStatus
from utils.zmq_borealis_helpers import socket_operations


def printing(msg):
    """
<<<<<<< HEAD

    :param msg:
    :return:
=======
    Setup a paired zmq socket and return it.
    
    :param context: zmq context
    :returns socket: zmq socket requested
>>>>>>> 234347ff
    """
    RADAR_CONTROL = "\033[33m" + "RADAR_CONTROL: " + "\033[0m"
    sys.stdout.write(RADAR_CONTROL + msg + "\n")


def data_to_driver(driverpacket, radctrl_to_driver, driver_to_radctrl_iden, antennas, samples_array,
                   txctrfreq, rxctrfreq, txrate,
                   numberofreceivesamples, SOB, EOB, timing, seqnum,
                   repeat=False):
<<<<<<< HEAD
    """ Place data in the driver packet and send it via zeromq to the driver.
        :param driverpacket: the protobuf packet to fill and pass over zmq
        :param radctrl_to_driver: the sender socket for sending the driverpacket
	    :param driver_to_radctrl_iden: the reciever socket identity on the driver side
        :param antennas: the antennas to transmit on.
        :param samples_array: this is a list of length main_antenna_count from the config file. It contains one
            numpy array of complex values per antenna. If the antenna will not be transmitted on, it contains a
            numpy array of zeros of the same length as the rest. All arrays will have the same length according to
            the pulse length.
        :param txctrfreq: the transmit centre frequency to tune to.
        :param rxctrfreq: the receive centre frequency to tune to. With rx_sample_rate from config.ini file, this
            determines the received signal band.
        :param txrate: the tx sampling rate.
        :param numberofreceivesamples: number of samples to receive at the rx_sample_rate from config.ini file. This
            determines length of Scope Sync GPIO being high for this sequence.
        :param SOB: start of burst boolean, true for first pulse in sequence.
        :param EOB: end of burst boolean, true for last pulse in sequence.
        :param timing: in us, the time past timezero to send this pulse. Timezero is the start of the sequence.
        :param seqnum: the sequence number. This is a unique identifier for the sequence that is always increasing
            with increasing sequences while radar_control is running. It is only reset when program restarts.
        :param repeat: a boolean indicating whether the pulse is the exact same as the last pulse
        in the sequence, in which case we will save the time and not send the samples list and other
        params that will be the same.
=======
    """ 
    Place data in the driver packet and send it via zeromq to the driver.
    
    :param driverpacket: the protobuf packet to fill and pass over zmq
    :param txsocket: the zmq socket connected to the driver
    :param antennas: the antennas to transmit on.
    :param samples_array: this is a list of length main_antenna_count from the config 
     file. It contains one numpy array of complex values per antenna. If the antenna 
     will not be transmitted on, it contains a numpy array of zeros of the same length 
     as the rest. All arrays will have the same length according to the pulse length.
    :param txctrfreq: the transmit centre frequency to tune to.
    :param rxctrfreq: the receive centre frequency to tune to. With rx_sample_rate from 
     config.ini file, this determines the received signal band.
    :param txrate: the tx sampling rate.
    :param numberofreceivesamples: number of samples to receive at the rx_sample_rate 
     from config.ini file. This determines length of Scope Sync GPIO being high for 
     this sequence.
    :param SOB: start of burst boolean, true for first pulse in sequence.
    :param EOB: end of burst boolean, true for last pulse in sequence.
    :param timing: in us, the time past timezero to send this pulse. Timezero is the 
     start of the sequence.
    :param seqnum: the sequence number. This is a unique identifier for the sequence 
     that is always increasing with increasing sequences while radar_control is 
     running. It is only reset when program restarts.
    :param repeat: a boolean indicating whether the pulse is the exact same as the last
     pulse in the sequence, in which case we will save the time and not send the 
     samples list and other params that will be the same.
>>>>>>> 234347ff
    """

    driverpacket.Clear()
    driverpacket.timetosendsamples = timing
    driverpacket.SOB = SOB
    driverpacket.EOB = EOB
    driverpacket.sequence_num = seqnum

    if repeat:
        # antennas empty
        # samples empty
        # ctrfreq empty
        # rxrate and txrate empty
        if __debug__:
            print("REPEAT; TIMING: {0}; SOB: {1}; EOB: {2}; ANTENNAS: {3}"
                  ";".format(timing, SOB, EOB, antennas))
    else:
        # SETUP data to send to driver for transmit.
        for ant in antennas:
            driverpacket.channels.append(ant)
        for samples in samples_array:
            sample_add = driverpacket.channel_samples.add()
            # Add one Samples message for each channel.
            # Protobuf expects types: int, long, or float, will reject numpy types and
            # throw a TypeError so we must convert the numpy arrays to lists
            sample_add.real.extend(samples.real.tolist())
            sample_add.imag.extend(samples.imag.tolist())
        driverpacket.txcenterfreq = txctrfreq * 1000  # convert to Hz
        driverpacket.rxcenterfreq = rxctrfreq * 1000  # convert to Hz
        driverpacket.txrate = txrate
        driverpacket.numberofreceivesamples = numberofreceivesamples
        if __debug__:
            print("NOT A REPEAT; TIMING: {0}; SOB: {1}; EOB: {2}; ANTENNAS: {3}"
                  ";".format(timing, SOB, EOB, antennas))

   # txsocket.send(driverpacket.SerializeToString())
    socket_operations.send_pulse(radctrl_to_driver, driver_to_radctrl_iden, driverpacket.SerializeToString())

    del driverpacket.channel_samples[:]  # TODO find out - Is this necessary in conjunction with .Clear()?


<<<<<<< HEAD
def send_metadata(packet, radctrl_to_dsp, dsp_radctrl_iden, radctrl_to_brian,
                   brian_radctrl_iden, seqnum, slice_ids,
                   slice_dict, beam_dict):
    """ Place data in the receiver packet and send it via zeromq to the signal processing unit.
        :param packet: the signal processing packet of the protobuf sigprocpacket type.
        :param radctrl_to_dsp: The sender socket for sending data to dsp
	    :param dsp_radctrl_iden: The reciever socket identity on the dsp side
        :param seqnum: the sequence number. This is a unique identifier for the sequence that is always increasing
            with increasing sequences while radar_control is running. It is only reset when program restarts.
        :param slice_ids: The identifiers of the slices that are combined in this sequence. These IDs tell us where to
            look in the beam dictionary and slice dictionary for frequency information and beam direction information
            about this sequence to give to the signal processing unit.
        :param slice_dict: The slice dictionary, which contains information about all slices and will be referenced for
            information about the slices in this sequence. Namely, we get the frequency we want to receive at, the
            number of ranges and the first range information.
        :param beam_dict: The dictionary containing beam directions for each slice.

=======
def data_to_rx_dsp(packet, socket, seqnum, slice_ids, slice_dict, beam_dict):
    """ 
    Place data in the receiver packet and send it via zeromq to the signal processing 
    unit.
    
    :param packet: the signal processing packet of the protobuf sigprocpacket type.
    :param socket: the zmq socket to connect to the rx dsp process
    :param seqnum: the sequence number. This is a unique identifier for the sequence 
     that is always increasing with increasing sequences while radar_control is 
     running. It is only reset when program restarts.
    :param slice_ids: The identifiers of the slices that are combined in this sequence.
     These IDs tell us where to look in the beam dictionary and slice dictionary for 
     frequency information and beam direction information about this sequence to give 
     to the signal processing unit.
    :param slice_dict: The slice dictionary, which contains information about all 
     slices and will be referenced for information about the slices in this sequence. 
     Namely, we get the frequency we want to receive at, the number of ranges and the 
     first range information.
    :param beam_dict: The dictionary containing beam directions for each slice.
>>>>>>> 234347ff
    """

    # TODO: does the for loop below need to happen every time. Could be only updated
    # as necessary to make it more efficient.
    packet.Clear()
    packet.sequence_num = seqnum
    for num, slice_id in enumerate(slice_ids):
        chan_add = packet.rxchannel.add()
        if slice_dict[slice_id]['rxonly']:
            chan_add.rxfreq = slice_dict[slice_id]['rxfreq']
        elif slice_dict[slice_id]['clrfrqflag']:
            pass  # TODO - get freq from clear frequency search.
        else:
            chan_add.rxfreq = slice_dict[slice_id]['txfreq']
        chan_add.nrang = slice_dict[slice_id]['nrang']
        chan_add.frang = slice_dict[slice_id]['frang']
        for beamdir in beam_dict[slice_id]:
            beam_add = chan_add.beam_directions.add()
            # beamdir is a list (len = total antennas, main and interferometer) with phase for each
            # antenna for that beam direction
            for phi in beamdir:
                phase = cmath.exp(phi * 1j)
                phase_add = beam_add.phase.add()
                phase_add.real_phase = phase.real
                phase_add.imag_phase = phase.imag

    # Don't need to send channel numbers, will always send with length = total antennas.
    # TODO : Beam directions will be formated e^i*phi so that a 0 will indicate not
    # to receive on that channel. ** make this update phase = 0 on channels not included.

    # Brian requests sequence metadata for timeouts
    request = socket_operations.recv_request(radctrl_to_brian, brian_radctrl_iden,
                                             printing)
    if __debug__:
        request_output = "Brian requested -> {}".format(request)
        printing(request_output)

    socket_operations.send_reply(radctrl_to_brian, brian_radctrl_iden,
                    packet.SerializeToString())

<<<<<<< HEAD
    #Radar control receives request for metadata from DSP
    request = socket_operations.recv_request(radctrl_to_dsp, dsp_radctrl_iden, printing)
    if __debug__:
        request_output = "DSP requested -> {}".format(request)
        printing(request_output)

    socket_operations.send_reply(radctrl_to_dsp, dsp_radctrl_iden, packet.SerializeToString())
    # TODO : is it necessary to do a del packet.rxchannel[:] - test
=======
def get_ack(socket, procpacket):
    """ 
    Receive an acknowledgement.
    
    Get the acknowledgement from the process. This works with both the driver and the 
    signal processing sockets as both packets have the field for sequence number.
    
    :param socket: The socket to get the acknowledgement packet from. Either the driver
     packet socket or the sigprocpacket socket.
    :param procpacket: The packet type that we have. Either driverpacket or 
     sigprocpacket.
    """

    try:
        msg = socket.recv(flags=zmq.NOBLOCK)
        procpacket.ParseFromString(msg)
        return procpacket.sequence_num
    except zmq.Again:
        errmsg = "No Message Available"
        raise ExperimentException(errmsg)  # TODO what to do in this case
    except zmq.ZMQBaseError as e:
        errmsg = "ZMQ ERROR"
        raise [ExperimentException(errmsg), e]
>>>>>>> 234347ff


def search_for_experiment(radar_control_to_exp_handler,
                          exphan_to_radctrl_iden,
                          status):
    """
<<<<<<< HEAD
    Check for new experiments from the experiment handler
    :param radctrl_to_exphan_iden: The
=======
    Check for new experiment from the experiment handler.
    
    :param socket: socket to experiment handler
>>>>>>> 234347ff
    :param status: status of type RadarStatus.
    :returns new_experiment_received: boolean (True for new experiment received)
    :returns new_experiment: experiment instance (or None if there is no new experiment)
    """


    try:
        socket_operations.send_request(radar_control_to_exp_handler, exphan_to_radctrl_iden, status)
    except zmq.ZMQBaseError as e:
        errmsg = "ZMQ ERROR"
        raise [ExperimentException(errmsg), e]

    experiment = None
    new_experiment_received = False

<<<<<<< HEAD
=======
def verify_completed_sequence(tx_poller, tx_rx_poller, tx_socket, rx_ack_socket, rx_time_socket,
                              sigprocpacket, driverpacket, poll_timeout, seqnum, ):
    """ 
    Verify a completed sequence by receiving acks and checking.
    
    Check the sequence was successfully transmitted by the driver, and the previous 
    sequence was successfully processed by the signal processing unit.
    
    :param tx_poller: The poller set up on the socket to the driver only, used on the 
     first pulse sequence.
    :param tx_rx_poller: The poller set up on both the sockets to the driver and to the 
     signal processing unit.
    :param tx_socket: The socket set up for communication both to and from the driver.
    :param rx_ack_socket: The socket set up for getting the acknowledgement from the 
     signal processing unit.
    :param rx_time_socket: The socket set up for getting the kernel time for processing 
     from the signal processing unit.
    :param sigprocpacket: The protobuf signal processing packet, used on the 
     rx_ack_socket and the rx_time_socket.
    :param driverpacket: The protobuf driver packet, used on the tx_socket.
    :param poll_timeout: the timeout time for the pollers, currently passed in as 
     scope sync time.
    :param seqnum: The unique identifier for the sequence just sent to the driver. The 
     driver should return this same sequence number. The signal processing unit should 
     return this number - 1 as it was working on data from the last pulse sequence 
     concurrently.
    """

    if seqnum != 0:
        rx_seq_ack = False
        tx_seq_ack = False
        while not rx_seq_ack or not tx_seq_ack:
            poll_timeout += 100  # TODO remove when poll timeout updated taking into account time to pulse in the future
            try:
                socks = dict(tx_rx_poller.poll(poll_timeout))
                #socks, wlist, xlist = zmq.select([tx_socket, rx_ack_socket], [], [])
            except zmq.NotDone:
                pass  # TODO can use this
                # TODO test using this case for the first sequence, that is we have tx_socket in socks but not rx_ack_socket ***
            except zmq.ZMQBaseError as e:
                errmsg = "ZMQ ERROR"
                raise [ExperimentException(errmsg), e]

            if rx_ack_socket in socks:  # need one message from both.
                if socks[rx_ack_socket] == zmq.POLLIN:
                    rxseqnum = get_ack(rx_ack_socket, sigprocpacket)
                    # rx processing block is working on the pulse sequence before the one we just
                    # transmitted, therefore should = seqnum - 1.
                    if rxseqnum != seqnum - 1:
                        errmsg = "WRONG RXSEQNUM received from rx_signal_processing {} ; "\
                              "Expected {}".format(rxseqnum, seqnum - 1)
                        raise ExperimentException(errmsg)
                    else:  # TODO add if debug
                        rx_seq_ack = True
                        print("RXSEQNUM {}".format(rxseqnum))
            elif tx_socket in socks:
                if socks[tx_socket] == zmq.POLLIN:
                    txseqnum = get_ack(tx_socket, driverpacket)
                    # driver should have received and sent the current seqnum.
                    if txseqnum != seqnum:
                        errmsg = "WRONG TXSEQNUM received from driver {} ; Expected {}".format(
                            txseqnum, seqnum)
                        raise ExperimentException(errmsg)
                    else:
                        tx_seq_ack = True
                        print("TXSEQNUM {}".format(txseqnum))
            else:
                errmsg = "Did not receive ack from either rx_ack_socket or tx_socket"
                raise ExperimentException(errmsg)
                # TODO what to do here - some lag or something is not running
    else:  # on the very first sequence since starting the radar.
        # extra poll time on first sequence as found required 
        first_sequence_poll_timeout = 2000
        if __debug__:
            print("Polling for first sequence for {} ms".format(first_sequence_poll_timeout))
        try:
            sock = tx_poller.poll(first_sequence_poll_timeout)
        except zmq.NotDone:
            # TODO start a timer and trying sending again on the first sequence. - in case you start experiment handler second ***
            pass
        except zmq.ZMQBaseError as e:
            errmsg = "ZMQ ERROR"
            raise [ExperimentException(errmsg), e]

        try:
            tx_socket.recv(flags=zmq.NOBLOCK)
            if __debug__:
                print("FIRST ACK RECEIVED")
        except zmq.Again:
            errmsg = "No first ack from driver - This shouldn't happen"
            raise ExperimentException(errmsg)
        except zmq.ZMQBaseError as e:
            errmsg = "ZMQ ERROR"
            raise [ExperimentException(errmsg), e]
    # Now, check how long the kernel is taking to process (non-blocking)
>>>>>>> 234347ff
    try:
        pickled_exp = socket_operations.recv_reply(radar_control_to_exp_handler,
                                               exphan_to_radctrl_iden,
                                               printing)
    except zmq.ZMQBaseError as e:
        errmsg = "ZMQ ERROR"
        raise [ExperimentException(errmsg), e]

    new_exp = pickle.loads(pickled_exp)

    if isinstance(new_exp, ExperimentPrototype):
        experiment = new_exp
        new_experiment_received = True
        if __debug__:
            print("NEW EXPERIMENT FOUND")
    else:
        if __debug__:
            print("RECEIVED AN EXPERIMENT NOT OF TYPE EXPERIMENT_PROTOTYPE. CANNOT RUN.")
        # TODO decide what to do here. I think we need this case if someone doesn't build their experiment
        # properly

    return new_experiment_received, experiment


def radar():
    """
    Run the radar with the experiment supplied by experiment_handler.
    
    Receives an instance of an experiment. Iterates through the Scans, 
    AveragingPeriods, Sequences, and pulses of the experiment.
    
    For every pulse, samples and other control information are sent to the n200_driver.
<<<<<<< HEAD
    For every pulse sequence, processing information is sent to the signal processing block.
    After every integration time (AveragingPeriod), the experiment block is given the opportunity
    to change the control program. If a new program is sent, radar will halt the old one and begin
    with the new experiment.
=======
    
    For every pulse sequence, processing information is sent to the signal processing 
    block.
    
    After every integration time (AveragingPeriod), the experiment block is given the 
    opportunity to change the experiment (not currently implemented). If a new 
    experiment is sent, radar will halt the old one and begin with the new experiment.
>>>>>>> 234347ff
    """

    # Initialize driverpacket.
    driverpacket = DriverPacket()

    # Get config options.
    options = ExperimentOptions()

    # The socket identities for radar_control, retrieved from options
    ids = [options.radctrl_to_exphan_identity, options.radctrl_to_dsp_identity,
           options.radctrl_to_driver_identity, options.radctrl_to_brian_identity]

    # Setup sockets.
    # Socket to send pulse samples over.
    # TODO test: need to make sure that we know that all sockets are set up after this try...except block.
    # TODO test: starting the programs in different orders.
    try:
        sockets_list = socket_operations.create_sockets(ids, options.router_address)
    except zmq.ZMQBaseError as e:
        errmsg = "ZMQ ERROR Setting up sockets"
        raise [ExperimentException(errmsg), e]
    radar_control_to_exp_handler = sockets_list[0]
    radar_control_to_dsp = sockets_list[1]
    radar_control_to_driver = sockets_list[2]
    radar_control_to_brian = sockets_list[3]

    sigprocpacket = SigProcPacket()
    # seqnum is used as a identifier in all packets while
    # radar is running so set it up here.
    # seqnum will get increased by nave (number of averages or sequences in the integration period)
    # at the end of every integration time.
    seqnum_start = 0

    new_experiment_flag = False

    while not new_experiment_flag:  #  Wait for experiment handler at the start until we have an experiment to run.
        new_experiment_flag, experiment = search_for_experiment(
            radar_control_to_exp_handler, options.exphan_to_radctrl_identity,
            b'EXPNEEDED')

    new_experiment_flag = False

    while True:
        # This loops through all scans in an experiment, or restarts this loop if a new experiment occurs.
        # TODO : further documentation throughout in comments (high level) and in separate documentation.
        # Iterate through Scans, AveragingPeriods, Sequences, Pulses.
        for scan in experiment.scan_objects:
            # if a new experiment was received during the last scan, it finished the integration period it was on and
            # returned here with new_experiment_flag set to True. Now change experiment_prototype if necessary.
            if new_experiment_flag:  # start anew on first scan if we have a new experiment.
                try:
                    experiment = new_experiment
                except NameError:
                    # new_experiment does not exist, should never happen as flag only gets set when
                    # there is a new experiment.
                    errmsg = 'Experiment could not be found'
                    raise ExperimentException(errmsg)
                new_experiment_flag = False
                new_experiment = None
                break
            beam_remaining = True  # started a new scan, therefore this must be True.

            # Make iterator for cycling through beam numbers
            aveperiods_done_list = []
            beam_iter = 0
            while beam_remaining and not new_experiment_flag:
                for aveperiod in scan.aveperiods:
                    # If there are multiple aveperiods in a scan they are alternated
                    #   beam by beam. So we need to iterate through
                    # Go through each aveperiod once then increase the beam
                    #   iterator to the next beam in each scan.

                    # get new experiment here, before starting a new integration.
                    # if new_experiment_flag is set here, we will implement the new_experiment after this integration
                    # period.
		    # TODO: This needs a timeout, or we'll just get stuck here... in brian maybe?
                    new_experiment_flag, new_experiment = search_for_experiment(
                        radar_control_to_exp_handler,
                        options.exphan_to_radctrl_identity, b'NOERROR')

                    # Check if there are beams remaining in this aveperiod, or in any aveperiods.
                    if aveperiod in aveperiods_done_list:
                        continue  # beam_iter index is past the end of the beam_order list for this aveperiod, but other aveperiods must still contain a beam at index beam_iter in the beam_order list.
                    else:
                        if beam_iter == len(scan.scan_beams[aveperiod.slice_ids[0]]):  # REVIEW #3 We just don't understand this. REPLY: fixed up, tried to make more clear
                            # All slices in the aveperiod have the same length beam_order.
                            # Check if we are at the end of the beam_order list (scan) for this aveperiod instance.
                            # If we are, we still might not be done all of the beams in another aveperiod,
                            # so we should just record that we are done with this one for this scan and
                            # keep going to check the next aveperiod type.
                            aveperiods_done_list.append(aveperiod)
                            if len(aveperiods_done_list) == len(scan.aveperiods):
                                beam_remaining = False  # all aveperiods are at the end of their beam_order list - must restart scan of alternating aveperiod types.
                                break
                            continue
                    if __debug__:
                        print("New AveragingPeriod")
                    integration_period_start_time = datetime.utcnow()  # ms

                    slice_to_beamdir_dict = aveperiod.set_beamdirdict(beam_iter)

                    # Build an ordered list of sequences
                    # A sequence is a list of pulses in order
                    # A pulse is a dictionary with all required information for that pulse.
                    sequence_dict_list = aveperiod.build_sequences(slice_to_beamdir_dict,
                                                                   experiment.txctrfreq,
                                                                   experiment.txrate, options)  # TODO pass in only options needed.

                    beam_phase_dict_list = []

                    for sequence_index, sequence in enumerate(aveperiod.sequences):
                        beam_phase_dict = {}
                        for slice_id in sequence.slice_ids:

                            beamdir = slice_to_beamdir_dict[slice_id]
                            beam_phase_dict[slice_id] = \
                                azimuth_to_antenna_offset(beamdir, options.main_antenna_count,
                                                          options.interferometer_antenna_count,
                                                          options.main_antenna_spacing,
                                                          options.interferometer_antenna_spacing,
                                                          experiment.slice_dict[slice_id]['txfreq'])

                        beam_phase_dict_list.append(beam_phase_dict)

                    # all phases are set up for this averaging period for the beams required. Time to start averaging
                    # in the below loop.
                    nave = 0
                    time_remains = True
                    integration_period_done_time = integration_period_start_time + \
                        timedelta(milliseconds=(float(aveperiod.intt)))  # ms
                    while time_remains:
                        for sequence_index, sequence in enumerate(aveperiod.sequences):
                            # Alternating sequences if there are multiple in the averaging_period.
                            if datetime.utcnow() >= integration_period_done_time:
                                time_remains = False
                                break
                                # TODO add a break for nave == intn if going for number of averages instead of
                                # integration time
                            beam_phase_dict = beam_phase_dict_list[sequence_index]
                            send_metadata(sigprocpacket,
                                           radar_control_to_dsp,
                                           options.dsp_to_radctrl_identity,
                                           radar_control_to_brian,
                                           options.brian_to_radctrl_identity,
                                           seqnum_start + nave,
                                           sequence.slice_ids, experiment.slice_dict,
                                           beam_phase_dict)
                            # beam_phase_dict is slice_id : list of beamdirs, where beamdir = list
                            # of antenna phase offsets for all antennas for that direction ordered
                            # [0 ... main_antenna_count, 0 ... interferometer_antenna_count]


                            # SEND ALL PULSES IN SEQUENCE.
                            for pulse_index, pulse_dict in \
                                    enumerate(sequence_dict_list[sequence_index]):
                                data_to_driver(driverpacket, radar_control_to_driver,
                                               options.driver_to_radctrl_identity,
                                               pulse_dict['pulse_antennas'],
                                               pulse_dict['samples_array'], experiment.txctrfreq,
                                               experiment.rxctrfreq, experiment.txrate,
                                               sequence.numberofreceivesamples,
                                               pulse_dict['startofburst'], pulse_dict['endofburst'],
                                               pulse_dict['timing'], seqnum_start + nave,
                                               repeat=pulse_dict['isarepeat'])
                                # Pulse is done.

                            # TODO: Make sure you can have a slice that doesn't transmit, only receives on a frequency. # REVIEW #1 what do you mean, what is this TODO for? REPLY : driver acks wouldn't be required etc need to make sure this is possible
                            if __debug__:
                                time.sleep(1)
                            # Sequence is done
                            nave = nave + 1
                    if __debug__:
                        print("Number of integrations: {}".format(nave))
                    seqnum_start += nave
                    # end of the averaging period loop - move onto the next averaging period. Increment the sequence
                    # number by the number of sequences that were in this averaging period.
                beam_iter = beam_iter + 1


if __name__ == "__main__":
    radar()<|MERGE_RESOLUTION|>--- conflicted
+++ resolved
@@ -27,16 +27,6 @@
 from utils.experiment_options.experimentoptions import ExperimentOptions
 
 if __debug__:
-<<<<<<< HEAD
-    sys.path.append(os.environ["BOREALISPATH"] + '/build/debug/utils/protobuf')  # TODO need to get this from scons environment, 'release' may be 'debug'
-else:
-    sys.path.append(os.environ["BOREALISPATH"] + '/build/release/utils/protobuf')
-import driverpacket_pb2
-import sigprocpacket_pb2
-
-from sample_building.sample_building import azimuth_to_antenna_offset
-from experiments.experiment_prototype import ExperimentPrototype
-=======
     sys.path.append(os.environ["BOREALISPATH"] + '/build/debug/utils')
 else:
     sys.path.append(os.environ["BOREALISPATH"] + '/build/release/utils')
@@ -46,23 +36,14 @@
 from sample_building.sample_building import azimuth_to_antenna_offset
 from experiment_prototype.experiment_prototype import ExperimentPrototype
 
->>>>>>> 234347ff
 from radar_status.radar_status import RadarStatus
 from utils.zmq_borealis_helpers import socket_operations
 
 
 def printing(msg):
     """
-<<<<<<< HEAD
-
     :param msg:
     :return:
-=======
-    Setup a paired zmq socket and return it.
-    
-    :param context: zmq context
-    :returns socket: zmq socket requested
->>>>>>> 234347ff
     """
     RADAR_CONTROL = "\033[33m" + "RADAR_CONTROL: " + "\033[0m"
     sys.stdout.write(RADAR_CONTROL + msg + "\n")
@@ -72,7 +53,6 @@
                    txctrfreq, rxctrfreq, txrate,
                    numberofreceivesamples, SOB, EOB, timing, seqnum,
                    repeat=False):
-<<<<<<< HEAD
     """ Place data in the driver packet and send it via zeromq to the driver.
         :param driverpacket: the protobuf packet to fill and pass over zmq
         :param radctrl_to_driver: the sender socket for sending the driverpacket
@@ -96,35 +76,6 @@
         :param repeat: a boolean indicating whether the pulse is the exact same as the last pulse
         in the sequence, in which case we will save the time and not send the samples list and other
         params that will be the same.
-=======
-    """ 
-    Place data in the driver packet and send it via zeromq to the driver.
-    
-    :param driverpacket: the protobuf packet to fill and pass over zmq
-    :param txsocket: the zmq socket connected to the driver
-    :param antennas: the antennas to transmit on.
-    :param samples_array: this is a list of length main_antenna_count from the config 
-     file. It contains one numpy array of complex values per antenna. If the antenna 
-     will not be transmitted on, it contains a numpy array of zeros of the same length 
-     as the rest. All arrays will have the same length according to the pulse length.
-    :param txctrfreq: the transmit centre frequency to tune to.
-    :param rxctrfreq: the receive centre frequency to tune to. With rx_sample_rate from 
-     config.ini file, this determines the received signal band.
-    :param txrate: the tx sampling rate.
-    :param numberofreceivesamples: number of samples to receive at the rx_sample_rate 
-     from config.ini file. This determines length of Scope Sync GPIO being high for 
-     this sequence.
-    :param SOB: start of burst boolean, true for first pulse in sequence.
-    :param EOB: end of burst boolean, true for last pulse in sequence.
-    :param timing: in us, the time past timezero to send this pulse. Timezero is the 
-     start of the sequence.
-    :param seqnum: the sequence number. This is a unique identifier for the sequence 
-     that is always increasing with increasing sequences while radar_control is 
-     running. It is only reset when program restarts.
-    :param repeat: a boolean indicating whether the pulse is the exact same as the last
-     pulse in the sequence, in which case we will save the time and not send the 
-     samples list and other params that will be the same.
->>>>>>> 234347ff
     """
 
     driverpacket.Clear()
@@ -166,7 +117,6 @@
     del driverpacket.channel_samples[:]  # TODO find out - Is this necessary in conjunction with .Clear()?
 
 
-<<<<<<< HEAD
 def send_metadata(packet, radctrl_to_dsp, dsp_radctrl_iden, radctrl_to_brian,
                    brian_radctrl_iden, seqnum, slice_ids,
                    slice_dict, beam_dict):
@@ -184,27 +134,6 @@
             number of ranges and the first range information.
         :param beam_dict: The dictionary containing beam directions for each slice.
 
-=======
-def data_to_rx_dsp(packet, socket, seqnum, slice_ids, slice_dict, beam_dict):
-    """ 
-    Place data in the receiver packet and send it via zeromq to the signal processing 
-    unit.
-    
-    :param packet: the signal processing packet of the protobuf sigprocpacket type.
-    :param socket: the zmq socket to connect to the rx dsp process
-    :param seqnum: the sequence number. This is a unique identifier for the sequence 
-     that is always increasing with increasing sequences while radar_control is 
-     running. It is only reset when program restarts.
-    :param slice_ids: The identifiers of the slices that are combined in this sequence.
-     These IDs tell us where to look in the beam dictionary and slice dictionary for 
-     frequency information and beam direction information about this sequence to give 
-     to the signal processing unit.
-    :param slice_dict: The slice dictionary, which contains information about all 
-     slices and will be referenced for information about the slices in this sequence. 
-     Namely, we get the frequency we want to receive at, the number of ranges and the 
-     first range information.
-    :param beam_dict: The dictionary containing beam directions for each slice.
->>>>>>> 234347ff
     """
 
     # TODO: does the for loop below need to happen every time. Could be only updated
@@ -245,7 +174,6 @@
     socket_operations.send_reply(radctrl_to_brian, brian_radctrl_iden,
                     packet.SerializeToString())
 
-<<<<<<< HEAD
     #Radar control receives request for metadata from DSP
     request = socket_operations.recv_request(radctrl_to_dsp, dsp_radctrl_iden, printing)
     if __debug__:
@@ -254,48 +182,17 @@
 
     socket_operations.send_reply(radctrl_to_dsp, dsp_radctrl_iden, packet.SerializeToString())
     # TODO : is it necessary to do a del packet.rxchannel[:] - test
-=======
-def get_ack(socket, procpacket):
-    """ 
-    Receive an acknowledgement.
-    
-    Get the acknowledgement from the process. This works with both the driver and the 
-    signal processing sockets as both packets have the field for sequence number.
-    
-    :param socket: The socket to get the acknowledgement packet from. Either the driver
-     packet socket or the sigprocpacket socket.
-    :param procpacket: The packet type that we have. Either driverpacket or 
-     sigprocpacket.
-    """
-
-    try:
-        msg = socket.recv(flags=zmq.NOBLOCK)
-        procpacket.ParseFromString(msg)
-        return procpacket.sequence_num
-    except zmq.Again:
-        errmsg = "No Message Available"
-        raise ExperimentException(errmsg)  # TODO what to do in this case
-    except zmq.ZMQBaseError as e:
-        errmsg = "ZMQ ERROR"
-        raise [ExperimentException(errmsg), e]
->>>>>>> 234347ff
 
 
 def search_for_experiment(radar_control_to_exp_handler,
                           exphan_to_radctrl_iden,
                           status):
     """
-<<<<<<< HEAD
     Check for new experiments from the experiment handler
     :param radctrl_to_exphan_iden: The
-=======
-    Check for new experiment from the experiment handler.
-    
-    :param socket: socket to experiment handler
->>>>>>> 234347ff
     :param status: status of type RadarStatus.
     :returns new_experiment_received: boolean (True for new experiment received)
-    :returns new_experiment: experiment instance (or None if there is no new experiment)
+    :returns experiment: experiment instance (or None if there is no new experiment)
     """
 
 
@@ -308,104 +205,6 @@
     experiment = None
     new_experiment_received = False
 
-<<<<<<< HEAD
-=======
-def verify_completed_sequence(tx_poller, tx_rx_poller, tx_socket, rx_ack_socket, rx_time_socket,
-                              sigprocpacket, driverpacket, poll_timeout, seqnum, ):
-    """ 
-    Verify a completed sequence by receiving acks and checking.
-    
-    Check the sequence was successfully transmitted by the driver, and the previous 
-    sequence was successfully processed by the signal processing unit.
-    
-    :param tx_poller: The poller set up on the socket to the driver only, used on the 
-     first pulse sequence.
-    :param tx_rx_poller: The poller set up on both the sockets to the driver and to the 
-     signal processing unit.
-    :param tx_socket: The socket set up for communication both to and from the driver.
-    :param rx_ack_socket: The socket set up for getting the acknowledgement from the 
-     signal processing unit.
-    :param rx_time_socket: The socket set up for getting the kernel time for processing 
-     from the signal processing unit.
-    :param sigprocpacket: The protobuf signal processing packet, used on the 
-     rx_ack_socket and the rx_time_socket.
-    :param driverpacket: The protobuf driver packet, used on the tx_socket.
-    :param poll_timeout: the timeout time for the pollers, currently passed in as 
-     scope sync time.
-    :param seqnum: The unique identifier for the sequence just sent to the driver. The 
-     driver should return this same sequence number. The signal processing unit should 
-     return this number - 1 as it was working on data from the last pulse sequence 
-     concurrently.
-    """
-
-    if seqnum != 0:
-        rx_seq_ack = False
-        tx_seq_ack = False
-        while not rx_seq_ack or not tx_seq_ack:
-            poll_timeout += 100  # TODO remove when poll timeout updated taking into account time to pulse in the future
-            try:
-                socks = dict(tx_rx_poller.poll(poll_timeout))
-                #socks, wlist, xlist = zmq.select([tx_socket, rx_ack_socket], [], [])
-            except zmq.NotDone:
-                pass  # TODO can use this
-                # TODO test using this case for the first sequence, that is we have tx_socket in socks but not rx_ack_socket ***
-            except zmq.ZMQBaseError as e:
-                errmsg = "ZMQ ERROR"
-                raise [ExperimentException(errmsg), e]
-
-            if rx_ack_socket in socks:  # need one message from both.
-                if socks[rx_ack_socket] == zmq.POLLIN:
-                    rxseqnum = get_ack(rx_ack_socket, sigprocpacket)
-                    # rx processing block is working on the pulse sequence before the one we just
-                    # transmitted, therefore should = seqnum - 1.
-                    if rxseqnum != seqnum - 1:
-                        errmsg = "WRONG RXSEQNUM received from rx_signal_processing {} ; "\
-                              "Expected {}".format(rxseqnum, seqnum - 1)
-                        raise ExperimentException(errmsg)
-                    else:  # TODO add if debug
-                        rx_seq_ack = True
-                        print("RXSEQNUM {}".format(rxseqnum))
-            elif tx_socket in socks:
-                if socks[tx_socket] == zmq.POLLIN:
-                    txseqnum = get_ack(tx_socket, driverpacket)
-                    # driver should have received and sent the current seqnum.
-                    if txseqnum != seqnum:
-                        errmsg = "WRONG TXSEQNUM received from driver {} ; Expected {}".format(
-                            txseqnum, seqnum)
-                        raise ExperimentException(errmsg)
-                    else:
-                        tx_seq_ack = True
-                        print("TXSEQNUM {}".format(txseqnum))
-            else:
-                errmsg = "Did not receive ack from either rx_ack_socket or tx_socket"
-                raise ExperimentException(errmsg)
-                # TODO what to do here - some lag or something is not running
-    else:  # on the very first sequence since starting the radar.
-        # extra poll time on first sequence as found required 
-        first_sequence_poll_timeout = 2000
-        if __debug__:
-            print("Polling for first sequence for {} ms".format(first_sequence_poll_timeout))
-        try:
-            sock = tx_poller.poll(first_sequence_poll_timeout)
-        except zmq.NotDone:
-            # TODO start a timer and trying sending again on the first sequence. - in case you start experiment handler second ***
-            pass
-        except zmq.ZMQBaseError as e:
-            errmsg = "ZMQ ERROR"
-            raise [ExperimentException(errmsg), e]
-
-        try:
-            tx_socket.recv(flags=zmq.NOBLOCK)
-            if __debug__:
-                print("FIRST ACK RECEIVED")
-        except zmq.Again:
-            errmsg = "No first ack from driver - This shouldn't happen"
-            raise ExperimentException(errmsg)
-        except zmq.ZMQBaseError as e:
-            errmsg = "ZMQ ERROR"
-            raise [ExperimentException(errmsg), e]
-    # Now, check how long the kernel is taking to process (non-blocking)
->>>>>>> 234347ff
     try:
         pickled_exp = socket_operations.recv_reply(radar_control_to_exp_handler,
                                                exphan_to_radctrl_iden,
@@ -438,12 +237,6 @@
     AveragingPeriods, Sequences, and pulses of the experiment.
     
     For every pulse, samples and other control information are sent to the n200_driver.
-<<<<<<< HEAD
-    For every pulse sequence, processing information is sent to the signal processing block.
-    After every integration time (AveragingPeriod), the experiment block is given the opportunity
-    to change the control program. If a new program is sent, radar will halt the old one and begin
-    with the new experiment.
-=======
     
     For every pulse sequence, processing information is sent to the signal processing 
     block.
@@ -451,7 +244,6 @@
     After every integration time (AveragingPeriod), the experiment block is given the 
     opportunity to change the experiment (not currently implemented). If a new 
     experiment is sent, radar will halt the old one and begin with the new experiment.
->>>>>>> 234347ff
     """
 
     # Initialize driverpacket.
