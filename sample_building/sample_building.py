# Copyright 2017 SuperDARN Canada
#
# Marci Detwiller
#
# Functions to process and build samples,
# including getting phase shifts from beam directions,
# and functions for creating samples
# as well as shifting them as required.

from scipy.fftpack import fft
from scipy.constants import speed_of_light
from scipy.signal import gaussian
import numpy as np
import math
import json
from datetime import datetime
from experiment_prototype.experiment_exception import ExperimentException

def resolve_imaging_directions(beamdirs_list, num_antennas, antenna_spacing):
    """
    Resolve imaging directions to direction per antenna.
    
    This function will take in a list of directions and resolve that to a direction for each
    antenna. It will return a list of length num_antenna where each element is a direction off 
    orthogonal for that antenna.
    
    :param beamdirs_list: The list of beam directions for this pulse sequence.
    :param num_antennas: The number of antennas to calculate direcitonrs for.
    :param antenna_spacing: The spacing between the antennas.
    :returns beamdirs: A list of beam directions for each antenna.
    :returns amplitudes: A list of amplitudes for each antenna
    """

    # TODO. Note that we could make this a user-writeable custom function specific to an experiment
    # because you may want more power in certain directions, etc. ??
    # Or may prefer changing input params to a single beam direction and perhaps beamwidth?
    beamdirs = [beamdirs_list[ant % len(beamdirs_list)] for ant in range(0, num_antennas)]  # TODO fix
    amplitudes = [1.0 for ant in range(0, num_antennas)]  # TODO fix
    return beamdirs, amplitudes


def get_phshift(beamdir, freq, antenna, pulse_shift, num_antennas, antenna_spacing):
    """
    Find the phase shift for a given antenna and beam direction.
    
    Form the beam given the beam direction (degrees off boresite), the tx frequency, the antenna number,
    a specified extra phase shift if there is any, the number of antennas in the array, and the spacing 
    between antennas.
    
    :param beamdir: the direction of the beam off boresight, in degrees, positive beamdir being to 
        the right of the boresight. This is for this antenna.
    :param freq: transmit frequency in kHz
    :param antenna: antenna number, INDEXED FROM ZERO, zero being the leftmost antenna if looking down the azimuth 
        and positive beamdir right of azimuth
    :param pulse_shift: in radians, for phase encoding
    :param num_antennas: number of antennas in this array
    :param antenna_spacing: distance between antennas in this array, in meters
    
    :returns phshift: a phase shift for the samples for this antenna number, in radians.
    """

    freq = freq * 1000.0  # convert to Hz.

    beamdir = float(beamdir)

    beamrad = math.pi * float(beamdir) / 180.0
    # Pointing to right of boresight, use point in middle (hypothetically antenna 7.5) as phshift=0
    #   so all channels have a non-zero phase shift
    phshift = 2 * math.pi * freq * ((num_antennas-1)/2.0 - antenna) * antenna_spacing * math.cos(
        math.pi / 2 - beamrad) / speed_of_light

    # Add an extra phase shift if there is any specified
    phshift = phshift + pulse_shift

    phshift = math.fmod(phshift, 2 * math.pi)

    return phshift


def get_wavetables(wavetype):
    """
    Find the wavetable to sample from for a given wavetype.
    
    If there are ever any other types of wavetypes besides 'SINE', set them up here. 
    
    NOTE: The wavetables should sample a single cycle of the waveform. Note that we will have to block frequencies 
    that could interfere with our license, which will affect the waveform. This blocking of frequencies is not 
    currently set up, so beware. Would have to get the spectrum of the wavetable waveform and then block frequencies 
    that when mixed with the centre frequency, result in the restricted frequencies.
    
    Also NOTE: wavetables create a fixed frequency resolution based on their length. This code is from get_samples:
    
    f_norm = wave_freq / rate
    
    sample_skip = int(f_norm * wave_table_len) # THIS MUST BE AN INT, WHICH DEFINES 
    THE FREQUENCY RESOLUTION.
    
    actual_wave_freq = (float(sample_skip) / float(wave_table_len)) * rate 
    
    :param wavetype: A string descriptor of the wavetype.
    :returns iwavetable: an in-phase wavetable, or None if given 'SINE' wavetype.
    :returns qwavetable: a quadrature wavetable, or None if given 'SINE' wavetype.
    """

    # TODO : See docstring above.

    if wavetype == "SINE":
        iwave_table = None
        qwave_table = None

    else:
        iwave_table = []
        qwave_table = []
        errmsg = "Wavetype %s not defined" % (wavetype)
        raise ExperimentException(errmsg)

    # Example of a wavetable is below, if they were defined for SINE wavetypes.
    # wave_table_len=8192
    # for i in range(0, wave_table_len):
    #    iwave_table.append(math.cos(i*2*math.pi/wave_table_len))
    #    qwave_table.append(math.sin(i*2*math.pi/wave_table_len))

    return iwave_table, qwave_table


def get_samples(rate, wave_freq, pulse_len, ramp_time, max_amplitude, iwave_table=None, qwave_table=None):
    """
    Get basic (not phase-shifted) samples for a given pulse.
    
    Find the normalized sample array given the rate (Hz), frequency (Hz), pulse length 
    (s), and wavetables (list containing single cycle of waveform). Will shift for 
    beam later. No need to use wavetable if just a sine wave.
    
    :param rate: tx sampling rate, in Hz.
    :param wave_freq: frequency offset from the centre frequency on the USRP, given in 
     Hz. To be mixed with the centre frequency before transmitting. (ex. centre = 12 
     MHz, wave_freq = + 1.2 MHz, output = 13.2 MHz.
    :param pulse_len: length of the pulse (in seconds)
    :param ramp_time: ramp up and ramp down time for the pulse, in seconds. Typical 
     0.00001 s from config.
    :param max_amplitude: USRP's max DAC amplitude. N200 = 0.707 max
    :param iwave_table: i samples (in-phase) wavetable if a wavetable is required 
     (ie. not a sine wave to be sampled)
    :param qwave_table: q samples (quadrature) wavetable if a wavetable is required 
     (ie. not a sine wave to be sampled)
    :returns samples: a numpy array of complex samples, representing all samples needed 
     for a pulse of length pulse_len sampled at a rate of rate. 
    :returns actual_wave_freq: the frequency possible given the wavetable. If wavetype 
     != 'SINE' (i.e. calculated wavetables were used), then actual_wave_freq may not 
     be equal to the requested wave_freq param. 
    """

    wave_freq = float(wave_freq)
    rate = float(rate)

    if iwave_table is None and qwave_table is None:
        sampling_freq = 2 * math.pi * wave_freq / rate

        # for linear we used the below:
        linear_rampsampleslen = int(rate * ramp_time)  # number of samples for ramp-up and ramp-down of pulse.

        sampleslen = int(rate * pulse_len)

        rads = sampling_freq * np.arange(0, sampleslen)
        wave_form = np.exp(rads * 1j)

        amplitude_ramp_up = [ind * max_amplitude / linear_rampsampleslen for ind in np.arange(0, linear_rampsampleslen)]
        amplitude_ramp_down = np.flipud(amplitude_ramp_up)  # reverse
        amplitude = [max_amplitude for ind in np.arange(linear_rampsampleslen, sampleslen - linear_rampsampleslen)]
        linear_amps = np.concatenate((amplitude_ramp_up, amplitude, amplitude_ramp_down))

        samples = [x * y for x, y in zip(wave_form, linear_amps)]

        #gaussian_amps = max_amplitude * np.ones([sampleslen]) * gaussian(sampleslen, math.ceil(pulse_len/6.0))
        # TODO modify ramp_time input to this function because going Gaussian (after
        # ... TODO: testing this)
        #samples = [x * y for x, y in zip(wave_form, gaussian_amps)]
        samples = np.array(samples)
        actual_wave_freq = wave_freq

    elif iwave_table is not None and qwave_table is not None:
        wave_table_len = len(iwave_table)

        # TODO turn this into Gaussian ramp-up not linear!!
        rampsampleslen = int(rate * ramp_time)
        # Number of samples in ramp-up, ramp-down

        sampleslen = int(rate * pulse_len + 2 * rampsampleslen)
        samples = np.empty([sampleslen], dtype=np.complex64)

        # sample at wave_freq with given phase shift
        f_norm = wave_freq / rate
        sample_skip = int(f_norm * wave_table_len)
        # This must be an int to create perfect sine, and
        #   this int defines the frequency resolution of our generated
        #   waveform

        actual_wave_freq = (float(sample_skip) / float(wave_table_len)) * rate
        # This is the actual frequency given the sample_skip
        for i in range(0, rampsampleslen):
            amp = max_amplitude * float(i + 1) / float(rampsampleslen)  # rampup is linear
            if sample_skip < 0:
                ind = -1 * ((abs(sample_skip * i)) % wave_table_len)
            else:
                ind = (sample_skip * i) % wave_table_len
            samples[i] = (amp * iwave_table[ind] + amp * qwave_table[ind] * 1j)
            # qsamples[chi,i]=amp*qwave_table[ind]
        for i in range(rampsampleslen, sampleslen - rampsampleslen):
            amp = max_amplitude
            if sample_skip < 0:
                ind = -1 * ((abs(sample_skip * i)) % wave_table_len)
            else:
                ind = (sample_skip * i) % wave_table_len
            samples[i] = (amp * iwave_table[ind] + amp * qwave_table[ind] * 1j)
            # qsamples[chi,i]=qwave_table[ind]
        for i in range(sampleslen - rampsampleslen, sampleslen):
            amp = max_amplitude * float(sampleslen - i) / float(rampsampleslen)
            if sample_skip < 0:
                ind = -1 * ((abs(sample_skip * i)) % wave_table_len)
            else:
                ind = (sample_skip * i) % wave_table_len
            samples[i] = (amp * iwave_table[ind] + amp * qwave_table[ind] * 1j)
            # qsamples[chi,i]=amp*qwave_table[ind]

    else:
        errmsg = "Error: only one wavetable passed"
        raise ExperimentException(errmsg)

    # Samples is an array of complex samples
    # NOTE: phasing will be done in shift_samples function
    return samples, actual_wave_freq


def shift_samples(basic_samples, phshift, amplitude):
    """
    Shift samples for a pulse by a given phase shift.
    
    Take the samples and shift by given phase shift in rads and adjust amplitude as 
    required for imaging.
    
    :param basic_samples: samples for this pulse, numpy array
    :param phshift: phase for this antenna to offset by, float
    :param amplitude: amplitude for this antenna (= 1 if not imaging), float
    :returns samples: basic_samples that have been shaped for the antenna for the 
     desired beam.
    """

    #samples = [sample * amplitude * np.exp(1j * phshift) for sample in basic_samples]
    samples = amplitude * np.exp(1j * phshift) * basic_samples
    return samples


def make_pulse_samples(pulse_list, power_divider, exp_slices, slice_to_beamdir_dict, txctrfreq,
                       txrate, options):
    """
    Make all necessary samples for all antennas for this pulse.
    
    Given a pulse_list (list of dictionaries of pulses that must be combined), make and 
    phase shift samples for all antennas, and combine pulse dictionaries into one 
    pulse if there are multiple waveforms to combine (e.g., multiple frequencies). 
    
    :param pulse_list: a list of dictionaries, each dict is a pulse. The list only 
     contains pulses that will be sent as a single pulse (ie. have the same 
     combined_pulse_index).
    :param power_divider: an integer for number of pulses combined (max) in the whole 
     sequence, so we can adjust the amplitude of each uncombined pulse accordingly. 
    :param exp_slices: this is the slice dictionary containing the slices necessary for 
     the sequence.
    :param slice_to_beamdir_dict: a dictionary describing the beam directions for the 
     slice_ids.
    :param txctrfreq: the txctrfreq  which determines the wave_freq to build our pulses 
     at.
    :param txrate: the tx sample rate.
    :param options: the experiment options from the config, hdw.dat, and restrict.dat 
     files.
    :returns combined_samples: a list of arrays - each array corresponds to an antenna 
     (the samples are phased). All arrays are the same length for a single pulse on 
     that antenna. The length of the list is equal to main_antenna_count (all samples 
     are calculated). If we are not using an antenna, that index is a numpy array of 
     zeroes.
    :returns pulse_channels: The antennas to actually send the corresponding array. If 
     not all transmit antennas, then we will know that we are transmitting zeroes on 
     that antenna.
    """


    for pulse in pulse_list:
        try:
            assert pulse['combined_pulse_index'] == pulse_list[0]['combined_pulse_index']
            assert pulse['pulse_timing_us'] == pulse_list[0]['pulse_timing_us']
        except AssertionError:
            errmsg = 'Error building samples from pulse dictionaries'
            raise ExperimentException(errmsg, pulse, pulse_list[0])

    txrate = float(txrate)
    txctrfreq = float(txctrfreq)

    # make the uncombined pulses
    create_uncombined_pulses(pulse_list, power_divider, exp_slices, slice_to_beamdir_dict,
                             txctrfreq, txrate, options)
    # all pulse dictionaries in the pulse_list now have a 'samples' key which is a list of numpy
    # complex arrays (one for each possible tx antenna).

    #print type(pulse_list[0]), type(pulse_list[0]['samples']), type(pulse_list[0]['samples'][0])
    #plot_samples("samples.png", pulse_list[0]['samples'][0])

    # determine how long the combined pulse will be in number of samples, and add the key
    # 'sample_number_start' for all pulses in the pulse_list.
    combined_pulse_length = calculated_combined_pulse_samples_length(pulse_list, txrate)

    # Now we have total length so make all pulse samples same length
    #   before combining them sample by sample.
    for pulse in pulse_list:
        # print start_samples
        for antenna in range(0, options.main_antenna_count):
            pulse_array = pulse['samples'][antenna]
            # print(combined_pulse_length, len(pulse_array), pulse['sample_number_start'])
            zeros_prepend = np.zeros(pulse['sample_number_start'], dtype=np.complex64)
            zeros_append = np.zeros((combined_pulse_length - len(pulse_array) - pulse['sample_number_start']), dtype=np.complex64)

            corrected_pulse_array = np.concatenate((zeros_prepend, pulse_array, zeros_append))

            pulse['samples'][antenna] = corrected_pulse_array
            # Sub in new array of right length for old array.

    # initialize to correct length
    combined_samples = [np.zeros(combined_pulse_length, dtype=np.complex64) for ant in range(0, options.main_antenna_count)]
    # This is a list of arrays (one for each antenna) with the combined
    #   samples in it (which will be transmitted). Need to add together multiple pulses if there
    #   are multiple frequencies, for example.
    for antenna in range(0, options.main_antenna_count):
        for pulse in pulse_list:
            try:
                combined_samples[antenna] += pulse['samples'][antenna]
            except RuntimeWarning:
                raise ExperimentException("RUNTIMEWARNING {}".format(len(combined_samples[antenna])))
                # TODO determine if we can manage this overflow error to prevent this.

    tr_window_num_samps = int(math.ceil(options.tr_window_time * txrate))
    tr_window_samples = np.zeros(tr_window_num_samps, dtype=np.complex64)
    combined_samples_tr = []
    for cs in combined_samples:
        combined_samples_channel = np.concatenate((tr_window_samples, cs,
                                                   tr_window_samples))
        combined_samples_tr.append(combined_samples_channel)

    # Now get what channels we need to transmit on for this combined
    #   pulse.
    pulse_channels = []
    for pulse in pulse_list:
        for ant in exp_slices[pulse['slice_id']]['tx_antennas']:
            if ant not in pulse_channels:
                pulse_channels.append(ant)
    pulse_channels.sort()

    return combined_samples_tr, pulse_channels


def create_uncombined_pulses(pulse_list, power_divider, exp_slices, beamdir, txctrfreq, txrate,
                             options):
    """
    Create the samples for a given pulse_list and append those samples to the pulse_list. 
    
    Creates a list of numpy arrays where each numpy array is the pulse samples for a 
    given pulse and a given transmit antenna (index of array in list provides antenna 
    number). Adds the list of samples to the pulse dictionary (in the pulse_list list) 
    under the key 'samples'. 
    
    :param pulse_list: a list of dictionaries, each dict is a pulse. The list includes 
     all pulses that will be combined together. All dictionaries in this list (all 
     'pulses') will be modified to include the 'samples' key which will be a list of 
     arrays where every array is a set of samples for a specific antenna.
    :param power_divider: an integer for number of pulses combined (max) in the whole 
     sequence, so we can adjust the amplitude of each uncombined pulse accordingly. 
    :param exp_slices: slice dictionary containing all necessary slice_ids for this 
     pulse.
    :param beamdir: the slice to beamdir dictionary to retrieve the phasing information 
     for each antenna in a certain slice's pulses.
    :param txctrfreq: centre frequency we are transmitting at.
    :param txrate: sampling rate we are transmitting at. 
    :param options: experiment options, from config.ini, hdw.dat, and restrict.dat. 
    """

    for pulse in pulse_list:
        # print exp_slices[pulse['slice_id']]
        wave_freq = float(exp_slices[pulse['slice_id']]['txfreq']) - txctrfreq  # TODO error will occur here if clrfrqrange because clrfrq search isn't completed yet. (when clrfrq, no txfreq)
        phase_array = []
        pulse['samples'] = []

        if len(beamdir[pulse['slice_id']]) > 1:  # todo move this somwhere for each slice_id, not pulse as unnecessary repetition
            # we have imaging. We need to figure out the direction and amplitude to give
            # each antenna
            beamdirs_for_antennas, amps_for_antennas = \
                resolve_imaging_directions(beamdir[pulse['slice_id']], options.main_antenna_count,
                                           options.main_antenna_spacing)
        else:  # not imaging, all antennas transmitting same direction.
            beamdirs_for_antennas = [beamdir[pulse['slice_id']][0] for ant in
                                     range(0, options.main_antenna_count)]
            amps_for_antennas = [1.0 for ant in range(0, options.main_antenna_count)]

        amplitude_array = [amplitude / float(power_divider) for amplitude in amps_for_antennas]
        # also adjust amplitudes for number of pulses transmitted at once. # TODO : review this as
        for antenna in range(0, options.main_antenna_count):
            # Get phase shifts for all channels off centre of array being phase = 0.
            phase_for_antenna = \
                get_phshift(beamdirs_for_antennas[antenna], exp_slices[pulse['slice_id']]['txfreq'],
                            antenna,
                            exp_slices[pulse['slice_id']]['pulse_shift'][pulse['slice_pulse_index']],
                            options.main_antenna_count, options.main_antenna_spacing)
            phase_array.append(phase_for_antenna)

        wave_freq_hz = wave_freq * 1000

        # Create samples for this frequency at this rate. Convert pulse_len to seconds and
        # wave_freq to Hz.
        basic_samples, real_freq = get_samples(txrate, wave_freq_hz,
                                               float(pulse['pulse_len']) / 1000000,
                                               options.pulse_ramp_time,
                                               options.max_usrp_dac_amplitude,
                                               exp_slices[pulse['slice_id']]['iwavetable'],
                                               exp_slices[pulse['slice_id']]['qwavetable'])

        if real_freq != wave_freq_hz:
            errmsg = 'Actual Frequency {} is Not Equal to Intended Wave Freq {}'.format(real_freq,
                                                                                        wave_freq_hz)
            raise ExperimentException(errmsg)  # TODO change to warning? only happens on non-SINE

        for antenna in range(0, options.main_antenna_count):
            if antenna in exp_slices[pulse['slice_id']]['tx_antennas']:
                pulse_samples = shift_samples(basic_samples, phase_array[antenna],
                                              amplitude_array[antenna])
                pulse['samples'].append(pulse_samples)
                # pulse['samples'] is a list of numpy arrays now.
            else:
                pulse_samples = np.zeros([len(basic_samples)], dtype=np.complex64)
                pulse['samples'].append(pulse_samples)
                # Will be an empty array for that channel.


def calculated_combined_pulse_samples_length(pulse_list, txrate):
    """
    Get the total length of the array for the combined pulse. 
    
    Determine the length of the combined pulse in number of samples before combining the samples, 
    using the length of the samples arrays and the starting sample number for each pulse to combine. 
    (Not all pulse samples may start at sample zero due to differing intra_pulse_start_times.)
    
    :param pulse_list: list of pulse dictionaries that must be combined to one pulse.
    :param txrate: sampling rate of transmission going to DAC.
    :returns combined_pulse_length: the length of the pulse after combining slices if necessary.  
    """

    combined_pulse_length = 0
    for pulse in pulse_list:
        # sample number to begin this pulse in the combined pulse. Must convert
        # intra_pulse_start_time to seconds from us.

        pulse['sample_number_start'] = int(txrate * float(pulse['intra_pulse_start_time']) * 1e-6)

        if (pulse['sample_number_start'] + len(pulse['samples'][0])) > combined_pulse_length:
            combined_pulse_length = pulse['sample_number_start'] + len(pulse['samples'][0])
            # Timing from first sample + length of this pulse is max
            # print "Total Length : {}".format(total_length)

    return combined_pulse_length


def azimuth_to_antenna_offset(beamdir, main_antenna_count, interferometer_antenna_count,
                              main_antenna_spacing, interferometer_antenna_spacing, freq):
    """
    Get all the necessary phase shifts for all antennas for all the beams for a pulse sequence.
  
    Take all beam directions and resolve into a list of phase offsets for all antennas given the
    spacing, frequency, and number of antennas to resolve for. 
    
    :param beamdir: list of length 1 or more.
    :param main_antenna_count: the number of main antennas to calculate the phase offset for.
    :param interferometer_antenna_count: the number of interferometer antennas to calculate the 
     phase offset for.
    :param main_antenna_spacing: the spacing between the main array antennas (m). 
    :param interferometer_antenna_spacing: the spacing between the interferometer antennas (m). 
    :param freq: the frequency we are transmitting/receiving at.
    :returns beams_antenna_phases: a list of length = beam directions, where each element is a list
     of length = number of antennas (main array followed by interferometer array). The inner list
     contains the phase shift for the corresponding antenna for the corresponding beam. 
    """

    beams_antenna_phases = []
    for beam in beamdir:
        phase_array = []
        for channel in range(0, main_antenna_count):
            # Get phase shifts for all channels
            phase_array.append(get_phshift(beam, freq, channel, 0, main_antenna_count,
                main_antenna_spacing))
        for channel in range(0, interferometer_antenna_count):  # interferometer TODO interferometer offset ***
            # Get phase shifts for all channels
            phase_array.append(get_phshift(beam, freq, channel, 0, interferometer_antenna_count,
                interferometer_antenna_spacing))  # zero pulse shift b/w pulses when beamforming.
        beams_antenna_phases.append(phase_array)

    return beams_antenna_phases


def create_debug_sequence_samples(txrate, txctrfreq, list_of_pulse_dicts,
                          file_path, main_antenna_count, final_rx_sample_rate, ssdelay):
    """
    Build the samples for the whole sequence, to be recorded in datawrite.

    :param txrate: The rate at which these samples will be transmitted at, Hz.
    :param txctrfreq: The centre frequency that the N200 is tuned to (and will mix with
     these samples, kHz).
    :param list_of_pulse_dicts: The list of all pulse dictionaries for pulses included
    in this sequence. Pulse dictionaries have all metadata and the samples for the
    pulse.
    :param file_path: location to place the json file.
    :param main_antenna_count: The number of antennas available for transmitting on.
    :param final_rx_sample_rate: The final sample rate after decimating on the receive
    side (Hz).
    :param ssdelay: Receiver time of flight for last echo. This is the time to continue
     receiving after the last pulse is transmitted.
    :return:
    """

    # Get full pulse sequence
    pulse_sequence_us = []
    sequence_of_samples = [[] for x in range(main_antenna_count)]
    for pulse_index, pulse_dict in enumerate(list_of_pulse_dicts):
        pulse_sequence_us.append(pulse_dict['timing'])
        # Determine the time difference and number of samples between each start of pulse.

    num_samples_list = []
    pulse_offset_error = []
    for pulse_index, pulse_time in enumerate(pulse_sequence_us):
        if pulse_index == 0:
            continue
        num_samples = ((pulse_time - pulse_sequence_us[pulse_index - 1]) * txrate) * 1.0e-6
        error = (num_samples - int(num_samples)) / txrate  # in seconds
        num_samples = int(num_samples)
        num_samples_list.append(num_samples)
        pulse_offset_error.append(error)

    current_pulse_samples = []
    for pulse_index, pulse_dict in enumerate(list_of_pulse_dicts):
        if pulse_dict['startofburst'] or not pulse_dict['isarepeat']:
            current_pulse_samples = pulse_dict['samples_array']

        if pulse_index != len(list_of_pulse_dicts) - 1:  # not the last index
            # Add in zeros for the correct number of samples - all arrays in
            # current_pulse_samples are the same length.
            num_zero_samples = num_samples_list[pulse_index] - len(current_pulse_samples[0])
        else:
            num_zero_samples = int(ssdelay * 1.0e-6 * txrate)

        zeros_list = [0.0] * num_zero_samples

        for antenna, samples_array in enumerate(current_pulse_samples):
            sequence_of_samples[antenna].extend(samples_array)
            sequence_of_samples[antenna].extend(zeros_list)

    sequence_of_samples = [np.array(samples_array) for samples_array in
                           sequence_of_samples[:]]

    dm_rate = txrate/final_rx_sample_rate
    dm_rate_error = dm_rate - int(dm_rate)
    dm_rate = int(dm_rate)

    # Create a dictionary to be written in datawrite
    write_dict = {
        'txrate': txrate,
        'txctrfreq': txctrfreq,
        'pulse_sequence_timing': pulse_sequence_us,
        'pulse_offset_error': pulse_offset_error,
        'sequence_samples': {},
        'decimated_sequence': {},
        'dmrate_error': dm_rate_error,
        'dmrate': dm_rate
    }

    for ant, samples in enumerate(sequence_of_samples):
        write_dict['sequence_samples'][ant] = {
            'real': samples.real.tolist(),
            'imag': samples.imag.tolist()
        }

    for ant, samples in enumerate(sequence_of_samples):
        decimated_samples = samples[::dm_rate]
        write_dict['decimated_sequence'][ant] = {
            'real': decimated_samples.real.tolist(),
            'imag': decimated_samples.imag.tolist()
        }

<<<<<<< HEAD
    write_time = datetime.now()
    string_time = write_time.strftime('%Y%m%d.%H%M%S')
    write_dict['samples_approx_time'] = string_time

    with open(file_path + string_time + '.json', 'w') as outfile:
        json.dump(write_dict, outfile)
=======
    return write_dict
>>>>>>> f5199e60
<|MERGE_RESOLUTION|>--- conflicted
+++ resolved
@@ -589,13 +589,4 @@
             'imag': decimated_samples.imag.tolist()
         }
 
-<<<<<<< HEAD
-    write_time = datetime.now()
-    string_time = write_time.strftime('%Y%m%d.%H%M%S')
-    write_dict['samples_approx_time'] = string_time
-
-    with open(file_path + string_time + '.json', 'w') as outfile:
-        json.dump(write_dict, outfile)
-=======
     return write_dict
->>>>>>> f5199e60
