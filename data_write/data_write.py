#!/usr/bin/python3

# Copyright 2017 SuperDARN Canada
#
# data_write.py
# 2018-05-14
# Data writing functionality to write iq/raw and other files


import sys
import os
import datetime
import json
import collections
import mmap
import warnings
import time
import threading
import multiprocessing as mp
import subprocess as sp
import argparse as ap
import numpy as np
import deepdish as dd
import posix_ipc as ipc
import zmq
import faulthandler
from scipy.constants import speed_of_light
import copy

borealis_path = os.environ['BOREALISPATH']
if not borealis_path:
    raise ValueError("BOREALISPATH env variable not set")

if __debug__:
    sys.path.append(borealis_path + '/build/debug/utils/protobuf')
else:
    sys.path.append(borealis_path + '/build/release/utils/protobuf')

import processeddata_pb2
import datawritemetadata_pb2

sys.path.append(borealis_path + '/utils/')
import data_write_options.data_write_options as dwo
from zmq_borealis_helpers import socket_operations as so


def printing(msg):
    """
    Pretty print function for the Data Write module.
    :param msg: The string to format nicely for printing
    """
    DATA_WRITE = "\033[96m" + "DATA WRITE: " + "\033[0m"
    sys.stdout.write(DATA_WRITE + msg + "\n")

DATA_TEMPLATE = {
    "borealis_git_hash" : None, # Identifies the version of Borealis that made this data.
    "timestamp_of_write" : None, # Timestamp of when the record was written. Seconds since epoch.
    "experiment_id" : None, # Number used to identify experiment.
    "experiment_name" : None, # Name of the experiment file.
    "experiment_comment" : None,  # Comment about the whole experiment
    "slice_comment" : None, # Additional text comment that describes the slice.
    "num_slices" : None, # Number of slices in the experiment at this integration time.
    "station" : None, # Three letter radar identifier.
    "num_sequences": None, # Number of sampling periods in the integration time.
    "num_ranges": None, # Number of ranges to calculate correlations for
    "range_sep": None, # range gate separation (equivalent distance between samples) in km.
    "first_range_rtt" : None, # Round trip time of flight to first range in microseconds.
    "first_range" : None, # Distance to first range in km.
    "rx_sample_rate" : None, # Sampling rate of the samples being written to file in Hz.
    "scan_start_marker" : None, # Designates if the record is the first in a scan.
    "int_time" : None, # Integration time in seconds.
    "tx_pulse_len" : None, # Length of the pulse in microseconds.
    "tau_spacing" : None, # The minimum spacing between pulses in microseconds.
                          # Spacing between pulses is always a multiple of this.
    "main_antenna_count" : None, # Number of main array antennas.
    "intf_antenna_count" : None, # Number of interferometer array antennas.
    "freq" : None, # The frequency used for this experiment slice in kHz.
    #"filtered_3db_bandwidth" : None, # Bandwidth of the output iq data types? can add later
    "rx_center_freq" : None, # the center frequency of this data (for rawrf), kHz
    "samples_data_type" : None, # C data type of the samples such as complex float.
    "pulses" : None, # The pulse sequence in units of the tau_spacing.
    "pulse_phase_offset" : None, # For pulse encoding phase. Contains one phase offset per pulse in pulses.
    "lags" : None, # The lags created from two pulses in the pulses array.
    "blanked_samples" : None, # Samples that have been blanked because they occurred during transmission times.
                              # Can differ from the pulses array due to multiple slices in a single sequence.
    "sqn_timestamps" : None, # A list of GPS timestamps of the beginning of transmission for each
                             # sampling period in the integration time. Seconds since epoch.
    "beam_nums" : None, # A list of beam numbers used in this slice.
    "beam_azms" : None, # A list of the beams azimuths for each beam in degrees off boresite.
    "noise_at_freq" : None, # Noise at the receive frequency, should be an array (one value per sequence) (TODO units??) (TODO document FFT resolution bandwidth for this value, should be = output_sample rate?)
    #"noise_in_raw_band" : None, # Average noise in the sampling band (input sample rate) (TODO units??)
    #"rx_bandwidth" : None, # if the noise_in_raw_band is provided, the rx_bandwidth should be provided!
    "num_samps" : None, # Number of samples in the sampling period.
    "antenna_arrays_order" : None, # States what order the data is in. Describes the data layout.
    "data_descriptors" : None, # Denotes what each data dimension represents.
    "data_dimensions" : None, # The dimensions in which to reshape the data.
    "data_normalization_factor" : None, # The scale of all of the filters, multiplied, for a total scaling factor to normalize by. 
    "data" : [], # A contiguous set of samples (complex float) at given sample rate
    "correlation_descriptors" : None, # Denotes what each acf/xcf dimension represents.
    "correlation_dimensions" : None, # The dimensions in which to reshape the acf/xcf data.
    "main_acfs" : [], # Main array autocorrelations
    "intf_acfs" : [], # Interferometer array autocorrelations
    "xcfs" : [] # Crosscorrelations between main and interferometer arrays
}

TX_TEMPLATE = {
    "tx_rate" : [],
    "tx_centre_freq" : [],
    "pulse_sequence_timing_us" : [],
    "pulse_offset_error_us" : [],
    "tx_samples" : [],
    "dm_rate" : [],
    "dm_rate_error" : [],
    "decimated_tx_samples" : [],
    "tx_antennas" : [],
    "decimated_tx_antennas" : [],
}


class ParseData(object):
    """Parse protobuf data from sockets into file writable types, such as hdf5, json, dmap, etc.

    Attributes:
        nested_dict (Python default nested dictionary): alias to a nested defaultdict
        processed_data (Protobuf packet): Contains a processeddata protobuf from dsp socket in
                                          protobuf_pb2 format.
    """

    def __init__(self):
        super(ParseData, self).__init__()

        # defaultdict will populate non-specified entries in the dictionary with the default
        # value given as an argument, in this case a dictionary. Nesting it in a lambda lets you
        # create arbitrarily deep dictionaries.
        self.nested_dict = lambda: collections.defaultdict(self.nested_dict)

        self.processed_data = None

        self._rx_rate = 0.0
        self._output_sample_rate = 0.0

        self._bfiq_available = False
        self._bfiq_accumulator = self.nested_dict()

        self._pre_bfiq_accumulator = self.nested_dict()
        self._pre_bfiq_available = False

        self._mainacfs_available = False
        self._mainacfs_accumulator = self.nested_dict()

        self._xcfs_available = False
        self._xcfs_accumulator = self.nested_dict()

        self._intfacfs_available = False
        self._intfacfs_accumulator = self.nested_dict()

        self._slice_ids = set()
        self._timestamps = []

        self._rawrf_locations = []


    def parse_correlations(self):
        """
        Parses out the possible correlation data from the protobuf. Runs on every new processeddata
        packet(contains all sampling period data). The expectation value is calculated at the end
        of a sampling period by a different function.
        """

        for data_set in self.processed_data.outputdataset:
            slice_id = data_set.slice_id

            def accumulate_data(holder, proto_data):
                cmplx = np.ones(len(proto_data), dtype=np.complex64)

                for i, cf in enumerate(proto_data):
                    cmplx[i] = cf.real + 1.0j * cf.imag

                if 'data' not in holder[slice_id]:
                    holder[slice_id]['data'] = []
                holder[slice_id]['data'].append(cmplx)


            if data_set.mainacf:
                self._mainacfs_available = True
                accumulate_data(self._mainacfs_accumulator, data_set.mainacf)

            if data_set.xcf:
                self._xcfs_available = True
                accumulate_data(self._xcfs_accumulator, data_set.xcf)

            if data_set.intacf:
                self._intfacfs_available = True
                accumulate_data(self._intfacfs_accumulator, data_set.intacf)



    def parse_bfiq(self):
        """
        Parses out any possible beamformed IQ data from the protobuf. Runs on every processeddata
        packet(contains all sampling period data). All variables are captured from outer scope.

        """

        self._bfiq_accumulator['data_descriptors'] = ['num_antenna_arrays', 'num_sequences',
                                                      'num_beams', 'num_samps']

        for data_set in self.processed_data.outputdataset:
            slice_id = data_set.slice_id

            # Find out what is available in the data to determine what to write out
            if data_set.beamformedsamples:
                self._bfiq_available = True

                for beam in data_set.beamformedsamples:
                    self._bfiq_accumulator[slice_id]['num_samps'] = len(beam.mainsamples)
                    def add_samples(samples, antenna_arr_type):
                        """Takes samples from protobuf and converts them to Numpy. Samples
                        are then concatenated to previous data.

                        Args:
                            samples (Protobuf): ProcessedData protobuf samples
                            antenna_arr_type (String): Denotes "Main" or "Intf" arrays.
                        """

                        cmplx = np.ones(len(beam.mainsamples), dtype=np.complex64)
                        # builds complex samples from protobuf sample (which contains real and
                        # imag floats)
                        for i, sample in enumerate(samples):
                            cmplx[i] = sample.real + 1.0j * sample.imag

                        # Assign if data does not exist, else concatenate to whats already there.
                        if 'data' not in self._bfiq_accumulator[slice_id][antenna_arr_type]:
                            self._bfiq_accumulator[slice_id][antenna_arr_type]['data'] = cmplx
                        else:
                            arr = self._bfiq_accumulator[slice_id][antenna_arr_type]
                            arr['data'] = np.concatenate((arr['data'], cmplx))

                    add_samples(beam.mainsamples, "main")

                    if beam.intfsamples:
                        add_samples(beam.intfsamples, "intf")


    def parse_pre_bfiq(self):
        """
        Parses out any pre-beamformed IQ if available. Runs on every processeddata
        packet(contains all sampling period data). All variables are captured from outer scope.
        """

        self._pre_bfiq_accumulator['data_descriptors'] = ['num_antennas', 'num_sequences',
                                                          'num_samps']
        # Iterate over every data set, one data set per slice
        for data_set in self.processed_data.outputdataset:
            slice_id = data_set.slice_id

            # non beamformed IQ samples are available
            if data_set.debugsamples:
                self._pre_bfiq_available = True

                # Loops over all filter stage data, one set per stage
                for debug_samples in data_set.debugsamples:
                    stage_name = debug_samples.stagename

                    if stage_name not in self._pre_bfiq_accumulator[slice_id]:
                        self._pre_bfiq_accumulator[slice_id][stage_name] = collections.OrderedDict()

                    pre_bfiq_stage = self._pre_bfiq_accumulator[slice_id][stage_name]
                    # Loops over antenna data within stage
                    for ant_num, ant_data in enumerate(debug_samples.antennadata):
                        ant_str = "antenna_{0}".format(ant_num)

                        cmplx = np.empty(len(ant_data.antennasamples), dtype=np.complex64)
                        pre_bfiq_stage["num_samps"] = len(ant_data.antennasamples)

                        for i, sample in enumerate(ant_data.antennasamples):
                            cmplx[i] = sample.real + 1.0j * sample.imag

                        if ant_str not in pre_bfiq_stage:
                            pre_bfiq_stage[ant_str] = {}

                        if 'data' not in pre_bfiq_stage[ant_str]:
                            pre_bfiq_stage[ant_str]['data'] = cmplx
                        else:
                            arr = pre_bfiq_stage[ant_str]
                            arr['data'] = np.concatenate((arr['data'], cmplx))

    def update(self, data):
        """ Parses the protobuf and updates the accumulator fields with the new data.

        Args:
            data (bytes): Serialized ProcessedData protobuf
        """
        self.processed_data = processeddata_pb2.ProcessedData()
        self.processed_data.ParseFromString(data)

        self._timestamps.append(self.processed_data.sequence_start_time)

        self._rx_rate = self.processed_data.rx_sample_rate
        self._output_sample_rate = self.processed_data.output_sample_rate

        for data_set in self.processed_data.outputdataset:
            self._slice_ids.add(data_set.slice_id)

        self._rawrf_locations.append(self.processed_data.rf_samples_location)

        # TODO(keith): Parallelize?
        procs = []

        self.parse_correlations()
        self.parse_bfiq()
        self.parse_pre_bfiq()

        for proc in procs:
            proc.start()

        for proc in procs:
            proc.join()


    @property
    def sequence_num(self):
        """ Gets the sequence num of the latest processeddata packet.

        Returns:
            TYPE: Int
        """
        return self.processed_data.sequence_num

    @property
    def bfiq_available(self):
        """ Gets the bfiq available flag.

        Returns:
            TYPE: Bool
        """
        return self._bfiq_available

    @property
    def pre_bfiq_available(self):
        """ Gets the pre-bfiq available flag.

        Returns:
            TYPE: Bool
        """
        return self._pre_bfiq_available

    @property
    def mainacfs_available(self):
        """Gets the mainacfs available flag.

        Returns:
            TYPE: Bool
        """
        return self._mainacfs_available

    @property
    def xcfs_available(self):
        """Gets the xcfs available flag.

        Returns:
            TYPE: Bool
        """
        return self._xcfs_available

    @property
    def intfacfs_available(self):
        """Gets the intfacfs available flag.

        Returns:
            TYPE: Bool
        """
        return self._intfacfs_available


    @property
    def bfiq_accumulator(self):
        """ Returns the nested default dictionary with complex stage data for each antenna array as
        well as some metadata.

        Returns:
            TYPE: Nested default dict: Contains beamform data for each slice.
        """
        return self._bfiq_accumulator

    @property
    def pre_bfiq_accumulator(self):
        """Returns the nested default dictionary with complex stage data for each antenna as well
        as some metadata for each slice.

        Returns:
            Nested default dict: Contains stage data for each antenna and slice.
        """
        return self._pre_bfiq_accumulator

    @property
    def mainacfs_accumulator(self):
        """Returns the default dict containing a list of main acf data for each slice. There is an
        array of data for each sampling period.

        Returns:
            TYPE: Default dict: Contains main acf data for each slice.
        """
        return self._mainacfs_accumulator

    @property
    def xcfs_accumulator(self):
        """Returns the default dict containing a list of xcf data for each slice. There is an
        array of data for each sampling period.

        Returns:
            TYPE: Default dict: Contains xcf data for each slice.
        """
        return self._xcfs_accumulator

    @property
    def intfacfs_accumulator(self):
        """Returns the default dict containing a list of intf acf data for each slice. There is an
        array of data for each sampling period.

        Returns:
            TYPE: Default dict: Contains intf acf data for each slice.
        """
        return self._intfacfs_accumulator

    @property
    def timestamps(self):
        """Return the python list of sequence timestamps (when the sampling period begins)
        from the processsed data packets

        Returns:
            python list: A list of sequence timestamps from the processed data packets
        """
        return self._timestamps

    @property
    def rx_rate(self):
        """Return the rx_rate of the data in the data packet

        Returns:
            float: sampling rate in Hz.
        """
        return self._rx_rate

    @property
    def output_sample_rate(self):
        """Return the output rate of the filtered, decimated data in the data packet.

        Returns:
            float: output sampling rate in Hz.
        """
        return self._output_sample_rate

    @property
    def slice_ids(self):
        """Return the slice ids in python set so they are guaranteed unique

        Returns:
            set: slice id numbers
        """
        return self._slice_ids

    @property
    def rawrf_locations(self):
        """ Gets the list of raw rf memory locations.

        Returns:
            TYPE: List of strings.
        """
        return self._rawrf_locations



class DataWrite(object):
    """This class contains the functions used to write out processed data to files.

    Args:
        data_write_options (DataWriteOptions): The data write options from config.
    """
    def __init__(self, data_write_options):
        super(DataWrite, self).__init__()

        # Used for getting info from config.
        self.options = data_write_options

        # String format used for output files names that have slice data.
        self.two_hr_format = "{dt}.{site}.{sliceid}.{{ext}}"

        # Special name and format for rawrf. Contains no slice info.
        self.raw_rf_two_hr_format = "{dt}.{site}.rawrf"
        self.raw_rf_two_hr_name = None

        # Special name and format for tx data. Contains no slice info
        self.tx_data_two_hr_format = "{dt}.{site}.txdata"
        self.tx_data_two_hr_name = None

        # A dict to hold filenames for all available slices in the experiment as they are received.
        self.slice_filenames = {}

        # The git hash used to identify what version of Borealis is running.
        self.git_hash = sp.check_output("git describe --always".split()).strip()

        # The next two hour boundary for files.
        self.next_boundary = None

        # Default this to true so we know if we are running for the first time.
        self.first_time = True

    def write_json_file(self, filename, data_dict):
        """
        Write out data to a json file. If the file already exists it will be overwritten.
        :param filename: The path to the file to write out. String
        :param data_dict: Python dictionary to write out to the JSON file.
        """
        with open(filename, 'w+') as f:
            f.write(json.dumps(data_dict))


    def write_hdf5_file(self, filename, data_dict, dt_str):
        """
        Write out data to an HDF5 file. If the file already exists it will be overwritten.
        :param filename: The path to the file to write out. String
        :param data_dict: Python dictionary to write out to the HDF5 file.
        :param dt_str: A datetime timestamp of the first transmission time in the record as string.
        """

        def convert_to_numpy(dd):
            """Converts lists stored in dict into numpy array. Recursive.

            Args:
                dd (Python dictionary): Dictionary with lists to convert to numpy arrays.
            """
            for k, v in dd.items():
                if isinstance(v, dict):
                    convert_to_numpy(v)
                elif isinstance(v, list):
                    dd[k] = np.array(v)
                else:
                    continue

        convert_to_numpy(data_dict)

        time_stamped_dd = {}
        time_stamped_dd[dt_str] = data_dict

        # TODO(keith): Investigate warning.
        warnings.simplefilter("ignore") #ignore NaturalNameWarning
        dd.io.save(filename, time_stamped_dd, compression=None)


    def write_dmap_file(self, filename, data_dict):
        """
        Write out data to a dmap file. If the file already exists it will be overwritten.
        :param filename: The path to the file to write out. String
        :param data_dict: Python dictionary to write out to the dmap file.
        """
        # TODO: Complete this by parsing through the dictionary and write out to proper dmap format
        pass

    def output_data(self, write_bfiq, write_pre_bfiq, write_raw_rf, write_tx, file_ext,
                    integration_meta, data_parsing, write_rawacf=True):
        """
        Parse through samples and write to file.

        A file will be created using the file extention for each requested data product.

        :param write_bfiq:          Should beamformed IQ be written to file? Bool.
        :param write_pre_bfiq:      Should pre-beamformed IQ be written to file? Bool.
        :param write_raw_rf:        Should raw rf samples be written to file? Bool.
        :param file_ext:            Type of file extention to use. String
        :param integration_meta:    Metadata from radar control about integration period. Protobuf
        :param data_parsing:        All parsed and concatenated data from integration period stored
                                    in DataParsing object.
        :param write_rawacf:        Should rawacfs be written to file? Bool, default True.
        """


        start = time.time()
        if file_ext not in ['hdf5', 'json', 'dmap']:
            raise ValueError("File format selection required (hdf5, json, dmap), none given")

        # Format the name and location for the dataset
        write_time = datetime.datetime.utcnow()
        time_now = datetime.datetime.utcfromtimestamp(data_parsing.timestamps[0])

        today_string = time_now.strftime("%Y%m%d")
        datetime_string = time_now.strftime("%Y%m%d.%H%M.%S.%f")
        epoch = datetime.datetime.utcfromtimestamp(0)
        epoch_milliseconds = str(int((time_now - epoch).total_seconds() * 1000))
        dataset_directory = "{0}/{1}".format(self.options.data_directory, today_string)
        dataset_name = "{dt}.{site}.{{sliceid}}.{{dformat}}.{fformat}".format(dt=datetime_string,
                                                                        site=self.options.site_id,
                                                                        fformat=file_ext)
        dataset_location = "{dir}/{{name}}".format(dir=dataset_directory)


        def two_hr_ceiling(dt):
            """Finds the next 2hr boundary starting from midnight

            Args:
                dt (TYPE): A datetime to find the next 2hr boundary.

            Returns:
                TYPE: 2hr aligned datetime
            """

            midnight_today = dt.replace(hour=0, minute=0, second=0, microsecond=0)

            boundary_time = midnight_today + datetime.timedelta(hours=2)

            while time_now > boundary_time:
                boundary_time += datetime.timedelta(hours=2)

            return boundary_time

        if self.first_time:
            self.raw_rf_two_hr_name = self.raw_rf_two_hr_format.format(
                dt=time_now.strftime("%Y%m%d.%H%M.%S"),
                site=self.options.site_id)
            self.tx_data_two_hr_name = self.tx_data_two_hr_format.format(
                dt=time_now.strftime("%Y%m%d.%H%M.%S"),
                site=self.options.site_id)
            self.next_boundary = two_hr_ceiling(time_now)
            self.first_time = False

        for slice_id in data_parsing.slice_ids:
            if slice_id not in self.slice_filenames:
                two_hr_str = self.two_hr_format.format(dt=time_now.strftime("%Y%m%d.%H%M.%S"),
                                                       sliceid=slice_id, site=self.options.site_id)
                self.slice_filenames[slice_id] = two_hr_str


        if time_now > self.next_boundary:
            self.raw_rf_two_hr_name = self.raw_rf_two_hr_format.format(
                dt=time_now.strftime("%Y%m%d.%H%M.%S"),
                site=self.options.site_id)
            self.tx_data_two_hr_name = self.tx_data_two_hr_format.format(
                dt=time_now.strftime("%Y%m%d.%H%M.%S"),
                site=self.options.site_id)
            for slice_id in self.slice_filenames.keys():
                two_hr_str = self.two_hr_format.format(dt=time_now.strftime("%Y%m%d.%H%M.%S"),
                                                       sliceid=slice_id,
                                                       site=self.options.site_id)
                self.slice_filenames[slice_id] = two_hr_str

            self.next_boundary = two_hr_ceiling(time_now)


        def write_file(tmp_file, final_data_dict, two_hr_file_with_type):
            """
            Writes the final data out to the location based on the type of file extension required

            :param tmp_file:                File path and name to write single record. String
            :param final_data_dict:         Data dict parsed out from protobuf. Dict
            :param two_hr_file_with_type:   Name of the two hour file with data type added. String

            """
            if not os.path.exists(dataset_directory):
                # Don't try-catch this, because we want it to fail hard if we can't write files
                os.makedirs(dataset_directory)


            if file_ext == 'hdf5':
                full_two_hr_file = "{0}/{1}.hdf5".format(dataset_directory, two_hr_file_with_type)

                try:
                    fd = os.open(full_two_hr_file, os.O_CREAT | os.O_EXCL)
                    os.close(fd)
                except FileExistsError:
                    pass

                self.write_hdf5_file(tmp_file, final_data_dict, epoch_milliseconds)

                # use external h5copy utility to move new record into 2hr file.
                cmd = 'h5copy -i {newfile} -o {twohr} -s {dtstr} -d {dtstr}'
                cmd = cmd.format(newfile=tmp_file, twohr=full_two_hr_file, dtstr=epoch_milliseconds)

                # TODO(keith): improve call to subprocess.
                sp.call(cmd.split())
                os.remove(tmp_file)

            elif file_ext == 'json':
                self.write_json_file(tmp_file, final_data_dict)
            elif file_ext == 'dmap':
                self.write_dmap_file(tmp_file, final_data_dict)

        def write_correlations(parameters_holder):
            """
            Parses out any possible correlation data from protobuf and writes to file. Some variables
            are captured from outer scope.

            main_acfs, intf_acfs, and xcfs are all passed to data_write for all sequences
            individually. At this point, they will be combined into data for a single integration
<<<<<<< HEAD
            time. Typically, averaging was done but we chose median here to protect against effects of
            single sequences that might have signal interference.
=======
            time via averaging.
>>>>>>> 22548d07

            """

            needed_fields = ["borealis_git_hash", "timestamp_of_write", "experiment_id",
            "experiment_name", "experiment_comment", "num_slices", "slice_comment", "station",
            "num_sequences", "range_sep", "first_range_rtt", "first_range", "rx_sample_rate",
<<<<<<< HEAD
            "scan_start_marker", "int_time", "tx_pulse_len", "tau_spacing",
            "main_antenna_count", "intf_antenna_count", "freq", "samples_data_type",
            "pulses", "lags", "blanked_samples", "sqn_timestamps", "beam_nums", "beam_azms",
            "correlation_descriptors", "correlation_dimensions", "main_acfs", "intf_acfs",
            "xcfs", "noise_at_freq"]
            # note num_ranges not in needed_fields but are used to make
=======
            "scan_start_marker", "int_time", "tx_pulse_len", "tau_spacing", 
            "main_antenna_count", "intf_antenna_count", "freq", "samples_data_type", 
            "pulses", "lags", "blanked_samples", "sqn_timestamps", "beam_nums", "beam_azms", 
            "correlation_descriptors", "correlation_dimensions", "main_acfs", "intf_acfs", 
            "xcfs", "noise_at_freq", "data_normalization_factor"]
            # note num_ranges not in needed_fields but are used to make 
>>>>>>> 22548d07
            # correlation_dimensions

            #unneeded_fields = ['data_dimensions', 'data_descriptors', 'antenna_arrays_order',
            #'data', 'num_ranges', 'num_samps', 'rx_center_freq', 'pulse_phase_offset']

            main_acfs = data_parsing.mainacfs_accumulator
            xcfs = data_parsing.xcfs_accumulator
            intf_acfs = data_parsing.intfacfs_accumulator

            def find_expectation_value(x, parameters, field_name):
                """
                Get the median of all correlations from all sequences in the
                integration period - only this will be recorded.
                This is effectively 'averaging' all correlations over the integration
                time. 
                """
                # array_2d is num_sequences x (num_beams*num_ranges*num_lags)
                # so we get median of all sequences.
                array_2d = np.array(x, dtype=np.complex64)
                array_expectation_value = np.mean(array_2d, axis=0) # or use np.median?
                parameters[field_name] = array_expectation_value

            for slice_id in main_acfs:
                parameters = parameters_holder[slice_id]
                find_expectation_value(main_acfs[slice_id]['data'], parameters, 'main_acfs')

            for slice_id in xcfs:
                parameters = parameters_holder[slice_id]
                find_expectation_value(xcfs[slice_id]['data'], parameters, 'xcfs')

            for slice_id in intf_acfs:
                parameters = parameters_holder[slice_id]
                find_expectation_value(intf_acfs[slice_id]['data'], parameters, 'intf_acfs')


            for slice_id, parameters in parameters_holder.items():
                parameters['correlation_descriptors'] = ['num_beams', 'num_ranges', 'num_lags']
                parameters['correlation_dimensions'] = np.array([len(parameters["beam_nums"]),
                    parameters["num_ranges"], parameters["lags"].shape[0]],dtype=np.uint32)
                for field in list(parameters.keys()):
                    if field not in needed_fields:
                        parameters.pop(field, None)

                name = dataset_name.format(sliceid=slice_id, dformat="rawacf")
                output_file = dataset_location.format(name=name)

                two_hr_file_with_type = self.slice_filenames[slice_id].format(ext="rawacf")

                write_file(output_file, parameters, two_hr_file_with_type)


        def write_bfiq_params(parameters_holder):
            """
            write out any possible beamformed IQ data that has been parsed. Adds additional slice
            info to each parameter dict. Some variables are captured from outer scope.

            Args:
                parameters_holder (Dict): A dict that hold dicts of parameters for each slice.
            """
            needed_fields = ["borealis_git_hash", "timestamp_of_write", "experiment_id",
            "experiment_name", "experiment_comment", "num_slices", "slice_comment", "station",
            "num_sequences", "rx_sample_rate", "pulse_phase_offset",
<<<<<<< HEAD
            "scan_start_marker", "int_time", "tx_pulse_len", "tau_spacing",
            "main_antenna_count", "intf_antenna_count", "freq", "samples_data_type",
            "pulses", "blanked_samples", "sqn_timestamps", "beam_nums", "beam_azms",
            "data_dimensions", "data_descriptors", "antenna_arrays_order", "data",
            "num_samps", "noise_at_freq", "range_sep", "first_range_rtt", "first_range",
            "lags", "num_ranges"]
=======
            "scan_start_marker", "int_time", "tx_pulse_len", "tau_spacing", 
            "main_antenna_count", "intf_antenna_count", "freq", "samples_data_type", 
            "pulses", "blanked_samples", "sqn_timestamps", "beam_nums", "beam_azms", 
            "data_dimensions", "data_descriptors", "antenna_arrays_order", "data", 
            "num_samps", "noise_at_freq", "range_sep", "first_range_rtt", "first_range", 
            "lags", "num_ranges", "data_normalization_factor"]
>>>>>>> 22548d07

            #unneeded_fields = ["correlation_descriptors", "rx_center_freq",
            #"correlation_dimensions", "main_acfs", "intf_acfs", "xcfs"]

            bfiq = data_parsing.bfiq_accumulator

            # Pop these off so we dont include them in later iteration.
            data_descriptors = bfiq.pop('data_descriptors', None)

            for slice_id in bfiq:
                parameters = parameters_holder[slice_id]

                parameters['data_descriptors'] = data_descriptors
                parameters['antenna_arrays_order'] = []

                flattened_data = []
<<<<<<< HEAD
                num_antenna_arrays = 0
                if "main" in bfiq[slice_id]:
                    num_antenna_arrays += 1
                    parameters['antenna_arrays_order'].append("main")
                    flattened_data.append(bfiq[slice_id]['main']['data'])
=======
                num_antenna_arrays = 1 
                parameters['antenna_arrays_order'].append("main")
                flattened_data.append(bfiq[slice_id]['main']['data'])
>>>>>>> 22548d07
                if "intf" in bfiq[slice_id]:
                    num_antenna_arrays += 1
                    parameters['antenna_arrays_order'].append("intf")
                    flattened_data.append(bfiq[slice_id]['intf']['data'])

                flattened_data = np.concatenate(flattened_data)
                parameters['data'] = flattened_data

                parameters['num_samps'] = np.uint32(bfiq[slice_id]['num_samps'])
                parameters['data_dimensions'] = np.array([num_antenna_arrays,
                                                          integration_meta.num_sequences,
                                                          len(parameters['beam_nums']),
                                                          parameters['num_samps']], dtype=np.uint32)


                for field in list(parameters.keys()):
                    if field not in needed_fields:
                        parameters.pop(field, None)

                # for field in unneeded_fields:
                #     parameters.pop(field, None)

            for slice_id, parameters in parameters_holder.items():
                name = dataset_name.format(sliceid=slice_id, dformat="bfiq")
                output_file = dataset_location.format(name=name)

                two_hr_file_with_type = self.slice_filenames[slice_id].format(ext="bfiq")

                write_file(output_file, parameters, two_hr_file_with_type)


        def write_pre_bfiq_params(parameters_holder):
            """
            Writes out any pre-beamformed IQ that has been parsed. Adds additional slice info
            to each paramater dict. Some variables are captured from outer scope. Pre-beamformed iq
            is the individual antenna received data. Antenna_arrays_order will list the antennas' order.

            Args:
                parameters_holder (Dict): A dict that hold dicts of parameters for each slice.

            """

            needed_fields = ["borealis_git_hash", "timestamp_of_write", "experiment_id",
            "experiment_name", "experiment_comment", "num_slices", "slice_comment", "station",
<<<<<<< HEAD
            "num_sequences", "rx_sample_rate", "scan_start_marker", "int_time", "tx_pulse_len", "tau_spacing",
            "main_antenna_count", "intf_antenna_count", "freq", "samples_data_type",
            "pulses", "sqn_timestamps", "beam_nums", "beam_azms", "data_dimensions", "data_descriptors",
            "antenna_arrays_order", "data", "num_samps", "pulse_phase_offset", "noise_at_freq"]
=======
            "num_sequences", "rx_sample_rate", "scan_start_marker", "int_time", "tx_pulse_len", "tau_spacing", 
            "main_antenna_count", "intf_antenna_count", "freq", "samples_data_type", 
            "pulses", "sqn_timestamps", "beam_nums", "beam_azms", "data_dimensions", "data_descriptors", 
            "antenna_arrays_order", "data", "num_samps", "pulse_phase_offset", "noise_at_freq",
            "data_normalization_factor"]
>>>>>>> 22548d07

            #unneeded_fields = ["correlation_descriptors", "rx_center_freq",
            #"correlation_dimensions", "main_acfs", "intf_acfs", "xcfs", "range_sep", "first_range_rtt", "first_range",
            #"lags", "blanked_samples", "num_ranges"]

            pre_bfiq = data_parsing.pre_bfiq_accumulator

            # Pop these so we don't include them in later iteration.
            data_descriptors = pre_bfiq.pop('data_descriptors', None)

            # Parse the antennas from protobuf
            rx_main_antennas = {}
            rx_intf_antennas = {}
            for meta in integration_meta.sequences:
                for rx_freq in meta.rxchannel:
                    rx_main_antennas[rx_freq.slice_id] = list(rx_freq.rx_main_antennas)
                    rx_intf_antennas[rx_freq.slice_id] = list(rx_freq.rx_intf_antennas)

            # Build strings from antennas used in the protobuf. This will be used to know
            # what antennas were recorded on since we sample all available USRP channels
            # and some channels may not be transmitted on, or connected.
            main_ant_str = lambda x: "antenna_{}".format(x)
            intf_ant_str = lambda x: "antenna_{}".format(x + self.options.main_antenna_count)
            for slice_id in rx_main_antennas:
                rx_main_antennas[slice_id] = [main_ant_str(x) for x in rx_main_antennas[slice_id]]
                rx_intf_antennas[slice_id] = [intf_ant_str(x) for x in rx_intf_antennas[slice_id]]


            final_data_params = {}
            for slice_id in pre_bfiq:
                final_data_params[slice_id] = {}

                for stage in pre_bfiq[slice_id]:
                    parameters = parameters_holder[slice_id].copy()

                    parameters['data_descriptors'] = data_descriptors
                    parameters['num_samps'] = np.uint32(
                        pre_bfiq[slice_id][stage].pop('num_samps', None))


                    parameters['antenna_arrays_order'] = rx_main_antennas[slice_id] +\
                                                         rx_intf_antennas[slice_id]

                    num_ants = len(parameters['antenna_arrays_order'])

                    parameters['data_dimensions'] = np.array([num_ants,
                                                              integration_meta.num_sequences,
                                                              parameters['num_samps']],
                                                             dtype=np.uint32)

                    data = []
                    for k, data_dict in pre_bfiq[slice_id][stage].items():
                        if k in parameters['antenna_arrays_order']:
                            data.append(data_dict['data'])

                    flattened_data = np.concatenate(data)
                    parameters['data'] = flattened_data


                    for field in list(parameters.keys()):
                        if field not in needed_fields:
                            parameters.pop(field, None)

                    final_data_params[slice_id][stage] = parameters


            for slice_id, slice_ in final_data_params.items():
                for stage, params in slice_.items():
                    name = dataset_name.format(sliceid=slice_id, dformat="{}_iq".format(stage))
                    output_file = dataset_location.format(name=name)

                    ext = "{}_iq".format(stage)
                    two_hr_file_with_type = self.slice_filenames[slice_id].format(ext=ext)

                    write_file(output_file, params, two_hr_file_with_type)


        def write_raw_rf_params(param):
            """
            Opens the shared memory location in the protobuf and writes the samples out to file.
            Write medium must be able to sustain high write bandwidth. Shared memory is destroyed
            after write. Some variables are captured in scope.

            Args:
                param (Dict): A dict of parameters to write. Some will be removed.


            """

            needed_fields = ["borealis_git_hash", "timestamp_of_write", "experiment_id",
            "experiment_name", "experiment_comment", "num_slices", "station",
            "num_sequences", "rx_sample_rate", "scan_start_marker", "int_time",
            "main_antenna_count", "intf_antenna_count", "samples_data_type",
            "sqn_timestamps", "data_dimensions", "data_descriptors", "data", "num_samps",
            "rx_center_freq"]

            # Some fields don't make much sense when working with the raw rf. It's expected
            # that the user will have knowledge of what they are looking for when working with
            # this data. Note that because this data is not slice-specific a lot of slice-specific
            # data (ex. pulses, beam_nums, beam_azms) is not included (user must look
            # at the experiment they ran)

            #unneeded_fields = ["lags", "num_ranges", "correlation_descriptors", "slice_comment",
            #"correlation_dimensions", "main_acfs", "intf_acfs", "xcfs", "range_sep", "first_range",
            #"first_range_rtt", "antenna_arrays_order", "pulse_phase_offset",
            #"blanked_samples", "pulses", "beam_nums", "beam_azms", "tx_pulse_len", "tau_spacing", "freq",
            #"noise_at_freq"]

            raw_rf = data_parsing.rawrf_locations

            # Don't need slice id here
            name = dataset_name.replace('{sliceid}.', '').format(dformat='rawrf')
            output_file = dataset_location.format(name=name)

            samples_list = []
            shms = []
            mapfiles = []

            for raw in raw_rf:
                shm = ipc.SharedMemory(raw)
                mapfile = mmap.mmap(shm.fd, shm.size)

                samples_list.append(np.frombuffer(mapfile, dtype=np.complex64))

                shms.append(shm)
                mapfiles.append(mapfile)

            param['data'] = np.concatenate(samples_list)

            param['rx_sample_rate'] = np.float32(data_parsing.rx_rate)

            total_ants = self.options.main_antenna_count + self.options.intf_antenna_count
            param['num_samps'] = np.uint32(len(samples_list[0])/total_ants)

            param['data_descriptors'] = ["num_sequences", "num_antennas", "num_samps"]
            param['data_dimensions'] = np.array([param['num_sequences'], total_ants,
                                                 param['num_samps']],
                                                dtype=np.uint32)
            param['main_antenna_count'] = np.uint32(self.options.main_antenna_count)
            param['intf_antenna_count'] = np.uint32(self.options.intf_antenna_count)


            for field in list(param.keys()):
                if field not in needed_fields:
                    param.pop(field, None)

            write_file(output_file, param, self.raw_rf_two_hr_name)

            # Can only close mapped memory after its been written to disk.
            for shm, mapfile in zip(shms, mapfiles):
                shm.close_fd()
                shm.unlink()
                mapfile.close()

        def write_tx_data():
            """
            Writes out the tx samples and metadata for debugging purposes.
            Does not use same parameters of other writes.

            """
            tx_data = None
            for meta in integration_meta.sequences:
                if meta.HasField('tx_data'):
                    tx_data = TX_TEMPLATE.copy()
                    break


            if tx_data is not None:
                for meta in integration_meta.sequences:
                    tx_data['tx_rate'].append(meta.tx_data.txrate)
                    tx_data['tx_centre_freq'].append(meta.tx_data.txctrfreq)
                    tx_data['pulse_sequence_timing_us'].append(
                        meta.tx_data.pulse_sequence_timing_us)
                    tx_data['pulse_offset_error_us'].append(meta.tx_data.pulse_offset_error_us)
                    tx_data['dm_rate'].append(meta.tx_data.dmrate)
                    tx_data['dm_rate_error'].append(meta.tx_data.dmrate_error)

                    tx_samples = []
                    decimated_tx_samples = []
                    decimated_tx_antennas = []
                    tx_antennas = []

                    for ant in meta.tx_data.tx_samples:
                        tx_antennas.append(ant.tx_antenna_number)
                        real = np.array(ant.real, dtype=np.float32)
                        imag = np.array(ant.imag, dtype=np.float32)

                        cmplx = np.array(real + 1j*imag, dtype=np.complex64)
                        tx_samples.append(cmplx)


                    for ant in meta.tx_data.decimated_tx_samples:
                        decimated_tx_antennas.append(ant.tx_antenna_number)
                        real = np.array(ant.real, dtype=np.float32)
                        imag = np.array(ant.imag, dtype=np.float32)

                        cmplx = np.array(real + 1j*imag, dtype=np.complex64)
                        decimated_tx_samples.append(cmplx)

                    tx_data['tx_antennas'].append(tx_antennas)
                    tx_data['decimated_tx_antennas'].append(decimated_tx_antennas)
                    tx_data['tx_samples'].append(tx_samples)
                    tx_data['decimated_tx_samples'].append(decimated_tx_samples)


                tx_data['tx_antennas'] = np.array(tx_data['tx_antennas'], dtype=np.uint32)
                tx_data['decimated_tx_antennas'] = np.array(tx_data['decimated_tx_antennas'],
                                                            dtype=np.uint32)
                tx_data['tx_samples'] = np.array(tx_data['tx_samples'], dtype=np.complex64)
                tx_data['decimated_tx_samples'] = np.array(tx_data['decimated_tx_samples'],
                                                           dtype=np.complex64)

                name = dataset_name.replace('{sliceid}.', '').format(dformat='txdata')
                output_file = dataset_location.format(name=name)

                write_file(output_file, tx_data, self.tx_data_two_hr_name)



        parameters_holder = {}
        for meta in integration_meta.sequences:
            for rx_freq in meta.rxchannel:
                parameters = DATA_TEMPLATE.copy()
                parameters['borealis_git_hash'] = self.git_hash.decode('utf-8')
                parameters['timestamp_of_write'] = (write_time - epoch).total_seconds()
                parameters['experiment_id'] = np.int64(integration_meta.experiment_id)
                parameters['experiment_name'] = integration_meta.experiment_name
                parameters['experiment_comment'] = integration_meta.experiment_comment
                parameters['slice_comment'] = rx_freq.slice_comment
                parameters['num_slices'] = len(integration_meta.sequences) * len(meta.rxchannel)
                parameters['station'] = self.options.site_id
                parameters['num_sequences'] = integration_meta.num_sequences
                parameters['num_ranges'] = np.uint32(rx_freq.num_ranges)
                parameters['range_sep'] = np.float32(rx_freq.range_sep)
                #time to first range and back. convert to meters, div by c then convert to us
                rtt = (rx_freq.first_range * 2 * 1.0e3 / speed_of_light) * 1.0e6
                parameters['first_range_rtt'] = np.float32(rtt)
                parameters['first_range'] = np.float32(rx_freq.first_range)
                parameters['rx_sample_rate'] = data_parsing.output_sample_rate # this applies to pre-bf and bfiq
                parameters['scan_start_marker'] = integration_meta.scan_flag # Should this change to scan_start_marker?
                parameters['int_time'] = np.float32(integration_meta.integration_time)
                parameters['tx_pulse_len'] = np.uint32(rx_freq.pulse_len)
                parameters['tau_spacing'] = np.uint32(rx_freq.tau_spacing)
                parameters['main_antenna_count'] = np.uint32(len(rx_freq.rx_main_antennas))
                parameters['intf_antenna_count'] = np.uint32(len(rx_freq.rx_intf_antennas))
                parameters['freq'] = np.uint32(rx_freq.rxfreq)
                parameters['rx_center_freq'] = integration_meta.rx_centre_freq # Sorry, we'll convert to US English here
                parameters['samples_data_type'] = "complex float"
                parameters['pulses'] = np.array(rx_freq.ptab.pulse_position, dtype=np.uint32)
                parameters['pulse_phase_offset'] = np.array(rx_freq.pulse_phase_offsets.pulse_phase, dtype=np.float32)
                parameters['data_normalization_factor'] = integration_meta.data_normalization_factor

                lags = []
                for lag in rx_freq.ltab.lag:
                    lags.append([lag.pulse_position[0], lag.pulse_position[1]])

                parameters['lags'] = np.array(lags, dtype=np.uint32)

                parameters['blanked_samples'] = np.array(meta.blanks, dtype=np.uint32)
                parameters['sqn_timestamps'] = data_parsing.timestamps

                parameters['beam_nums'] = []
                parameters['beam_azms'] = []
                for beam in rx_freq.beams:
                    parameters['beam_nums'].append(np.uint32(beam.beamnum))
                    parameters['beam_azms'].append(beam.beamazimuth)

                parameters['noise_at_freq'] = [0.0] * integration_meta.num_sequences # TODO update. should come from data_parsing

                # num_samps, antenna_arrays_order, data_descriptors, data_dimensions, data
                # correlation_descriptors, correlation_dimensions, main_acfs, intf_acfs, xcfs
                # all get set within the separate write functions.

                parameters_holder[rx_freq.slice_id] = parameters

        if write_rawacf:

            write_correlations(copy.deepcopy(parameters_holder))
            pass

        if write_bfiq and data_parsing.bfiq_available:
            write_bfiq_params(copy.deepcopy(parameters_holder))

        if write_pre_bfiq and data_parsing.pre_bfiq_available:
            write_pre_bfiq_params(copy.deepcopy(parameters_holder))

        if write_raw_rf:
            # Just need first available slice paramaters.
            one_slice_params = copy.deepcopy(next(iter(parameters_holder.values())))
            write_raw_rf_params(one_slice_params)
        else:
            for rf_samples_location in data_parsing.rawrf_locations:
                shm = ipc.SharedMemory(rf_samples_location)
                shm.close_fd()
                shm.unlink()

        if write_tx:
            write_tx_data()


        end = time.time()
        printing("Time to write: {} ms".format((end-start)*1000))



def main():

    faulthandler.enable()
    parser = ap.ArgumentParser(description='Write processed SuperDARN data to file')
    parser.add_argument('--file-type', help='Type of output file: hdf5, json, or dmap',
                        default='hdf5')
    parser.add_argument('--enable-raw-acfs', help='Enable raw acf writing',
                        action='store_true')
    parser.add_argument('--enable-bfiq', help='Enable beamformed iq writing',
                        action='store_true')
    parser.add_argument('--enable-antenna-iq', help='Enable individual antenna iq writing',
                        action='store_true')
    parser.add_argument('--enable-raw-rf', help='Save raw, unfiltered IQ samples. Requires HDF5.',
                        action='store_true')
    parser.add_argument('--enable-tx', help='Save tx samples and metadata. Requires HDF5.',
                        action='store_true')
    args = parser.parse_args()


    options = dwo.DataWriteOptions()
    sockets = so.create_sockets([options.dw_to_dsp_identity, options.dw_to_radctrl_identity],
                                options.router_address)

    dsp_to_data_write = sockets[0]
    radctrl_to_data_write = sockets[1]

    poller = zmq.Poller()
    poller.register(dsp_to_data_write, zmq.POLLIN)
    poller.register(radctrl_to_data_write, zmq.POLLIN)

    if __debug__:
        printing("Socket connected")

    data_parsing = ParseData()
    final_integration = sys.maxsize
    integration_meta = None

    current_experiment = None
    data_write = None
    first_time = True
    while True:

        try:
            socks = dict(poller.poll())
        except KeyboardInterrupt:
            sys.exit()

        if radctrl_to_data_write in socks and socks[radctrl_to_data_write] == zmq.POLLIN:
            data = so.recv_bytes(radctrl_to_data_write, options.radctrl_to_dw_identity, printing)

            integration_meta = datawritemetadata_pb2.IntegrationTimeMetadata()
            integration_meta.ParseFromString(data)

            final_integration = integration_meta.last_seqn_num

        if dsp_to_data_write in socks and socks[dsp_to_data_write] == zmq.POLLIN:
            data = so.recv_bytes(dsp_to_data_write, options.dsp_to_dw_identity, printing)

            if not first_time:
                if data_parsing.sequence_num == final_integration:

                    if integration_meta.experiment_name != current_experiment:
                        data_write = DataWrite(options)
                        current_experiment = integration_meta.experiment_name

                    kwargs = dict(write_bfiq=args.enable_bfiq,
                                           write_pre_bfiq=args.enable_pre_bfiq,
                                           write_raw_rf=args.enable_raw_rf,
                                           write_tx=args.enable_tx,
                                           file_ext=args.file_type,
                                           integration_meta=integration_meta,
                                           data_parsing=data_parsing,
                                           write_rawacf=args.enable_raw_acfs)
                    thread = threading.Thread(target=data_write.output_data, kwargs=kwargs)
                    thread.daemon = True
                    thread.start()
                    data_parsing = ParseData()

            first_time = False

            start = time.time()
            data_parsing.update(data)
            end = time.time()
            printing("Time to parse: {} ms".format((end-start)*1000))


if __name__ == '__main__':

    main()<|MERGE_RESOLUTION|>--- conflicted
+++ resolved
@@ -94,7 +94,7 @@
     "antenna_arrays_order" : None, # States what order the data is in. Describes the data layout.
     "data_descriptors" : None, # Denotes what each data dimension represents.
     "data_dimensions" : None, # The dimensions in which to reshape the data.
-    "data_normalization_factor" : None, # The scale of all of the filters, multiplied, for a total scaling factor to normalize by. 
+    "data_normalization_factor" : None, # The scale of all of the filters, multiplied, for a total scaling factor to normalize by.
     "data" : [], # A contiguous set of samples (complex float) at given sample rate
     "correlation_descriptors" : None, # Denotes what each acf/xcf dimension represents.
     "correlation_dimensions" : None, # The dimensions in which to reshape the acf/xcf data.
@@ -691,33 +691,18 @@
 
             main_acfs, intf_acfs, and xcfs are all passed to data_write for all sequences
             individually. At this point, they will be combined into data for a single integration
-<<<<<<< HEAD
-            time. Typically, averaging was done but we chose median here to protect against effects of
-            single sequences that might have signal interference.
-=======
             time via averaging.
->>>>>>> 22548d07
-
             """
 
             needed_fields = ["borealis_git_hash", "timestamp_of_write", "experiment_id",
             "experiment_name", "experiment_comment", "num_slices", "slice_comment", "station",
             "num_sequences", "range_sep", "first_range_rtt", "first_range", "rx_sample_rate",
-<<<<<<< HEAD
             "scan_start_marker", "int_time", "tx_pulse_len", "tau_spacing",
             "main_antenna_count", "intf_antenna_count", "freq", "samples_data_type",
             "pulses", "lags", "blanked_samples", "sqn_timestamps", "beam_nums", "beam_azms",
             "correlation_descriptors", "correlation_dimensions", "main_acfs", "intf_acfs",
-            "xcfs", "noise_at_freq"]
+            "xcfs", "noise_at_freq", "data_normalization_factor"]
             # note num_ranges not in needed_fields but are used to make
-=======
-            "scan_start_marker", "int_time", "tx_pulse_len", "tau_spacing", 
-            "main_antenna_count", "intf_antenna_count", "freq", "samples_data_type", 
-            "pulses", "lags", "blanked_samples", "sqn_timestamps", "beam_nums", "beam_azms", 
-            "correlation_descriptors", "correlation_dimensions", "main_acfs", "intf_acfs", 
-            "xcfs", "noise_at_freq", "data_normalization_factor"]
-            # note num_ranges not in needed_fields but are used to make 
->>>>>>> 22548d07
             # correlation_dimensions
 
             #unneeded_fields = ['data_dimensions', 'data_descriptors', 'antenna_arrays_order',
@@ -732,7 +717,7 @@
                 Get the median of all correlations from all sequences in the
                 integration period - only this will be recorded.
                 This is effectively 'averaging' all correlations over the integration
-                time. 
+                time.
                 """
                 # array_2d is num_sequences x (num_beams*num_ranges*num_lags)
                 # so we get median of all sequences.
@@ -780,24 +765,12 @@
             needed_fields = ["borealis_git_hash", "timestamp_of_write", "experiment_id",
             "experiment_name", "experiment_comment", "num_slices", "slice_comment", "station",
             "num_sequences", "rx_sample_rate", "pulse_phase_offset",
-<<<<<<< HEAD
             "scan_start_marker", "int_time", "tx_pulse_len", "tau_spacing",
             "main_antenna_count", "intf_antenna_count", "freq", "samples_data_type",
             "pulses", "blanked_samples", "sqn_timestamps", "beam_nums", "beam_azms",
             "data_dimensions", "data_descriptors", "antenna_arrays_order", "data",
             "num_samps", "noise_at_freq", "range_sep", "first_range_rtt", "first_range",
-            "lags", "num_ranges"]
-=======
-            "scan_start_marker", "int_time", "tx_pulse_len", "tau_spacing", 
-            "main_antenna_count", "intf_antenna_count", "freq", "samples_data_type", 
-            "pulses", "blanked_samples", "sqn_timestamps", "beam_nums", "beam_azms", 
-            "data_dimensions", "data_descriptors", "antenna_arrays_order", "data", 
-            "num_samps", "noise_at_freq", "range_sep", "first_range_rtt", "first_range", 
             "lags", "num_ranges", "data_normalization_factor"]
->>>>>>> 22548d07
-
-            #unneeded_fields = ["correlation_descriptors", "rx_center_freq",
-            #"correlation_dimensions", "main_acfs", "intf_acfs", "xcfs"]
 
             bfiq = data_parsing.bfiq_accumulator
 
@@ -811,17 +784,9 @@
                 parameters['antenna_arrays_order'] = []
 
                 flattened_data = []
-<<<<<<< HEAD
-                num_antenna_arrays = 0
-                if "main" in bfiq[slice_id]:
-                    num_antenna_arrays += 1
-                    parameters['antenna_arrays_order'].append("main")
-                    flattened_data.append(bfiq[slice_id]['main']['data'])
-=======
-                num_antenna_arrays = 1 
+                num_antenna_arrays = 1
                 parameters['antenna_arrays_order'].append("main")
                 flattened_data.append(bfiq[slice_id]['main']['data'])
->>>>>>> 22548d07
                 if "intf" in bfiq[slice_id]:
                     num_antenna_arrays += 1
                     parameters['antenna_arrays_order'].append("intf")
@@ -866,22 +831,11 @@
 
             needed_fields = ["borealis_git_hash", "timestamp_of_write", "experiment_id",
             "experiment_name", "experiment_comment", "num_slices", "slice_comment", "station",
-<<<<<<< HEAD
             "num_sequences", "rx_sample_rate", "scan_start_marker", "int_time", "tx_pulse_len", "tau_spacing",
             "main_antenna_count", "intf_antenna_count", "freq", "samples_data_type",
             "pulses", "sqn_timestamps", "beam_nums", "beam_azms", "data_dimensions", "data_descriptors",
-            "antenna_arrays_order", "data", "num_samps", "pulse_phase_offset", "noise_at_freq"]
-=======
-            "num_sequences", "rx_sample_rate", "scan_start_marker", "int_time", "tx_pulse_len", "tau_spacing", 
-            "main_antenna_count", "intf_antenna_count", "freq", "samples_data_type", 
-            "pulses", "sqn_timestamps", "beam_nums", "beam_azms", "data_dimensions", "data_descriptors", 
             "antenna_arrays_order", "data", "num_samps", "pulse_phase_offset", "noise_at_freq",
             "data_normalization_factor"]
->>>>>>> 22548d07
-
-            #unneeded_fields = ["correlation_descriptors", "rx_center_freq",
-            #"correlation_dimensions", "main_acfs", "intf_acfs", "xcfs", "range_sep", "first_range_rtt", "first_range",
-            #"lags", "blanked_samples", "num_ranges"]
 
             pre_bfiq = data_parsing.pre_bfiq_accumulator
 
@@ -979,12 +933,6 @@
             # this data. Note that because this data is not slice-specific a lot of slice-specific
             # data (ex. pulses, beam_nums, beam_azms) is not included (user must look
             # at the experiment they ran)
-
-            #unneeded_fields = ["lags", "num_ranges", "correlation_descriptors", "slice_comment",
-            #"correlation_dimensions", "main_acfs", "intf_acfs", "xcfs", "range_sep", "first_range",
-            #"first_range_rtt", "antenna_arrays_order", "pulse_phase_offset",
-            #"blanked_samples", "pulses", "beam_nums", "beam_azms", "tx_pulse_len", "tau_spacing", "freq",
-            #"noise_at_freq"]
 
             raw_rf = data_parsing.rawrf_locations
 
