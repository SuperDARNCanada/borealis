#!/usr/bin/python3

# Copyright 2017 SuperDARN Canada
#
# data_write.py
# 2018-05-14
# Data writing functionality to write iq/raw and other files


import sys
import os
import datetime
import json
import collections
import mmap
import warnings
import time
import threading
import multiprocessing as mp
import subprocess as sp
import argparse as ap
import numpy as np
import deepdish as dd
import posix_ipc as ipc
import zmq
from scipy.constants import speed_of_light


borealis_path = os.environ['BOREALISPATH']
if not borealis_path:
    raise ValueError("BOREALISPATH env variable not set")

if __debug__:
    sys.path.append(borealis_path + '/build/debug/utils/protobuf')
else:
    sys.path.append(borealis_path + '/build/release/utils/protobuf')

import processeddata_pb2
import datawritemetadata_pb2

sys.path.append(borealis_path + '/utils/')
import data_write_options.data_write_options as dwo
from zmq_borealis_helpers import socket_operations as so


def printing(msg):
    """
    Pretty print function for the Data Write module.
    :param msg: The string to format nicely for printing
    """
    DATA_WRITE = "\033[96m" + "DATA WRITE: " + "\033[0m"
    sys.stdout.write(DATA_WRITE + msg + "\n")

DATA_TEMPLATE = {
    "borealis_git_hash" : None, # Identifies the version of Borealis that made this data.
    "timestamp_of_write" : None, # Timestamp of when the record was written. Seconds since epoch.
    "experiment_id" : None, # Number used to identify experiment.
    "experiment_string" : None, # Name of the experiment file.
    "station" : None, # Three letter radar identifier.
    "num_sequences": None, # Number of sampling periods in the integration time.
    "first_range_rtt" : None, # Round trip time of flight to first range in microseconds.
    "first_range" : None, # Distance to first range in km.
    "rx_sample_rate" : None, # Sampling rate of the samples being written to file in Hz.
    "scan_start_marker" : None, # Designates if the record is the first in a scan.
    "int_time" : None, # Integration time in seconds.
    "tx_pulse_len" : None, # Length of the pulse in microseconds.
    "tau_spacing" : None, # The minimum spacing between pulses, spacing between pulses is always a
                          # multiple of this in microseconds.
    "num_pulses" : None, # Number of pulses in sequence.
    "num_lags" : None, # Number of lags in the lag table.
    "main_antenna_count" : None, # Number of main array antennas.
    "intf_antenna_count" : None, # Number of interferometer array antennas.
    "freq" : None, # The frequency used for this experiment slice in kHz.
    "comment" : None, # Additional text comment that describes the slice.
    "num_samps" : None, # Number of samples in the sampling period.
    "antenna_arrays_order" : None, # States what order the data is in. Describes the data layout.
    "samples_data_type" : None, # C data type of the samples such as complex float.
    "pulses" : None, # The pulse sequence in units of the tau_spacing.
    "lags" : None, # The lags created from combined pulses.
    "blanked_samples" : None, # Samples that have been blanked during TR switching.
    "sqn_timestamps" : None, # A list of GPS timestamps of the beginning of transmission for each
                             # sampling period in the integration time. Seconds since epoch.
    "beam_nums" : None, # A list of beam numbers used in this slice.
    "beam_azms" : None, # A list of the beams azimuths for each beam in degrees.
    "data_descriptors" : None, # Denotes what each data dimension represents.
    "data_dimensions" : None, # The dimensions in which to reshape the data.
    "data" : None # A contiguous set of data.
}

TX_TEMPLATE = {
    "tx_rate" : [],
    "tx_centre_freq" : [],
    "pulse_sequence_timing_us" : [],
    "pulse_offset_error_us" : [],
    "tx_samples" : [],
    "dm_rate" : [],
    "dm_rate_error" : [],
    "decimated_tx_samples" : [],
    "tx_antennas" : [],
    "decimated_tx_antennas" : [],
}


class ParseData(object):
    """Parse protobuf data from sockets into file writable types, such as hdf5, json, dmap, etc.

    Attributes:
        nested_dict (Python default nested dictionary): alias to a nested defaultdict
        processed_data (Protobuf packet): Contains a processeddata protobuf from dsp socket in
                                          protobuf_pb2 format.
    """

    def __init__(self):
        super(ParseData, self).__init__()

        # defaultdict will populate non-specified entries in the dictionary with the default
        # value given as an argument, in this case a dictionary. Nesting it in a lambda lets you
        # create arbitrarily deep dictionaries.
        self.nested_dict = lambda: collections.defaultdict(self.nested_dict)

        self.processed_data = None

        self._bfiq_available = False
        self._bfiq_accumulator = self.nested_dict()

        self._pre_bfiq_accumulator = self.nested_dict()
        self._pre_bfiq_available = False

        self._slice_ids = set()
        self._timestamps = []

        self._rawrf_locations = []

    def parse_bfiq(self):
        """
        Parses out any possible beamformed IQ data from the protobuf. Runs on every processeddata
        packet(contains all sampling period data). All variables are captured from outer scope.

        """

        self._bfiq_accumulator['data_descriptors'] = ['num_antenna_arrays', 'num_sequences',
                                                      'num_beams', 'num_samps']

        for data_set in self.processed_data.outputdataset:
            slice_id = data_set.slice_id

            # Find out what is available in the data to determine what to write out
            if data_set.beamformedsamples:
                self._bfiq_available = True

                for beam in data_set.beamformedsamples:
                    self._bfiq_accumulator[slice_id]['num_samps'] = len(beam.mainsamples)

                    def add_samples(samples, antenna_arr_type):
                        """Takes samples from protobuf and converts them to Numpy. Samples
                        are then concatenated to previous data.

                        Args:
                            samples (Protobuf): ProcessedData protobuf samples
                            antenna_arr_type (String): Denotes "Main" or "Intf" arrays.
                        """

<<<<<<< HEAD
                        cmplx = np.ones(len(beam.mainsamples), dtype=np.complex64)
=======
                        # builds complex samples from protobuf sample (which contains real and
                        # imag floats)
>>>>>>> eca0f96b
                        for i, sample in enumerate(samples):
                            cmplx[i] = sample.real + 1.0j * sample.imag

                        # Assign if data does not exist, else concatenate to whats already there.
                        if 'data' not in self._bfiq_accumulator[slice_id][antenna_arr_type]:
                            self._bfiq_accumulator[slice_id][antenna_arr_type]['data'] = cmplx
                        else:
                            arr = self._bfiq_accumulator[slice_id][antenna_arr_type]
                            arr['data'] = np.concatenate((arr['data'], cmplx))

                    add_samples(beam.mainsamples, "main")

                    if beam.intfsamples:
                        add_samples(beam.intfsamples, "intf")



    def parse_pre_bfiq(self):
        """
        Parses out any pre-beamformed IQ if available. Runs on every processeddata
        packet(contains all sampling period data). All variables are captured from outer scope.
        """

        self._pre_bfiq_accumulator['data_descriptors'] = ['num_antennas', 'num_sequences',
                                                          'num_samps']
        # Iterate over every data set, one data set per slice
        for data_set in self.processed_data.outputdataset:
            slice_id = data_set.slice_id

            # non beamformed IQ samples are available
            if data_set.debugsamples:
                self._pre_bfiq_available = True

                # Loops over all filter stage data, one set per stage
                for debug_samples in data_set.debugsamples:
                    stage_name = debug_samples.stagename

                    if stage_name not in self._pre_bfiq_accumulator[slice_id]:
                        self._pre_bfiq_accumulator[slice_id][stage_name] = collections.OrderedDict()

                    pre_bfiq_stage = self._pre_bfiq_accumulator[slice_id][stage_name]
                    # Loops over antenna data within stage
                    for ant_num, ant_data in enumerate(debug_samples.antennadata):
                        ant_str = "antenna_{0}".format(ant_num)

                        cmplx = np.empty(len(ant_data.antennasamples), dtype=np.complex64)
                        pre_bfiq_stage["num_samps"] = len(ant_data.antennasamples)

                        for i, sample in enumerate(ant_data.antennasamples):
                            cmplx[i] = sample.real + 1.0j * sample.imag

                        if ant_str not in pre_bfiq_stage:
                            pre_bfiq_stage[ant_str] = {}

                        if 'data' not in pre_bfiq_stage[ant_str]:
                            pre_bfiq_stage[ant_str]['data'] = cmplx
                        else:
                            arr = pre_bfiq_stage[ant_str]
                            arr['data'] = np.concatenate((arr['data'], cmplx))

    def update(self, data):
        """ Parses the protobuf and updates the accumulator fields with the new data.

        Args:
            data (bytes): Serialized ProcessedData protobuf
        """
        self.processed_data = processeddata_pb2.ProcessedData()
        self.processed_data.ParseFromString(data)

        self._timestamps.append(self.processed_data.sequence_start_time)

        for data_set in self.processed_data.outputdataset:
            self._slice_ids.add(data_set.slice_id)

        self._rawrf_locations.append(self.processed_data.rf_samples_location)

        # TODO(keith): Parallelize?
        procs = []

        self.parse_bfiq()
        self.parse_pre_bfiq()

        for proc in procs:
            proc.start()

        for proc in procs:
            proc.join()


    @property
    def sequence_num(self):
        """ Gets the sequence num of the latest processeddata packet.

        Returns:
            TYPE: Int
        """
        return self.processed_data.sequence_num

    @property
    def bfiq_available(self):
        """ Gets the bfiq available flag.

        Returns:
            TYPE: Bool
        """
        return self._bfiq_available

    @property
    def pre_bfiq_available(self):
        """ Gets the pre-bfiq available flag.

        Returns:
            TYPE: Bool
        """
        return self._pre_bfiq_available

    @property
    def bfiq_accumulator(self):
        """ Returns the nested default dictionary with complex stage data for each antenna array as
        well as some metadata.

        Returns:
            TYPE: Nested default dict: Contains beamform data for each slice.
        """
        return self._bfiq_accumulator

    @property
    def pre_bfiq_accumulator(self):
        """Returns the nested default dictionary with complex stage data for each antenna as well
        as some metadata for each slice.

        Returns:
            Nested default dict: Contains stage data for each antenna and slice.
        """
        return self._pre_bfiq_accumulator

    @property
    def timestamps(self):
        """Return the python list of sequence timestamps (when the sampling period begins)
        from the processsed data packets

        Returns:
            python list: A list of sequence timestamps from the processed data packets
        """
        return self._timestamps

    @property
    def slice_ids(self):
        """Return the slice ids in python set so they are guaranteed unique

        Returns:
            set: slice id numbers
        """
        return self._slice_ids

    @property
    def rawrf_locations(self):
        """ Gets the list of raw rf memory locations.

        Returns:
            TYPE: List of strings.
        """
        return self._rawrf_locations



class DataWrite(object):
    """This class contains the functions used to write out processed data to files.

    Args:
        data_write_options (DataWriteOptions): The data write options from config.
    """
    def __init__(self, data_write_options):
        super(DataWrite, self).__init__()

        # Used for getting info from config.
        self.options = data_write_options

        # String format used for output files names that have slice data.
        self.two_hr_format = "{dt}.{site}.{sliceid}.{{ext}}"

        # Special name and format for rawrf. Contains no slice info.
        self.raw_rf_two_hr_format = "{dt}.{site}.rawrf"
        self.raw_rf_two_hr_name = None

        # Special name and format for tx data. Contains no slice info
        self.tx_data_two_hr_format = "{dt}.{site}.txdata"
        self.tx_data_two_hr_name = None

        # A dict to hold filenames for all available slices in the experiment as they are received.
        self.slice_filenames = {}

        # The git hash used to identify what version of Borealis is running.
        self.git_hash = sp.check_output("git describe --always".split()).strip()

        # The next two hour boundary for files.
        self.next_boundary = None

        # Default this to true so we know if we are running for the first time.
        self.first_time = True

    def write_json_file(self, filename, data_dict):
        """
        Write out data to a json file. If the file already exists it will be overwritten.
        :param filename: The path to the file to write out. String
        :param data_dict: Python dictionary to write out to the JSON file.
        """
        with open(filename, 'w+') as f:
            f.write(json.dumps(data_dict))


    def write_hdf5_file(self, filename, data_dict, dt_str):
        """
        Write out data to an HDF5 file. If the file already exists it will be overwritten.
        :param filename: The path to the file to write out. String
        :param data_dict: Python dictionary to write out to the HDF5 file.
        :param dt_str: A datetime timestamp of the first transmission time in the record as string.
        """

        def convert_to_numpy(dd):
            """Converts lists stored in dict into numpy array. Recursive.

            Args:
                dd (Python dictionary): Dictionary with lists to convert to numpy arrays.
            """
            for k, v in dd.items():
                if isinstance(v, dict):
                    convert_to_numpy(v)
                elif isinstance(v, list):
                    dd[k] = np.array(v)
                else:
                    continue

        convert_to_numpy(data_dict)

        time_stamped_dd = {}
        time_stamped_dd[dt_str] = data_dict

        # TODO(keith): Investigate warning.
        warnings.simplefilter("ignore") #ignore NaturalNameWarning
        dd.io.save(filename, time_stamped_dd, compression=None)


    def write_dmap_file(self, filename, data_dict):
        """
        Write out data to a dmap file. If the file already exists it will be overwritten.
        :param filename: The path to the file to write out. String
        :param data_dict: Python dictionary to write out to the dmap file.
        """
        # TODO: Complete this by parsing through the dictionary and write out to proper dmap format
        pass

    def output_data(self, write_bfiq, write_pre_bfiq, write_raw_rf, write_tx, file_ext,
                    integration_meta, data_parsing, write_rawacf=True):
        """
        Parse through samples and write to file.

        A file will be created using the file extention for each requested data product.

        :param write_bfiq:          Should beamformed IQ be written to file? Bool.
        :param write_pre_bfiq:      Should pre-beamformed IQ be written to file? Bool.
        :param write_raw_rf:        Should raw rf samples be written to file? Bool.
        :param file_ext:            Type of file extention to use. String
        :param integration_meta:    Metadata from radar control about integration period. Protobuf
        :param data_parsing:        All parsed and concatenated data from integration period stored
                                    in DataParsing object.
        :param write_rawacf:        Should rawacfs be written to file? Bool, default True.
        """


        start = time.time()
        if file_ext not in ['hdf5', 'json', 'dmap']:
            raise ValueError("File format selection required (hdf5, json, dmap), none given")

        # Format the name and location for the dataset
        write_time = datetime.datetime.utcnow()
        time_now = datetime.datetime.fromtimestamp(data_parsing.timestamps[0])

        today_string = time_now.strftime("%Y%m%d")
        datetime_string = time_now.strftime("%Y%m%d.%H%M.%S.%f")
        epoch = datetime.datetime.utcfromtimestamp(0)
        epoch_milliseconds = str(int((time_now - epoch).total_seconds() * 1000))
        dataset_directory = "{0}/{1}".format(self.options.data_directory, today_string)
        dataset_name = "{dt}.{site}.{{sliceid}}.{{dformat}}.{fformat}".format(dt=datetime_string,
                                                                        site=self.options.site_id,
                                                                        fformat=file_ext)
        dataset_location = "{dir}/{{name}}".format(dir=dataset_directory)


        def two_hr_ceiling(dt):
            """Finds the next 2hr boundary starting from midnight

            Args:
                dt (TYPE): A datetime to find the next 2hr boundary.

            Returns:
                TYPE: 2hr aligned datetime
            """

            midnight_today = dt.replace(hour=0, minute=0, second=0, microsecond=0)

            boundary_time = midnight_today + datetime.timedelta(hours=2)

            while time_now > boundary_time:
                boundary_time += datetime.timedelta(hours=2)

            return boundary_time

        if self.first_time:
            self.raw_rf_two_hr_name = self.raw_rf_two_hr_format.format(
                dt=time_now.strftime("%Y%m%d.%H%M.%S"),
                site=self.options.site_id)
            self.tx_data_two_hr_name = self.tx_data_two_hr_format.format(
                dt=time_now.strftime("%Y%m%d.%H%M.%S"),
                site=self.options.site_id)
            self.next_boundary = two_hr_ceiling(time_now)
            self.first_time = False

        for slice_id in data_parsing.slice_ids:
            if slice_id not in self.slice_filenames:
                two_hr_str = self.two_hr_format.format(dt=time_now.strftime("%Y%m%d.%H%M.%S"),
                                                       sliceid=slice_id, site=self.options.site_id)
                self.slice_filenames[slice_id] = two_hr_str


        if time_now > self.next_boundary:
            self.raw_rf_two_hr_name = self.raw_rf_two_hr_format.format(
                dt=time_now.strftime("%Y%m%d.%H%M.%S"),
                site=self.options.site_id)
            self.tx_data_two_hr_name = self.tx_data_two_hr_format.format(
                dt=time_now.strftime("%Y%m%d.%H%M.%S"),
                site=self.options.site_id)
            for slice_id in self.slice_filenames.keys():
                two_hr_str = self.two_hr_format.format(dt=time_now.strftime("%Y%m%d.%H%M.%S"),
                                                       sliceid=slice_id,
                                                       site=self.options.site_id)
                self.slice_filenames[slice_id] = two_hr_str

            self.next_boundary = two_hr_ceiling(time_now)


<<<<<<< HEAD
        def write_file(location, final_data_dict, two_hr_file_with_type):
=======

        def write_file(tmp_file, final_data_dict, two_hr_file_with_type):
>>>>>>> eca0f96b
            """
            Writes the final data out to the location based on the type of file extension required

            :param tmp_file:                File path and name to write single record. String
            :param final_data_dict:         Data dict parsed out from protobuf. Dict
            :param two_hr_file_with_type:   Name of the two hour file with data type added. String

            """
            if not os.path.exists(dataset_directory):
                # Don't try-catch this, because we want it to fail hard if we can't write files 
                os.makedirs(dataset_directory)


            if file_ext == 'hdf5':
                full_two_hr_file = "{0}/{1}.hdf5".format(dataset_directory, two_hr_file_with_type)

                try:
                    fd = os.open(full_two_hr_file, os.O_CREAT | os.O_EXCL)
                    os.close(fd)
                except FileExistsError:
                    pass

                self.write_hdf5_file(tmp_file, final_data_dict, epoch_milliseconds)

                # use external h5copy utility to move new record into 2hr file.
                cmd = 'h5copy -i {newfile} -o {twohr} -s {dtstr} -d {dtstr}'
                cmd = cmd.format(newfile=tmp_file, twohr=full_two_hr_file, dtstr=epoch_milliseconds)

                # TODO(keith): improve call to subprocess.
                sp.call(cmd.split())
                os.remove(tmp_file)

            elif file_ext == 'json':
                self.write_json_file(tmp_file, final_data_dict)
            elif file_ext == 'dmap':
                self.write_dmap_file(tmp_file, final_data_dict)

        def do_acf():
            """
            Parses out any possible ACF data from protobuf and writes to file. All variables are
            captured.

            """

            # TODO



        def write_bfiq_params(parameters_holder):
            """
            write out any possible beamformed IQ data that has been parsed. Adds additional slice
            info to each parameter dict. Some variables are captured from outer scope.

            Args:
                parameters_holder (Dict): A dict that hold dicts of parameters for each slice.

            """

            bfiq = data_parsing.bfiq_accumulator

            # Pop these off so we dont include them in later iteration.
            data_descriptors = bfiq.pop('data_descriptors', None)

            for slice_id in bfiq:
                parameters = parameters_holder[slice_id]

                parameters['data_descriptors'] = data_descriptors
                parameters['antenna_arrays_order'] = []

                flattened_data = []
                if "main" in bfiq[slice_id]:
                    parameters['antenna_arrays_order'].append("main")
                    flattened_data.append(bfiq[slice_id]['main']['data'])
                if "intf" in bfiq[slice_id]:
                    parameters['antenna_arrays_order'].append("intf")
                    flattened_data.append(bfiq[slice_id]['intf']['data'])

                flattened_data = np.concatenate(flattened_data)
                parameters['data'] = flattened_data

                parameters['num_samps'] = np.uint32(bfiq[slice_id].pop('num_samps', None))
                parameters['data_dimensions'] = np.array([len(bfiq[slice_id].keys()),
                                                          integration_meta.nave,
                                                          len(parameters['beam_nums']),
                                                          parameters['num_samps']], dtype=np.uint32)


            for slice_id, parameters in parameters_holder.items():
                name = dataset_name.format(sliceid=slice_id, dformat="bfiq")
                output_file = dataset_location.format(name=name)

                two_hr_file_with_type = self.slice_filenames[slice_id].format(ext="bfiq")

                write_file(output_file, parameters, two_hr_file_with_type)


        def write_pre_bfiq_params(parameters_holder):
            """
            Writes out any pre-beamformed IQ that has been parsed. Adds additional slice info
            to each paramater dict. Some variables are captured from outer scope.

            Args:
                parameters_holder (Dict): A dict that hold dicts of parameters for each slice.

            """

            pre_bfiq = data_parsing.pre_bfiq_accumulator

            # Pop these so we don't include them in later iteration.
            data_descriptors = pre_bfiq.pop('data_descriptors', None)

            # Parse the antennas from protobuf
            rx_main_antennas = {}
            rx_intf_antennas = {}
            for meta in integration_meta.sequences:
                for rx_freq in meta.rxchannel:
                    rx_main_antennas[rx_freq.slice_id] = list(rx_freq.rx_main_antennas)
                    rx_intf_antennas[rx_freq.slice_id] = list(rx_freq.rx_intf_antennas)

            # Build strings from antennas used in the protobuf. This will be used to know
            # what antennas were recorded on since we sample all available USRP channels
            # and some channels may not be transmitted on, or connected.
            main_ant_str = lambda x: "antenna_{}".format(x)
            intf_ant_str = lambda x: "antenna_{}".format(x + self.options.main_antenna_count)
            for slice_id in rx_main_antennas:
                rx_main_antennas[slice_id] = [main_ant_str(x) for x in rx_main_antennas[slice_id]]
                rx_intf_antennas[slice_id] = [intf_ant_str(x) for x in rx_intf_antennas[slice_id]]


            final_data_params = {}
            for slice_id in pre_bfiq:
                final_data_params[slice_id] = {}

                for stage in pre_bfiq[slice_id]:
                    parameters = parameters_holder[slice_id].copy()

                    parameters['data_descriptors'] = data_descriptors
                    parameters['num_samps'] = np.uint32(
                        pre_bfiq[slice_id][stage].pop('num_samps', None))


                    parameters['antenna_arrays_order'] = rx_main_antennas[slice_id] +\
                                                         rx_intf_antennas[slice_id]

                    num_ants = len(parameters['antenna_arrays_order'])

                    parameters['data_dimensions'] = np.array([num_ants,
                                                              integration_meta.nave,
                                                              parameters['num_samps']],
                                                             dtype=np.uint32)


                    data = []
                    for k, data_dict in pre_bfiq[slice_id][stage].items():
                        if k in parameters['antenna_arrays_order']:
                            data.append(data_dict['data'])

                    flattened_data = np.concatenate(data)
                    parameters['data'] = flattened_data

                    final_data_params[slice_id][stage] = parameters


            for slice_id, slice_ in final_data_params.items():
                for stage, params in slice_.items():
                    name = dataset_name.format(sliceid=slice_id, dformat="{}_iq".format(stage))
                    output_file = dataset_location.format(name=name)

                    ext = "{}_iq".format(stage)
                    two_hr_file_with_type = self.slice_filenames[slice_id].format(ext=ext)

                    write_file(output_file, params, two_hr_file_with_type)


        def write_raw_rf_params(param):
            """
            Opens the shared memory location in the protobuf and writes the samples out to file.
            Write medium must be able to sustain high write bandwidth. Shared memory is destroyed
            after write. Some variables are captured in scope. Some new members are added to the
            parameter dict.


            Args:
                param (Dict): A dict of parameters to write. Some will be removed.


            """
            raw_rf = data_parsing.rawrf_locations

            # Don't need slice id here
            name = dataset_name.replace('{sliceid}.', '').format(dformat='rawrf')
            output_file = dataset_location.format(name=name)

            samples_list = []
            shms = []
            mapfiles = []

            for raw in raw_rf:
                shm = ipc.SharedMemory(raw)
                mapfile = mmap.mmap(shm.fd, shm.size)

                samples_list.append(np.frombuffer(mapfile, dtype=np.complex64))

                shms.append(shm)
                mapfiles.append(mapfile)

            param['data'] = np.concatenate(samples_list)

            param['rx_sample_rate'] = np.float32(self.options.rx_sample_rate)

            total_ants = self.options.main_antenna_count + self.options.intf_antenna_count
            param['num_samps'] = np.uint32(len(samples_list[0])/total_ants)

            param['data_descriptors'] = ["num_sequences", "num_antennas", "num_samps"]
            param['data_dimensions'] = np.array([param['num_sequences'], total_ants,
                                                 param['num_samps']],
                                                dtype=np.uint32)
            param['main_antenna_count'] = np.uint32(self.options.main_antenna_count)
            param['intf_antenna_count'] = np.uint32(self.options.intf_antenna_count)
            # These fields don't make much sense when working with the raw rf. It's expected
            # that the user will have knowledge of what they are looking for when working with
            # this data.
            unneeded_fields = ['first_range', 'first_range_rtt', 'tx_pulse_len', 'tau_spacing',
                               'num_pulses', 'num_lags', 'freq', 'pulses', 'lags',
                               'blanked_samples', 'beam_nums', 'beam_azms', 'antenna_arrays_order']

            for field in unneeded_fields:
                param.pop(field, None)


            write_file(output_file, param, self.raw_rf_two_hr_name)

            # Can only close mapped memory after its been written to disk.
            for shm, mapfile in zip(shms, mapfiles):
                shm.close_fd()
                shm.unlink()
                mapfile.close()

        def write_tx_data():
            """Writes out the tx samples and metadata for debugging purposes.

            """
            tx_data = None
            for meta in integration_meta.sequences:
                if meta.HasField('tx_data'):
                    tx_data = TX_TEMPLATE.copy()
                    break


            if tx_data is not None:
                for meta in integration_meta.sequences:
                    tx_data['tx_rate'].append(meta.tx_data.txrate)
                    tx_data['tx_centre_freq'].append(meta.tx_data.txctrfreq)
                    tx_data['pulse_sequence_timing_us'].append(
                        meta.tx_data.pulse_sequence_timing_us)
                    tx_data['pulse_offset_error_us'].append(meta.tx_data.pulse_offset_error_us)
                    tx_data['dm_rate'].append(meta.tx_data.dmrate)
                    tx_data['dm_rate_error'].append(meta.tx_data.dmrate_error)

                    tx_samples = []
                    decimated_tx_samples = []
                    decimated_tx_antennas = []
                    tx_antennas = []

                    for ant in meta.tx_data.tx_samples:
                        tx_antennas.append(ant.tx_antenna_number)
                        real = np.array(ant.real, dtype=np.float32)
                        imag = np.array(ant.imag, dtype=np.float32)

                        cmplx = np.array(real + 1j*imag, dtype=np.complex64)
                        tx_samples.append(cmplx)


                    for ant in meta.tx_data.decimated_tx_samples:
                        decimated_tx_antennas.append(ant.tx_antenna_number)
                        real = np.array(ant.real, dtype=np.float32)
                        imag = np.array(ant.imag, dtype=np.float32)

                        cmplx = np.array(real + 1j*imag, dtype=np.complex64)
                        decimated_tx_samples.append(cmplx)

                    tx_data['tx_antennas'].append(tx_antennas)
                    tx_data['decimated_tx_antennas'].append(decimated_tx_antennas)
                    tx_data['tx_samples'].append(tx_samples)
                    tx_data['decimated_tx_samples'].append(decimated_tx_samples)


                tx_data['tx_antennas'] = np.array(tx_data['tx_antennas'], dtype=np.uint32)
                tx_data['decimated_tx_antennas'] = np.array(tx_data['decimated_tx_antennas'],
                                                            dtype=np.uint32)
                tx_data['tx_samples'] = np.array(tx_data['tx_samples'], dtype=np.complex64)
                tx_data['decimated_tx_samples'] = np.array(tx_data['decimated_tx_samples'],
                                                           dtype=np.complex64)

                name = dataset_name.replace('{sliceid}.', '').format(dformat='txdata')
                output_file = dataset_location.format(name=name)

                write_file(output_file, tx_data, self.tx_data_two_hr_name)




        parameters_holder = {}
        for meta in integration_meta.sequences:
            for rx_freq in meta.rxchannel:
                parameters = DATA_TEMPLATE.copy()
                parameters['borealis_git_hash'] = self.git_hash.decode('utf-8')

                parameters['timestamp_of_write'] = (write_time - epoch).total_seconds()
                parameters['experiment_id'] = np.uint32(integration_meta.experiment_id)
                parameters['experiment_string'] = integration_meta.experiment_string
                parameters['station'] = self.options.site_id
                parameters['num_sequences'] = integration_meta.nave

                #time to first range and back. convert to meters, div by c then convert to us
                rtt = (rx_freq.frang * 2 * 1.0e3 / speed_of_light) * 1.0e6
                parameters['first_range_rtt'] = np.float32(rtt)
                parameters['first_range'] = np.float32(rx_freq.frang)
                parameters['rx_sample_rate'] = np.float32(self.options.third_stage_sample_rate)
                parameters['scan_start_marker'] = integration_meta.scan_flag # Should this change to scan_start_marker?
                parameters['int_time'] = np.float32(integration_meta.integration_time)
                parameters['tx_pulse_len'] = np.uint32(rx_freq.pulse_len)
                parameters['tau_spacing'] = np.uint32(rx_freq.tau_spacing)
                parameters['num_pulses'] = np.uint32(len(rx_freq.ptab.pulse_position))
                parameters['num_lags'] = np.uint32(len(rx_freq.ltab.lag))
                parameters['main_antenna_count'] = np.uint32(len(rx_freq.rx_main_antennas))
                parameters['intf_antenna_count'] = np.uint32(len(rx_freq.rx_intf_antennas))
                parameters['freq'] = np.uint32(rx_freq.rxfreq)
                parameters['comment'] = rx_freq.comment
                parameters['samples_data_type'] = "complex float"
                parameters['pulses'] = np.array(rx_freq.ptab.pulse_position, dtype=np.uint32)

                lags = []
                for lag in rx_freq.ltab.lag:
                    lags.append([lag.pulse_position[0], lag.pulse_position[1]])

                parameters['lags'] = np.array(lags, dtype=np.uint32)

                parameters['blanked_samples'] = np.array(meta.blanks, dtype=np.uint32)

                parameters['beam_nums'] = []
                parameters['beam_azms'] = []

                for beam in rx_freq.beams:
                    parameters['beam_nums'].append(np.uint32(beam.beamnum))
                    parameters['beam_azms'].append(beam.beamazimuth)

                parameters['sqn_timestamps'] = data_parsing.timestamps

                parameters_holder[rx_freq.slice_id] = parameters

        # Use multiprocessing to speed up writing. Each data type can be parsed and written by a
        # separate process in order to parallelize the work.
        procs = []

        if write_rawacf:
            procs.append(mp.Process(target=do_acf))

        if write_bfiq and data_parsing.bfiq_available:
            procs.append(mp.Process(target=write_bfiq_params, args=(parameters_holder.copy(), )))

        if write_pre_bfiq and data_parsing.pre_bfiq_available:
            procs.append(mp.Process(target=write_pre_bfiq_params,
                                    args=(parameters_holder.copy(), )))

        if write_raw_rf:
            # Just need first available slice paramaters.
            one_slice_params = next(iter(parameters_holder.values())).copy()
            procs.append(mp.Process(target=write_raw_rf_params, args=(one_slice_params, )))
        else:
            for rf_samples_location in data_parsing.rawrf_locations:
                shm = ipc.SharedMemory(rf_samples_location)
                shm.close_fd()
                shm.unlink()

        if write_tx:
            procs.append(mp.Process(target=write_tx_data))

        for proc in procs:
            proc.start()

        for proc in procs:
            proc.join()

        end = time.time()
        printing("Time to write: {} ms".format((end-start)*1000))



def main():

    parser = ap.ArgumentParser(description='Write processed SuperDARN data to file')
    parser.add_argument('--file-type', help='Type of output file: hdf5, json, or dmap',
                        default='hdf5')
    parser.add_argument('--enable-bfiq', help='Enable beamformed iq writing',
                        action='store_true')
    parser.add_argument('--enable-pre-bfiq', help='Enable individual antenna iq writing',
                        action='store_true')
    parser.add_argument('--enable-raw-rf', help='Save raw, unfiltered IQ samples. Requires HDF5.',
                        action='store_true')
    parser.add_argument('--enable-tx', help='Save tx samples and metadata. Requires HDF5.',
                        action='store_true')
    args = parser.parse_args()


    options = dwo.DataWriteOptions()
    sockets = so.create_sockets([options.dw_to_dsp_identity, options.dw_to_radctrl_identity],
                                options.router_address)

    dsp_to_data_write = sockets[0]
    radctrl_to_data_write = sockets[1]

    poller = zmq.Poller()
    poller.register(dsp_to_data_write, zmq.POLLIN)
    poller.register(radctrl_to_data_write, zmq.POLLIN)

    if __debug__:
        printing("Socket connected")

    data_parsing = ParseData()
    final_integration = sys.maxsize
    integration_meta = None

    current_experiment = None
    data_write = None
    first_time = True
    while True:

        try:
            socks = dict(poller.poll())
        except KeyboardInterrupt:
            sys.exit()

        if radctrl_to_data_write in socks and socks[radctrl_to_data_write] == zmq.POLLIN:
            data = so.recv_bytes(radctrl_to_data_write, options.radctrl_to_dw_identity, printing)

            integration_meta = datawritemetadata_pb2.IntegrationTimeMetadata()
            integration_meta.ParseFromString(data)

            final_integration = integration_meta.last_seqn_num

        if dsp_to_data_write in socks and socks[dsp_to_data_write] == zmq.POLLIN:
            data = so.recv_bytes(dsp_to_data_write, options.dsp_to_dw_identity, printing)

            if not first_time:
                if data_parsing.sequence_num == final_integration:

                    if integration_meta.experiment_string != current_experiment:
                        data_write = DataWrite(options)
                        current_experiment = integration_meta.experiment_string

                    kwargs = dict(write_bfiq=args.enable_bfiq,
                                           write_pre_bfiq=args.enable_pre_bfiq,
                                           write_raw_rf=args.enable_raw_rf,
                                           write_tx=args.enable_tx,
                                           file_ext=args.file_type,
                                           integration_meta=integration_meta,
                                           data_parsing=data_parsing,
                                           write_rawacf=False)
                    thread = threading.Thread(target=data_write.output_data, kwargs=kwargs)
                    thread.daemon = True
                    thread.start()
                    data_parsing = ParseData()


            first_time = False

            start = time.time()
            data_parsing.update(data)
            end = time.time()
            printing("Time to parse: {} ms".format((end-start)*1000))






if __name__ == '__main__':

    main()<|MERGE_RESOLUTION|>--- conflicted
+++ resolved
@@ -160,12 +160,9 @@
                             antenna_arr_type (String): Denotes "Main" or "Intf" arrays.
                         """
 
-<<<<<<< HEAD
                         cmplx = np.ones(len(beam.mainsamples), dtype=np.complex64)
-=======
                         # builds complex samples from protobuf sample (which contains real and
                         # imag floats)
->>>>>>> eca0f96b
                         for i, sample in enumerate(samples):
                             cmplx[i] = sample.real + 1.0j * sample.imag
 
@@ -505,14 +502,9 @@
                 self.slice_filenames[slice_id] = two_hr_str
 
             self.next_boundary = two_hr_ceiling(time_now)
-
-
-<<<<<<< HEAD
-        def write_file(location, final_data_dict, two_hr_file_with_type):
-=======
-
+            
+            
         def write_file(tmp_file, final_data_dict, two_hr_file_with_type):
->>>>>>> eca0f96b
             """
             Writes the final data out to the location based on the type of file extension required
 
