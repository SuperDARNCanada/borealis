#!/usr/bin/python3

# Copyright 2017 SuperDARN Canada
#
# data_write.py
# 2018-05-14
# Data writing functionality to write iq/raw and other files


import sys
import os
import datetime
import json
import collections
import warnings
import time
import threading
import errno
from multiprocessing import shared_memory
import subprocess as sp
import argparse as ap
import numpy as np
import deepdish as dd
import tables
import zmq
import faulthandler
from scipy.constants import speed_of_light
import copy
import pickle

borealis_path = os.environ['BOREALISPATH']
if not borealis_path:
    raise ValueError("BOREALISPATH env variable not set")

sys.path.append(borealis_path + '/utils/')
import shared_macros.shared_macros as sm
import data_write_options.data_write_options as dwo
from zmq_borealis_helpers import socket_operations as so

<<<<<<< HEAD
dw_print = sm.MODULE_PRINT("Data Write", "cyan")
=======
import utils.shared_macros.shared_macros as sm

dw_print = sm.MODULE_PRINT("Data Write", "cyan")

>>>>>>> 6050f247

DATA_TEMPLATE = {
    "borealis_git_hash" : None, # Identifies the version of Borealis that made this data.
    "experiment_id" : None, # Number used to identify experiment.
    "experiment_name" : None, # Name of the experiment file.
    "experiment_comment" : None,  # Comment about the whole experiment
    "slice_comment" : None, # Additional text comment that describes the slice.
    "slice_id" : None, # the slice id of the file and dataset.
    "slice_interfacing" : None, # the interfacing of this slice to other slices.
    "num_slices" : None, # Number of slices in the experiment at this integration time.
    "station" : None, # Three letter radar identifier.
    "num_sequences": None, # Number of sampling periods in the integration time.
    "num_ranges": None, # Number of ranges to calculate correlations for
    "range_sep": None, # range gate separation (equivalent distance between samples) in km.
    "first_range_rtt" : None, # Round trip time of flight to first range in microseconds.
    "first_range" : None, # Distance to first range in km.
    "rx_sample_rate" : None, # Sampling rate of the samples being written to file in Hz.
    "scan_start_marker" : None, # Designates if the record is the first in a scan.
    "int_time" : None, # Integration time in seconds.
    "tx_pulse_len" : None, # Length of the pulse in microseconds.
    "tau_spacing" : None, # The minimum spacing between pulses in microseconds.
    # Spacing between pulses is always a multiple of this.
    "main_antenna_count" : None, # Number of main array antennas.
    "intf_antenna_count" : None, # Number of interferometer array antennas.
    "freq" : None, # The frequency used for this experiment slice in kHz.
    #"filtered_3db_bandwidth" : None, # Bandwidth of the output iq data types? can add later
    "rx_center_freq" : None, # the center frequency of this data (for rawrf), kHz
    "samples_data_type" : None, # C data type of the samples such as complex float.
    "pulses" : None, # The pulse sequence in units of the tau_spacing.
    "pulse_phase_offset" : None, # For pulse encoding phase. Contains an encoding per pulse. Each
                                 # encoding can either be a single value or one value for each
                                 # sample.
    "lags" : None, # The lags created from two pulses in the pulses array.
    "blanked_samples" : None, # Samples that have been blanked because they occurred during transmission times.
    # Can differ from the pulses array due to multiple slices in a single sequence.
    "sqn_timestamps" : None, # A list of GPS timestamps of the beginning of transmission for each
    # sampling period in the integration time. Seconds since epoch.
    "beam_nums" : None, # A list of beam numbers used in this slice.
    "beam_azms" : None, # A list of the beams azimuths for each beam in degrees off boresite.
    "noise_at_freq" : None, 
    # Noise at the receive frequency, should be an array (one value per sequence) (TODO units??) 
    # (TODO document FFT resolution bandwidth for this value, should be = output_sample rate?)
    #"noise_in_raw_band" : None, # Average noise in the sampling band (input sample rate) (TODO units??)
    #"rx_bandwidth" : None, # if the noise_in_raw_band is provided, the rx_bandwidth should be provided!
    "num_samps" : None, # Number of samples in the sampling period.
    "antenna_arrays_order" : None, # States what order the data is in. Describes the data layout.
    "data_descriptors" : None, # Denotes what each data dimension represents.
    "data_dimensions" : None, # The dimensions in which to reshape the data.
    "data_normalization_factor" : None, # The scale of all of the filters, multiplied, for a total scaling factor to normalize by.
    "data" : [], # A contiguous set of samples (complex float) at given sample rate
    "correlation_descriptors" : None, # Denotes what each acf/xcf dimension represents.
    "correlation_dimensions" : None, # The dimensions in which to reshape the acf/xcf data.
    "averaging_method" : None, # A string describing the averaging method, ex. mean, median
    "scheduling_mode" : None, # A string describing the type of scheduling time at the time of this dataset.
    "main_acfs" : [], # Main array autocorrelations
    "intf_acfs" : [], # Interferometer array autocorrelations
    "xcfs" : [], # Crosscorrelations between main and interferometer arrays
    "gps_locked" : None, # Boolean True if the GPS was locked during the entire integration period
    "gps_to_system_time_diff" : None, # Max time diff in seconds between GPS and system/NTP time during the integration period.
    "agc_status_word" : None, # 32 bits, a '1' in bit position corresponds to an AGC fault on that transmitter
    "lp_status_word" : None # 32 bits, a '1' in bit position corresponds to a low power condition on that transmitter
}

TX_TEMPLATE = {
    "tx_rate": [],
    "tx_center_freq": [],
    "pulse_timing_us": [],
    "pulse_sample_start": [],
    "tx_samples": [],
    "dm_rate": [],
    "decimated_tx_samples": [],
}


class ParseData(object):
    """Parse message data from sockets into file writable types, such as hdf5, json, dmap, etc.

    Attributes:
        nested_dict (Python default nested dictionary): alias to a nested defaultdict
        processed_data (ProcessedSequenceMessage): Contains a message from dsp socket.
    """

    def __init__(self, data_write_options):
        super(ParseData, self).__init__()

        self.options = data_write_options

        # defaultdict will populate non-specified entries in the dictionary with the default
        # value given as an argument, in this case a dictionary. Nesting it in a lambda lets you
        # create arbitrarily deep dictionaries.
        self.nested_dict = lambda: collections.defaultdict(self.nested_dict)

        self.processed_data = None

        self._rx_rate = 0.0
        self._output_sample_rate = 0.0

        self._bfiq_available = False
        self._bfiq_accumulator = self.nested_dict()

        self._antenna_iq_accumulator = self.nested_dict()
        self._antenna_iq_available = False

        self._mainacfs_available = False
        self._mainacfs_accumulator = self.nested_dict()

        self._xcfs_available = False
        self._xcfs_accumulator = self.nested_dict()

        self._intfacfs_available = False
        self._intfacfs_accumulator = self.nested_dict()

        self._slice_ids = set()
        self._timestamps = []

        self._gps_locked = True  # init True so that logical AND works properly in update() method 
        self._gps_to_system_time_diff = 0.0

        self._agc_status_word = 0b0
        self._lp_status_word = 0b0

        self._rawrf_locations = []
        self._rawrf_num_samps = 0
        self._raw_rf_available = False

    def parse_correlations(self):
        """
        Parses out the possible correlation data from the message. Runs on every new ProcessedSequenceMessage
        (contains all sampling period data). The expectation value is calculated at the end
        of a sampling period by a different function.
        """

        for data_set in self.processed_data.output_datasets:
            slice_id = data_set.slice_id

            data_shape = (data_set.num_beams, data_set.num_ranges, data_set.num_lags)

            def accumulate_data(holder, message_data):
                """
                Opens a numpy array from shared memory into the 'holder' accumulator.

                :param holder: dictionary
                :param message_data: message field for parsing
                """
                # Open the shared memory
                shm = shared_memory.SharedMemory(name=message_data)
                acf_data = np.ndarray(data_shape, dtype=np.complex64, buffer=shm.buf)

                # Put the data in the accumulator
                if 'data' not in holder[slice_id]:
                    holder[slice_id]['data'] = []
                holder[slice_id]['data'].append(acf_data.copy())
                shm.close()
                shm.unlink()

            if data_set.main_acf_shm:
                self._mainacfs_available = True
                accumulate_data(self._mainacfs_accumulator, data_set.main_acf_shm)

            if data_set.xcf_shm:
                self._xcfs_available = True
                accumulate_data(self._xcfs_accumulator, data_set.xcf_shm)

            if data_set.intf_acf_shm:
                self._intfacfs_available = True
                accumulate_data(self._intfacfs_accumulator, data_set.intf_acf_shm)

    def parse_bfiq(self):
        """
        Parses out any possible beamformed IQ data from the message. Runs on every ProcessedSequenceMessage
        (contains all sampling period data). All variables are captured from outer scope.

        """

        self._bfiq_accumulator['data_descriptors'] = ['num_antenna_arrays', 'num_sequences',
                                                      'num_beams', 'num_samps']
    
        num_slices = len(self.processed_data.output_datasets)
        max_num_beams = self.processed_data.max_num_beams
        num_samps = self.processed_data.num_samps
        
        main_shm = shared_memory.SharedMemory(name=self.processed_data.bfiq_main_shm)
        temp_data = np.ndarray((num_slices, max_num_beams, num_samps), dtype=np.complex64, buffer=main_shm.buf)
        main_data = temp_data.copy()
        main_shm.close()
        main_shm.unlink()

        intf_available = False
        if self.processed_data.bfiq_intf_shm != '':
            intf_available = True
            intf_shm = shared_memory.SharedMemory(name=self.processed_data.bfiq_intf_shm)
            temp_data = np.ndarray((num_slices, max_num_beams, num_samps), dtype=np.complex64, buffer=intf_shm.buf)
            intf_data = temp_data.copy()
            intf_shm.close()
            intf_shm.unlink()

        self._bfiq_available = True

        for i, data_set in enumerate(self.processed_data.output_datasets):
            slice_id = data_set.slice_id
            num_beams = data_set.num_beams

            self._bfiq_accumulator[slice_id]['num_samps'] = num_samps
            
            if 'main_data' not in self._bfiq_accumulator[slice_id]:
                self._bfiq_accumulator[slice_id]['main_data'] = []
            self._bfiq_accumulator[slice_id]['main_data'].append(main_data[i, :num_beams, :])

            if intf_available:
                if 'intf_data' not in self._bfiq_accumulator[slice_id]:
                    self._bfiq_accumulator[slice_id]['intf_data'] = []
                self._bfiq_accumulator[slice_id]['intf_data'].append(intf_data[i, :num_beams, :])

    def parse_antenna_iq(self):
        """
        Parses out any pre-beamformed IQ if available. Runs on every ProcessedSequenceMessage
        (contains all sampling period data). All variables are captured from outer scope.
        """

        self._antenna_iq_accumulator['data_descriptors'] = ['num_antennas', 'num_sequences',
                                                            'num_samps']

        # Get data dimensions for reading in the shared memory
        num_slices = len(self.processed_data.output_datasets)
        num_main_antennas = self.options.main_antenna_count
        num_intf_antennas = self.options.intf_antenna_count

        stages = []
        # Loop through all the filter stage data 
        for debug_stage in self.processed_data.debug_data:
            stage_samps = debug_stage.num_samps
            stage_main_shm = shared_memory.SharedMemory(name=debug_stage.main_shm)
            stage_main_data = np.ndarray((num_slices, num_main_antennas, stage_samps), dtype=np.complex64,
                                         buffer=stage_main_shm.buf)
            stage_data = stage_main_data.copy()     # Move data out of shared memory so we can close it
            stage_main_shm.close()
            stage_main_shm.unlink()

            if debug_stage.intf_shm:
                stage_intf_shm = shared_memory.SharedMemory(name=debug_stage.intf_shm)
                stage_intf_data = np.ndarray((num_slices, num_intf_antennas, stage_samps), dtype=np.complex64,
                                             buffer=stage_intf_shm.buf)
                stage_data = np.hstack((stage_data, stage_intf_data.copy()))
                stage_intf_shm.close()
                stage_intf_shm.unlink()

            stage_dict = {'stage_name': debug_stage.stage_name,
                          'stage_samps': debug_stage.num_samps,
                          'main_shm': debug_stage.main_shm,
                          'intf_shm': debug_stage.intf_shm,
                          'data': stage_data}
            stages.append(stage_dict)

        self._antenna_iq_available = True

        # Iterate over every data set, one data set per slice
        for i, data_set in enumerate(self.processed_data.output_datasets):
            slice_id = data_set.slice_id

            # non beamformed IQ samples are available
            for debug_stage in stages:
                stage_name = debug_stage['stage_name']

                if stage_name not in self._antenna_iq_accumulator[slice_id]:
                    self._antenna_iq_accumulator[slice_id][stage_name] = collections.OrderedDict()
                
                antenna_iq_stage = self._antenna_iq_accumulator[slice_id][stage_name]

                antennas_data = debug_stage['data'][i]
                antenna_iq_stage["num_samps"] = antennas_data.shape[-1]

                # Loops over antenna data within stage
                for ant_num in range(antennas_data.shape[0]):
                    ant_str = "antenna_{}".format(ant_num)

<<<<<<< HEAD
                    if ant_str not in antenna_iq_stage:
                        antenna_iq_stage[ant_str] = {}
=======
                    antenna_iq_stage = self._antenna_iq_accumulator[slice_id][stage_name]
                    # Loops over antenna data within stage
                    for ant_data in debug_samples.antennadata:
                        ant_str = ant_data.antenna_name
>>>>>>> 6050f247

                    if 'data' not in antenna_iq_stage[ant_str]:
                        antenna_iq_stage[ant_str]['data'] = []
                    antenna_iq_stage[ant_str]['data'].append(antennas_data[ant_num, :])

    def numpify_arrays(self):
        """ Consolidates data for each data type to one array.

        In parse_[type](), new data arrays are appended to a list for speed considerations.
        This function converts these lists into numpy arrays.
        """
        for slice_id, slice_data in self._antenna_iq_accumulator.items():
            if isinstance(slice_id, int):       # filtering out 'data_descriptors'
                for param_data in slice_data.values():
                    for array_name, array_data in param_data.items():
                        if array_name != 'num_samps':
                            array_data['data'] = np.array(array_data['data'], dtype=np.complex64)

        for slice_id, slice_data in self._bfiq_accumulator.items():
            if isinstance(slice_id, int):       # filtering out 'data_descriptors'
                for param_name, param_data in slice_data.items():
                    slice_data[param_name] = np.array(param_data, dtype=np.complex64)

        for slice_data in self._mainacfs_accumulator.values():
            slice_data['data'] = np.array(slice_data['data'], np.complex64)

        for slice_data in self._intfacfs_accumulator.values():
            slice_data['data'] = np.array(slice_data['data'], np.complex64)

        for slice_data in self._xcfs_accumulator.values():
            slice_data['data'] = np.array(slice_data['data'], np.complex64)

    def update(self, data):
        """ Parses the message and updates the accumulator fields with the new data.

        Args:
            data (ProcessedSequenceMessage): Processed sequence metadata.
        """
        self.processed_data = data
        self._timestamps.append(data.sequence_start_time)

        self._rx_rate = data.rx_sample_rate
        self._output_sample_rate = data.output_sample_rate

        for data_set in data.output_datasets:
            self._slice_ids.add(data_set.slice_id)

        if data.rawrf_shm != '':
            self._raw_rf_available = True
            self._rawrf_num_samps = data.rawrf_num_samps
            self._rawrf_locations.append(data.rawrf_shm)

        # Logical AND to catch any time the GPS may have been unlocked during the integration period
        self._gps_locked = self._gps_locked and data.gps_locked

        # Find the max time diff between GPS and system time to report for this integration period
        if abs(self._gps_to_system_time_diff) < abs(data.gps_to_system_time_diff):
            self._gps_to_system_time_diff = data.gps_to_system_time_diff

        # Bitwise OR to catch any AGC faults during the integration period
        self._agc_status_word = self._agc_status_word | data.agc_status_bank_h

        # Bitwise OR to catch any low power conditions during the integration period
        self._lp_status_word = self._lp_status_word | data.lp_status_bank_h

        # TODO(keith): Parallelize?
        procs = []

        self.parse_correlations()
        self.parse_bfiq()
        self.parse_antenna_iq()

        for proc in procs:
            proc.start()

        for proc in procs:
            proc.join()

    @property
    def sequence_num(self):
        """ Gets the sequence num of the latest processeddata packet.

        Returns:
            TYPE: Int
        """
        return self.processed_data.sequence_num

    @property
    def bfiq_available(self):
        """ Gets the bfiq available flag.

        Returns:
            TYPE: Bool
        """
        return self._bfiq_available

    @property
    def antenna_iq_available(self):
        """ Gets the pre-bfiq available flag.

        Returns:
            TYPE: Bool
        """
        return self._antenna_iq_available

    @property
    def mainacfs_available(self):
        """Gets the mainacfs available flag.

        Returns:
            TYPE: Bool
        """
        return self._mainacfs_available

    @property
    def xcfs_available(self):
        """Gets the xcfs available flag.

        Returns:
            TYPE: Bool
        """
        return self._xcfs_available

    @property
    def intfacfs_available(self):
        """Gets the intfacfs available flag.

        Returns:
            TYPE: Bool
        """
        return self._intfacfs_available

    @property
    def bfiq_accumulator(self):
        """ Returns the nested default dictionary with complex stage data for each antenna array as
        well as some metadata.

        Returns:
            TYPE: Nested default dict: Contains beamform data for each slice.
        """
        return self._bfiq_accumulator

    @property
    def antenna_iq_accumulator(self):
        """Returns the nested default dictionary with complex stage data for each antenna as well
        as some metadata for each slice.

        Returns:
            Nested default dict: Contains stage data for each antenna and slice.
        """
        return self._antenna_iq_accumulator

    @property
    def mainacfs_accumulator(self):
        """Returns the default dict containing a list of main acf data for each slice. There is an
        array of data for each sampling period.

        Returns:
            TYPE: Default dict: Contains main acf data for each slice.
        """
        return self._mainacfs_accumulator

    @property
    def xcfs_accumulator(self):
        """Returns the default dict containing a list of xcf data for each slice. There is an
        array of data for each sampling period.

        Returns:
            TYPE: Default dict: Contains xcf data for each slice.
        """
        return self._xcfs_accumulator

    @property
    def intfacfs_accumulator(self):
        """Returns the default dict containing a list of intf acf data for each slice. There is an
        array of data for each sampling period.

        Returns:
            TYPE: Default dict: Contains intf acf data for each slice.
        """
        return self._intfacfs_accumulator

    @property
    def timestamps(self):
        """Return the python list of sequence timestamps (when the sampling period begins)
        from the processsed data packets

        Returns:
            python list: A list of sequence timestamps from the processed data packets
        """
        return self._timestamps

    @property
    def rx_rate(self):
        """Return the rx_rate of the data in the data packet

        Returns:
            float: sampling rate in Hz.
        """
        return self._rx_rate

    @property
    def output_sample_rate(self):
        """Return the output rate of the filtered, decimated data in the data packet.

        Returns:
            float: output sampling rate in Hz.
        """
        return self._output_sample_rate

    @property
    def slice_ids(self):
        """Return the slice ids in python set so they are guaranteed unique

        Returns:
            set: slice id numbers
        """
        return self._slice_ids

    @property
    def raw_rf_available(self):
        """ Gets the raw_rf available flag.

        Returns:
            TYPE: Bool
        """
        return self._raw_rf_available

    @property
    def rawrf_locations(self):
        """ Gets the list of raw rf memory locations.

        Returns:
            TYPE: List of strings.
        """
        return self._rawrf_locations

    @property
    def rawrf_num_samps(self):
        """ Gets the number of rawrf samples per antenna.

        Returns:
            TYPE: int
        """
        return self._rawrf_num_samps

    @property
    def gps_locked(self):
        """ Return the boolean value indicating if the GPS was locked during the entire int period

        Returns:
            TYPE: Boolean.
        """
        return self._gps_locked

    @property
    def gps_to_system_time_diff(self):
        """ Gets the maximum time diff in seconds between the GPS (box_time) and system (NTP) during
        the integration period. Negative if GPS time is ahead of system/NTP time.

        Returns:
            TYPE: Double.
        """
        return self._gps_to_system_time_diff

    @property
    def agc_status_word(self):
        """
        AGC Status, a '1' in bit position corresponds to an AGC fault on that transmitter

        Returns:
             TYPE: Int
        """
        return self._agc_status_word

    @property
    def lp_status_word(self):
        """
        Low Power, a '1' in bit position corresponds to a low power condition on that transmitter

        Returns:
             TYPE: Int
        """
        return self._lp_status_word


class DataWrite(object):
    """This class contains the functions used to write out processed data to files.

    Args:
        data_write_options (DataWriteOptions): The data write options from config.
    """

    def __init__(self, data_write_options):
        super(DataWrite, self).__init__()

        # Used for getting info from config.
        self.options = data_write_options

        # String format used for output files names that have slice data.
        self.two_hr_format = "{dt}.{site}.{sliceid}.{{ext}}"

        # Special name and format for rawrf. Contains no slice info.
        self.raw_rf_two_hr_format = "{dt}.{site}.rawrf"
        self.raw_rf_two_hr_name = None

        # Special name and format for tx data. Contains no slice info
        self.tx_data_two_hr_format = "{dt}.{site}.txdata"
        self.tx_data_two_hr_name = None

        # A dict to hold filenames for all available slices in the experiment as they are received.
        self.slice_filenames = {}

        # The git hash used to identify what version of Borealis is running.
        self.git_hash = sp.check_output("git describe --always".split()).strip()

        # The next two hour boundary for files.
        self.next_boundary = None

        # Default this to true so we know if we are running for the first time.
        self.first_time = True

    def write_json_file(self, filename, data_dict):
        """
        Write out data to a json file. If the file already exists it will be overwritten.
        :param filename: The path to the file to write out. String
        :param data_dict: Python dictionary to write out to the JSON file.
        """
        with open(filename, 'w+') as f:
            f.write(json.dumps(data_dict))

    def write_hdf5_file(self, filename, data_dict, dt_str):
        """
        Write out data to an HDF5 file. If the file already exists it will be overwritten.
        :param filename: The path to the file to write out. String
        :param data_dict: Python dictionary to write out to the HDF5 file.
        :param dt_str: A datetime timestamp of the first transmission time in the record as string.
        """

        def convert_to_numpy(dd):
            """Converts lists stored in dict into numpy array. Recursive.

            Args:
                dd (Python dictionary): Dictionary with lists to convert to numpy arrays.
            """
            for k, v in dd.items():
                if isinstance(v, dict):
                    convert_to_numpy(v)
                elif isinstance(v, list):
                    dd[k] = np.array(v)
                else:
                    continue

        convert_to_numpy(data_dict)

        time_stamped_dd = {}
        time_stamped_dd[dt_str] = data_dict

        # Ignoring warning that arises from using integers as the keys of the data dictionary.
        warnings.simplefilter('ignore', tables.NaturalNameWarning)
        
        try:
            dd.io.save(filename, time_stamped_dd, compression=None)
        except Exception as e:
            if "No space left on device" in str(e):
                print("No space left on device. Exiting")
                os._exit(-1)
            else:
                print('Unknown error when saving to file: {}'.format(e))
                os._exit(-1)

    def write_dmap_file(self, filename, data_dict):
        """
        Write out data to a dmap file. If the file already exists it will be overwritten.
        :param filename: The path to the file to write out. String
        :param data_dict: Python dictionary to write out to the dmap file.
        """
        # TODO: Complete this by parsing through the dictionary and write out to proper dmap format
        raise NotImplementedError

    def output_data(self, write_bfiq, write_antenna_iq, write_raw_rf, write_tx, file_ext,
                    aveperiod_meta, data_parsing, rt_dw, write_rawacf=True):
        """
        Parse through samples and write to file.

        A file will be created using the file extension for each requested data product.

        :param write_bfiq:          Should beamformed IQ be written to file? Bool.
        :param write_antenna_iq:    Should pre-beamformed IQ be written to file? Bool.
        :param write_raw_rf:        Should raw rf samples be written to file? Bool.
        :param write_tx:            Should the generated tx samples and metadata be written to file? Bool.
        :param file_ext:            Type of file extention to use. String
        :param aveperiod_meta:      Metadata from radar control about averaging period. AveperiodMetadataMessage
        :param data_parsing:        All parsed and concatenated data from averaging period stored
                                    in ParseData object.
        :param rt_dw:               Pair of socket and iden for RT purposes.
        :param write_rawacf:        Should rawacfs be written to file? Bool, default True.
        """

        start = time.time()
        if file_ext not in ['hdf5', 'json', 'dmap']:
            raise ValueError("File format selection required (hdf5, json, dmap), none given")

        # Format the name and location for the dataset
        time_now = datetime.datetime.utcfromtimestamp(data_parsing.timestamps[0])

        today_string = time_now.strftime("%Y%m%d")
        datetime_string = time_now.strftime("%Y%m%d.%H%M.%S.%f")
        epoch = datetime.datetime.utcfromtimestamp(0)
        epoch_milliseconds = str(int((time_now - epoch).total_seconds() * 1000))
        dataset_directory = "{0}/{1}".format(self.options.data_directory, today_string)
        dataset_name = "{dt}.{site}.{{sliceid}}.{{dformat}}.{fformat}".format(dt=datetime_string,
                                                                              site=self.options.site_id,
                                                                              fformat=file_ext)
        dataset_location = "{dir}/{{name}}".format(dir=dataset_directory)

        def two_hr_ceiling(dt):
            """Finds the next 2hr boundary starting from midnight

            Args:
                dt (TYPE): A datetime to find the next 2hr boundary.

            Returns:
                TYPE: 2hr aligned datetime
            """

            midnight_today = dt.replace(hour=0, minute=0, second=0, microsecond=0)

            boundary_time = midnight_today + datetime.timedelta(hours=2)

            while time_now > boundary_time:
                boundary_time += datetime.timedelta(hours=2)

            return boundary_time

        if self.first_time:
            self.raw_rf_two_hr_name = self.raw_rf_two_hr_format.format(
                dt=time_now.strftime("%Y%m%d.%H%M.%S"),
                site=self.options.site_id)
            self.tx_data_two_hr_name = self.tx_data_two_hr_format.format(
                dt=time_now.strftime("%Y%m%d.%H%M.%S"),
                site=self.options.site_id)
            self.next_boundary = two_hr_ceiling(time_now)
            self.first_time = False

        for slice_id in data_parsing.slice_ids:
            if slice_id not in self.slice_filenames:
                two_hr_str = self.two_hr_format.format(dt=time_now.strftime("%Y%m%d.%H%M.%S"),
                                                       sliceid=slice_id, site=self.options.site_id)
                self.slice_filenames[slice_id] = two_hr_str

        if time_now > self.next_boundary:
            self.raw_rf_two_hr_name = self.raw_rf_two_hr_format.format(
                dt=time_now.strftime("%Y%m%d.%H%M.%S"),
                site=self.options.site_id)
            self.tx_data_two_hr_name = self.tx_data_two_hr_format.format(
                dt=time_now.strftime("%Y%m%d.%H%M.%S"),
                site=self.options.site_id)
            for slice_id in self.slice_filenames.keys():
                two_hr_str = self.two_hr_format.format(dt=time_now.strftime("%Y%m%d.%H%M.%S"),
                                                       sliceid=slice_id,
                                                       site=self.options.site_id)
                self.slice_filenames[slice_id] = two_hr_str

            self.next_boundary = two_hr_ceiling(time_now)

        def write_file(tmp_file, final_data_dict, two_hr_file_with_type):
            """
            Writes the final data out to the location based on the type of file extension required

            :param tmp_file:                File path and name to write single record. String
            :param final_data_dict:         Data dict parsed out from message. Dict
            :param two_hr_file_with_type:   Name of the two hour file with data type added. String

            """
            try:
                os.makedirs(dataset_directory, exist_ok=True)
            except OSError as e:
                if e.args[0] == errno.ENOSPC:
                    print("No space left on device. Exiting")
                    os._exit(-1)

            if file_ext == 'hdf5':
                full_two_hr_file = "{0}/{1}.hdf5.site".format(dataset_directory, two_hr_file_with_type)

                try:
                    fd = os.open(full_two_hr_file, os.O_CREAT)
                    os.close(fd)
                except OSError as e:
                    if e.args[0] == errno.ENOSPC:
                        print("No space left on device. Exiting")
                        os._exit(-1)
                    else:
                        print("Unknown error when opening two hour file. Exiting")
                        os._exit(-1)

                self.write_hdf5_file(tmp_file, final_data_dict, epoch_milliseconds)

                # use external h5copy utility to move new record into 2hr file.
                cmd = 'h5copy -i {newfile} -o {twohr} -s {dtstr} -d {dtstr}'
                cmd = cmd.format(newfile=tmp_file, twohr=full_two_hr_file, dtstr=epoch_milliseconds)

                # TODO(keith): improve call to subprocess.
                sp.call(cmd.split())
                so.send_data(rt_dw['socket'], rt_dw['iden'], tmp_file)
                # temp file is removed in real time module.

            elif file_ext == 'json':
                self.write_json_file(tmp_file, final_data_dict)
            elif file_ext == 'dmap':
                self.write_dmap_file(tmp_file, final_data_dict)

        def write_correlations(parameters_holder):
            """
            Parses out any possible correlation data from message and writes to file. Some variables
            are captured from outer scope.

            main_acfs, intf_acfs, and xcfs are all passed to data_write for all sequences
            individually. At this point, they will be combined into data for a single integration
            time via averaging.

            Args:
                parameters_holder (Dict): A dict that hold dicts of parameters for each slice.
            """

            needed_fields = ["borealis_git_hash", "experiment_id",
            "experiment_name", "experiment_comment", "num_slices", "slice_comment", "station",
            "num_sequences", "range_sep", "first_range_rtt", "first_range", "rx_sample_rate",
            "scan_start_marker", "int_time", "tx_pulse_len", "tau_spacing",
            "main_antenna_count", "intf_antenna_count", "freq", "samples_data_type",
            "pulses", "lags", "blanked_samples", "sqn_timestamps", "beam_nums", "beam_azms",
            "correlation_descriptors", "correlation_dimensions", "main_acfs", "intf_acfs",
            "xcfs", "noise_at_freq", "data_normalization_factor", "slice_id", "slice_interfacing",
            "averaging_method", "scheduling_mode", "gps_locked", "gps_to_system_time_diff",
            "agc_status_word", "lp_status_word"]
            # Note: num_ranges not in needed_fields but is used to make correlation_dimensions

            main_acfs = data_parsing.mainacfs_accumulator
            xcfs = data_parsing.xcfs_accumulator
            intf_acfs = data_parsing.intfacfs_accumulator

            def find_expectation_value(x, parameters, field_name):
                """
                Get the mean or median of all correlations from all sequences in the
                integration period - only this will be recorded.
                This is effectively 'averaging' all correlations over the integration
                time, using a specified method for combining them.
                """
                # array_2d is num_sequences x (num_beams*num_ranges*num_lags)
                # so we get median of all sequences.
                averaging_method = parameters['averaging_method']
                array_2d = np.array(x, dtype=np.complex64)
                num_beams, num_ranges, num_lags = np.array([len(parameters["beam_nums"]),
                                                            parameters["num_ranges"], parameters["lags"].shape[0]],
                                                           dtype=np.uint32)

                # First range offset in samples
                sample_off = parameters['first_range_rtt'] * 1e-6 * parameters['rx_sample_rate']
                sample_off = np.uint32(sample_off)

                # Find sample number which corresponds with second pulse in sequence
                tau_in_samples = parameters['tau_spacing'] * 1e-6 * parameters['rx_sample_rate']
                second_pulse_sample_num = np.uint32(tau_in_samples) * parameters['pulses'][1] - sample_off - 1

                # Average the data
                if averaging_method == 'mean':
                    array_expectation_value = np.mean(array_2d, axis=0)
                elif averaging_method == 'median':
                    array_expectation_value = np.median(np.real(array_2d), axis=0) +\
                                              1j * np.median(np.imag(array_2d), axis=0)
                else:
                    raise ValueError('Averaging Method could not be executed: {}'.format(averaging_method))

                # Reshape array to be 3d so we can replace lag0 far ranges that are cluttered with those
                # from alternate lag0 which have no clutter.
                array_3d = array_expectation_value.reshape((num_beams, num_ranges, num_lags))
                array_3d[:, second_pulse_sample_num:, 0] = array_3d[:, second_pulse_sample_num:, -1]

                # Flatten back to a list
                parameters[field_name] = array_3d.flatten()

            for slice_id in main_acfs:
                parameters = parameters_holder[slice_id]
                find_expectation_value(main_acfs[slice_id]['data'], parameters, 'main_acfs')

            for slice_id in xcfs:
                parameters = parameters_holder[slice_id]
                find_expectation_value(xcfs[slice_id]['data'], parameters, 'xcfs')

            for slice_id in intf_acfs:
                parameters = parameters_holder[slice_id]
                find_expectation_value(intf_acfs[slice_id]['data'], parameters, 'intf_acfs')

            for slice_id, parameters in parameters_holder.items():
                parameters['correlation_descriptors'] = ['num_beams', 'num_ranges', 'num_lags']
                parameters['correlation_dimensions'] = np.array([len(parameters["beam_nums"]),
                                                                 parameters["num_ranges"], parameters["lags"].shape[0]],
                                                                dtype=np.uint32)
                for field in list(parameters.keys()):
                    if field not in needed_fields:
                        parameters.pop(field, None)

                name = dataset_name.format(sliceid=slice_id, dformat="rawacf")
                output_file = dataset_location.format(name=name)

                two_hr_file_with_type = self.slice_filenames[slice_id].format(ext="rawacf")

                write_file(output_file, parameters, two_hr_file_with_type)

        def write_bfiq_params(parameters_holder):
            """
            write out any possible beamformed IQ data that has been parsed. Adds additional slice
            info to each parameter dict. Some variables are captured from outer scope.

            Args:
                parameters_holder (Dict): A dict that hold dicts of parameters for each slice.
            """
            needed_fields = ["borealis_git_hash", "experiment_id",
            "experiment_name", "experiment_comment", "num_slices", "slice_comment", "station",
            "num_sequences", "rx_sample_rate", "pulse_phase_offset",
            "scan_start_marker", "int_time", "tx_pulse_len", "tau_spacing",
            "main_antenna_count", "intf_antenna_count", "freq", "samples_data_type",
            "pulses", "blanked_samples", "sqn_timestamps", "beam_nums", "beam_azms",
            "data_dimensions", "data_descriptors", "antenna_arrays_order", "data",
            "num_samps", "noise_at_freq", "range_sep", "first_range_rtt", "first_range",
            "lags", "num_ranges", "data_normalization_factor", "slice_id", "slice_interfacing",
            "scheduling_mode", "gps_locked", "gps_to_system_time_diff",
            "agc_status_word", "lp_status_word"]

            bfiq = data_parsing.bfiq_accumulator
            slice_id_list = [x for x in bfiq.keys() if isinstance(x, int)]

            # Pop these off so we dont include them in later iteration.
            data_descriptors = bfiq.pop('data_descriptors', None)

            for slice_id in slice_id_list:
                parameters = parameters_holder[slice_id]
                parameters['data_descriptors'] = data_descriptors
                parameters['antenna_arrays_order'] = []

                flattened_data = []
                num_antenna_arrays = 1
                parameters['antenna_arrays_order'].append("main")
                flattened_data.append(bfiq[slice_id]['main_data'].flatten())
                if "intf" in bfiq[slice_id]:
                    num_antenna_arrays += 1
                    parameters['antenna_arrays_order'].append("intf")
                    flattened_data.append(bfiq[slice_id]['intf_data'].flatten())

                flattened_data = np.concatenate(flattened_data)
                parameters['data'] = flattened_data

                parameters['num_samps'] = np.uint32(bfiq[slice_id]['num_samps'])
                parameters['data_dimensions'] = np.array([num_antenna_arrays,
                                                          aveperiod_meta.num_sequences,
                                                          len(parameters['beam_nums']),
                                                          parameters['num_samps']], dtype=np.uint32)

                for field in list(parameters.keys()):
                    if field not in needed_fields:
                        parameters.pop(field, None)

            for slice_id, parameters in parameters_holder.items():
                name = dataset_name.format(sliceid=slice_id, dformat="bfiq")
                output_file = dataset_location.format(name=name)

                two_hr_file_with_type = self.slice_filenames[slice_id].format(ext="bfiq")

                write_file(output_file, parameters, two_hr_file_with_type)

        def write_antenna_iq_params(parameters_holder):
            """
            Writes out any pre-beamformed IQ that has been parsed. Adds additional slice info
            to each paramater dict. Some variables are captured from outer scope. Pre-beamformed iq
            is the individual antenna received data. Antenna_arrays_order will list the antennas' order.

            Args:
                parameters_holder (Dict): A dict that hold dicts of parameters for each slice.
            """

            needed_fields = ["borealis_git_hash", "experiment_id",
            "experiment_name", "experiment_comment", "num_slices", "slice_comment", "station",
            "num_sequences", "rx_sample_rate", "scan_start_marker", "int_time", "tx_pulse_len", "tau_spacing",
            "main_antenna_count", "intf_antenna_count", "freq", "samples_data_type",
            "pulses", "sqn_timestamps", "beam_nums", "beam_azms", "data_dimensions", "data_descriptors",
            "antenna_arrays_order", "data", "num_samps", "pulse_phase_offset", "noise_at_freq",
            "data_normalization_factor", "blanked_samples", "slice_id", "slice_interfacing",
            "scheduling_mode", "gps_locked", "gps_to_system_time_diff",
            "agc_status_word", "lp_status_word"]

            antenna_iq = data_parsing.antenna_iq_accumulator
            slice_id_list = [x for x in antenna_iq.keys() if isinstance(x, int)]

            # Pop these so we don't include them in later iteration.
            data_descriptors = antenna_iq.pop('data_descriptors', None)

            # Parse the antennas from message
            rx_main_antennas = {}
            rx_intf_antennas = {}

            for meta in aveperiod_meta.sequences:
                for rx_freq in meta.rx_channels:
                    rx_main_antennas[rx_freq.slice_id] = list(rx_freq.rx_main_antennas)
                    rx_intf_antennas[rx_freq.slice_id] = list(rx_freq.rx_intf_antennas)

            # Build strings from antennas used in the message. This will be used to know
            # what antennas were recorded on since we sample all available USRP channels
            # and some channels may not be transmitted on, or connected.
            main_ant_str = lambda x: "antenna_{}".format(x)
            intf_ant_str = lambda x: "antenna_{}".format(x + self.options.main_antenna_count)
            for slice_id in rx_main_antennas:
                rx_main_antennas[slice_id] = [main_ant_str(x) for x in rx_main_antennas[slice_id]]
                rx_intf_antennas[slice_id] = [intf_ant_str(x) for x in rx_intf_antennas[slice_id]]

            final_data_params = {}
            for slice_id in slice_id_list:
                final_data_params[slice_id] = {}

                for stage in antenna_iq[slice_id]:
                    parameters = parameters_holder[slice_id].copy()

                    parameters['data_descriptors'] = data_descriptors
                    parameters['num_samps'] = np.uint32(
                        antenna_iq[slice_id][stage].pop('num_samps', None))

                    parameters['antenna_arrays_order'] = rx_main_antennas[slice_id] + \
                                                         rx_intf_antennas[slice_id]

                    num_ants = len(parameters['antenna_arrays_order'])

                    parameters['data_dimensions'] = np.array([num_ants,
                                                              aveperiod_meta.num_sequences,
                                                              parameters['num_samps']],
                                                             dtype=np.uint32)

                    data = []
                    for k, data_dict in antenna_iq[slice_id][stage].items():
                        if k in parameters['antenna_arrays_order']:
                            data.append(data_dict['data'].flatten())

                    flattened_data = np.concatenate(data)
                    parameters['data'] = flattened_data

                    for field in list(parameters.keys()):
                        if field not in needed_fields:
                            parameters.pop(field, None)

                    final_data_params[slice_id][stage] = parameters

            for slice_id, slice_ in final_data_params.items():
                for stage, params in slice_.items():
                    name = dataset_name.format(sliceid=slice_id, dformat="{}_iq".format(stage))
                    output_file = dataset_location.format(name=name)

                    ext = "{}_iq".format(stage)
                    two_hr_file_with_type = self.slice_filenames[slice_id].format(ext=ext)

                    write_file(output_file, params, two_hr_file_with_type)

        def write_raw_rf_params(param):
            """
            Opens the shared memory location in the message and writes the samples out to file.
            Write medium must be able to sustain high write bandwidth. Shared memory is destroyed
            after write. Some variables are captured in scope.

            Args:
                param (Dict): A dict of parameters to write. Some will be removed.


            """

            needed_fields = ["borealis_git_hash", "experiment_id",
            "experiment_name", "experiment_comment", "num_slices", "station",
            "num_sequences", "rx_sample_rate", "scan_start_marker", "int_time",
            "main_antenna_count", "intf_antenna_count", "samples_data_type",
            "sqn_timestamps", "data_dimensions", "data_descriptors", "data", "num_samps",
            "rx_center_freq", "blanked_samples", "scheduling_mode", "gps_locked", 
            "gps_to_system_time_diff", "agc_status_word", "lp_status_word"]

            # Some fields don't make much sense when working with the raw rf. It's expected
            # that the user will have knowledge of what they are looking for when working with
            # this data. Note that because this data is not slice-specific a lot of slice-specific
            # data (ex. pulses, beam_nums, beam_azms) is not included (user must look
            # at the experiment they ran)

            raw_rf = data_parsing.rawrf_locations
            num_rawrf_samps = data_parsing.rawrf_num_samps

            # Don't need slice id here
            name = dataset_name.replace('{sliceid}.', '').format(dformat='rawrf')
            output_file = dataset_location.format(name=name)

            samples_list = []
            shms = []
            total_ants = self.options.main_antenna_count + self.options.intf_antenna_count

            for raw in raw_rf:
                shm = shared_memory.SharedMemory(name=raw)
                rawrf_array = np.ndarray((total_ants, num_rawrf_samps), dtype=np.complex64, buffer=shm.buf)

                samples_list.append(rawrf_array.flatten())

                shms.append(shm)

            param['data'] = np.concatenate(samples_list)

            param['rx_sample_rate'] = np.float32(data_parsing.rx_rate)

<<<<<<< HEAD
=======
            total_ants = len(self.options.main_antennas) + len(self.options.intf_antennas)
>>>>>>> 6050f247
            param['num_samps'] = np.uint32(len(samples_list[0]) / total_ants)

            param['data_descriptors'] = ["num_sequences", "num_antennas", "num_samps"]
            param['data_dimensions'] = np.array([param['num_sequences'], total_ants,
                                                 param['num_samps']],
                                                dtype=np.uint32)
            param['main_antenna_count'] = np.uint32(self.options.main_antenna_count)
            param['intf_antenna_count'] = np.uint32(self.options.intf_antenna_count)

            for field in list(param.keys()):
                if field not in needed_fields:
                    param.pop(field, None)

            write_file(output_file, param, self.raw_rf_two_hr_name)

            # Can only close mapped memory after its been written to disk.
            for shm in shms:
                shm.close()
                shm.unlink()

        def write_tx_data():
            """
            Writes out the tx samples and metadata for debugging purposes.
            Does not use same parameters of other writes.

            """
            tx_data = None
<<<<<<< HEAD
            for meta in aveperiod_meta.sequences:
                if meta.tx_data is not None:
                    tx_data = TX_TEMPLATE.copy()
=======
            for meta in integration_meta.sequences:
                if meta.HasField('tx_data'):
                    tx_data = copy.deepcopy(TX_TEMPLATE)
>>>>>>> 6050f247
                    break

            if tx_data is not None:
                for meta in aveperiod_meta.sequences:
                    meta_data = meta.tx_data
                    tx_data['tx_rate'].append(meta_data.tx_rate)
                    tx_data['tx_center_freq'].append(meta_data.tx_ctr_freq)
                    tx_data['pulse_timing_us'].append(meta_data.pulse_timing_us)
                    tx_data['pulse_sample_start'].append(meta_data.pulse_sample_start)
                    tx_data['dm_rate'].append(meta_data.dm_rate)
                    tx_data['tx_samples'].append(meta_data.tx_samples)
                    tx_data['decimated_tx_samples'].append(meta_data.decimated_tx_samples)

                name = dataset_name.replace('{sliceid}.', '').format(dformat='txdata')
                output_file = dataset_location.format(name=name)

                write_file(output_file, tx_data, self.tx_data_two_hr_name)

        parameters_holder = {}
        for meta in aveperiod_meta.sequences:
            for rx_freq in meta.rx_channels:
                parameters = DATA_TEMPLATE.copy()
                parameters['borealis_git_hash'] = self.git_hash.decode('utf-8')
                parameters['experiment_id'] = np.int16(aveperiod_meta.experiment_id)
                parameters['experiment_name'] = aveperiod_meta.experiment_name
                parameters['experiment_comment'] = aveperiod_meta.experiment_comment
                parameters['scheduling_mode'] = aveperiod_meta.scheduling_mode
                parameters['slice_comment'] = rx_freq.slice_comment
                parameters['slice_id'] = np.uint32(rx_freq.slice_id)
                parameters['averaging_method'] = rx_freq.averaging_method    # string
                parameters['slice_interfacing'] = rx_freq.interfacing        # string
                parameters['num_slices'] = len(aveperiod_meta.sequences) * len(meta.rx_channels)
                parameters['station'] = self.options.site_id
                parameters['num_sequences'] = aveperiod_meta.num_sequences
                parameters['num_ranges'] = np.uint32(rx_freq.num_ranges)
                parameters['range_sep'] = np.float32(rx_freq.range_sep)
                # time to first range and back. convert to meters, div by c then convert to us
                rtt = (rx_freq.first_range * 2 * 1.0e3 / speed_of_light) * 1.0e6
                parameters['first_range_rtt'] = np.float32(rtt)
                parameters['first_range'] = np.float32(rx_freq.first_range)
                parameters['rx_sample_rate'] = data_parsing.output_sample_rate  # this applies to pre-bf and bfiq
                parameters['scan_start_marker'] = aveperiod_meta.scan_flag  # Should this change to scan_start_marker?
                parameters['int_time'] = np.float32(aveperiod_meta.aveperiod_time)
                parameters['tx_pulse_len'] = np.uint32(rx_freq.pulse_len)
                parameters['tau_spacing'] = np.uint32(rx_freq.tau_spacing)
<<<<<<< HEAD
                parameters['main_antenna_count'] = np.uint32(len(rx_freq.rx_main_antennas))
                parameters['intf_antenna_count'] = np.uint32(len(rx_freq.rx_intf_antennas))
                parameters['freq'] = np.uint32(rx_freq.rx_freq)
                parameters['rx_center_freq'] = aveperiod_meta.rx_ctr_freq
=======
                parameters['main_antenna_count'] = np.uint32(self.options.main_antenna_count)
                parameters['intf_antenna_count'] = np.uint32(self.options.intf_antenna_count)
                parameters['freq'] = np.uint32(rx_freq.rxfreq)
                parameters[
                    'rx_center_freq'] = integration_meta.rx_center_freq 
>>>>>>> 6050f247
                parameters['samples_data_type'] = "complex float"
                parameters['pulses'] = np.array(rx_freq.ptab, dtype=np.uint32)

                encodings = []
                for encoding in rx_freq.sequence_encodings:
                    encoding = np.array(encoding, dtype=np.float32)
                    encodings.append(encoding)

                encodings = np.array(encodings, dtype=np.float32)
                parameters['pulse_phase_offset'] = encodings
                parameters['data_normalization_factor'] = aveperiod_meta.data_normalization_factor

                lags = []
                for lag in rx_freq.ltabs:
                    lags.append([lag.pulse_position[0], lag.pulse_position[1]])

                parameters['lags'] = np.array(lags, dtype=np.uint32)

                parameters['blanked_samples'] = np.array(meta.blanks, dtype=np.uint32)
                parameters['sqn_timestamps'] = data_parsing.timestamps

                parameters['beam_nums'] = []
                parameters['beam_azms'] = []
                for beam in rx_freq.beams:
                    parameters['beam_nums'].append(np.uint32(beam.beam_num))
                    parameters['beam_azms'].append(beam.beam_azimuth)

                parameters['noise_at_freq'] = [0.0] * aveperiod_meta.num_sequences  # TODO update. should come from data_parsing

                parameters['gps_locked'] = data_parsing.gps_locked
                parameters['gps_to_system_time_diff'] = data_parsing.gps_to_system_time_diff

                parameters['agc_status_word'] = np.uint32(data_parsing.agc_status_word)
                parameters['lp_status_word'] = np.uint32(data_parsing.lp_status_word)

                # num_samps, antenna_arrays_order, data_descriptors, data_dimensions, data
                # correlation_descriptors, correlation_dimensions, main_acfs, intf_acfs, xcfs
                # all get set within the separate write functions.

                parameters_holder[rx_freq.slice_id] = parameters

        if write_rawacf and data_parsing.mainacfs_available:
            write_correlations(copy.deepcopy(parameters_holder))

        if write_bfiq and data_parsing.bfiq_available:
            write_bfiq_params(copy.deepcopy(parameters_holder))

        if write_antenna_iq and data_parsing.antenna_iq_available:
            write_antenna_iq_params(copy.deepcopy(parameters_holder))

        if data_parsing.raw_rf_available:
            if write_raw_rf:
                # Just need first available slice paramaters.
                one_slice_params = copy.deepcopy(next(iter(parameters_holder.values())))
                write_raw_rf_params(one_slice_params)
            else:
                for rf_samples_location in data_parsing.rawrf_locations:
                    if rf_samples_location is not None:
                        shm = shared_memory.SharedMemory(name=rf_samples_location)
                        shm.close()
                        shm.unlink()

        if write_tx:
            write_tx_data()

        end = time.time()
        dw_print("Time to write to {}: {} ms".format(dataset_name, (end - start) * 1000))


def main():
    faulthandler.enable()
    parser = ap.ArgumentParser(description='Write processed SuperDARN data to file')
    parser.add_argument('--file-type', help='Type of output file: hdf5, json, or dmap',
                        default='hdf5')
    parser.add_argument('--enable-raw-acfs', help='Enable raw acf writing',
                        action='store_true')
    parser.add_argument('--enable-bfiq', help='Enable beamformed iq writing',
                        action='store_true')
    parser.add_argument('--enable-antenna-iq', help='Enable individual antenna iq writing',
                        action='store_true')
    parser.add_argument('--enable-raw-rf', help='Save raw, unfiltered IQ samples. Requires HDF5.',
                        action='store_true')
    parser.add_argument('--enable-tx', help='Save tx samples and metadata. Requires HDF5.',
                        action='store_true')
    args = parser.parse_args()

    options = dwo.DataWriteOptions()
    sockets = so.create_sockets([options.dw_to_dsp_identity, options.dw_to_radctrl_identity,
                                 options.dw_to_rt_identity],
                                options.router_address)

    dsp_to_data_write = sockets[0]
    radctrl_to_data_write = sockets[1]
    realtime_to_data_write = sockets[2]

    poller = zmq.Poller()
    poller.register(dsp_to_data_write, zmq.POLLIN)
    poller.register(radctrl_to_data_write, zmq.POLLIN)

    if __debug__:
        dw_print("Socket connected")

    data_parsing = ParseData(options)

    current_experiment = None
    data_write = None
    first_time = True
    expected_sqn_num = 0
    queued_sqns = []
    aveperiod_metadata_dict = dict()
    while True:

        try:
            socks = dict(poller.poll())
        except KeyboardInterrupt:
            sys.exit()

        if radctrl_to_data_write in socks and socks[radctrl_to_data_write] == zmq.POLLIN:
            data = so.recv_bytes(radctrl_to_data_write, options.radctrl_to_dw_identity, dw_print)

            aveperiod_meta = pickle.loads(data)

            aveperiod_metadata_dict[aveperiod_meta.last_sqn_num] = aveperiod_meta

        if dsp_to_data_write in socks and socks[dsp_to_data_write] == zmq.POLLIN:
            data = so.recv_bytes_from_any_iden(dsp_to_data_write)

            processed_data = pickle.loads(data)

            queued_sqns.append(processed_data)
            # Check if any data processing finished out of order.

            if processed_data.sequence_num != expected_sqn_num:
                continue

            sorted_q = sorted(queued_sqns, key=lambda x: x.sequence_num)

            # This is needed to check that if we have a backlog, there are no more
            # skipped sequence numbers we are still waiting for.
            break_now = False
            for i, pd in enumerate(sorted_q):
                if pd.sequence_num != expected_sqn_num + i:
                    expected_sqn_num += i
                    break_now = True
                    break
            if break_now:
                if len(sorted_q) > 20:
                    # TODO error out correctly
                    dw_print("Lost sequence #{}. Exiting.".format(expected_sqn_num))
                    sys.exit()
                continue

            expected_sqn_num = sorted_q[-1].sequence_num + 1

            for pd in sorted_q:
                if not first_time:
                    if data_parsing.sequence_num in aveperiod_metadata_dict:
                        data_parsing.numpify_arrays()
                        aveperiod_metadata = aveperiod_metadata_dict.pop(data_parsing.sequence_num)

                        if aveperiod_metadata.experiment_name != current_experiment:
                            data_write = DataWrite(options)
                            current_experiment = aveperiod_metadata.experiment_name

                        kwargs = dict(write_bfiq=args.enable_bfiq,
                                      write_antenna_iq=args.enable_antenna_iq,
                                      write_raw_rf=args.enable_raw_rf,
                                      write_tx=args.enable_tx,
                                      file_ext=args.file_type,
                                      aveperiod_meta=aveperiod_metadata,
                                      data_parsing=data_parsing,
                                      rt_dw={"socket": realtime_to_data_write,
                                             "iden": options.rt_to_dw_identity},
                                      write_rawacf=args.enable_raw_acfs)
                        thread = threading.Thread(target=data_write.output_data, kwargs=kwargs)
                        thread.daemon = True
                        thread.start()
                        data_parsing = ParseData(options)

                first_time = False

                start = time.time()
                data_parsing.update(pd)
                end = time.time()
                dw_print("Time to parse: {} ms".format((end - start) * 1000))

            queued_sqns = []


if __name__ == '__main__':
    main()<|MERGE_RESOLUTION|>--- conflicted
+++ resolved
@@ -37,14 +37,7 @@
 import data_write_options.data_write_options as dwo
 from zmq_borealis_helpers import socket_operations as so
 
-<<<<<<< HEAD
 dw_print = sm.MODULE_PRINT("Data Write", "cyan")
-=======
-import utils.shared_macros.shared_macros as sm
-
-dw_print = sm.MODULE_PRINT("Data Write", "cyan")
-
->>>>>>> 6050f247
 
 DATA_TEMPLATE = {
     "borealis_git_hash" : None, # Identifies the version of Borealis that made this data.
@@ -160,7 +153,7 @@
         self._slice_ids = set()
         self._timestamps = []
 
-        self._gps_locked = True  # init True so that logical AND works properly in update() method 
+        self._gps_locked = True  # init True so that logical AND works properly in update() method
         self._gps_to_system_time_diff = 0.0
 
         self._agc_status_word = 0b0
@@ -221,11 +214,11 @@
 
         self._bfiq_accumulator['data_descriptors'] = ['num_antenna_arrays', 'num_sequences',
                                                       'num_beams', 'num_samps']
-    
+
         num_slices = len(self.processed_data.output_datasets)
         max_num_beams = self.processed_data.max_num_beams
         num_samps = self.processed_data.num_samps
-        
+
         main_shm = shared_memory.SharedMemory(name=self.processed_data.bfiq_main_shm)
         temp_data = np.ndarray((num_slices, max_num_beams, num_samps), dtype=np.complex64, buffer=main_shm.buf)
         main_data = temp_data.copy()
@@ -248,7 +241,7 @@
             num_beams = data_set.num_beams
 
             self._bfiq_accumulator[slice_id]['num_samps'] = num_samps
-            
+
             if 'main_data' not in self._bfiq_accumulator[slice_id]:
                 self._bfiq_accumulator[slice_id]['main_data'] = []
             self._bfiq_accumulator[slice_id]['main_data'].append(main_data[i, :num_beams, :])
@@ -273,7 +266,7 @@
         num_intf_antennas = self.options.intf_antenna_count
 
         stages = []
-        # Loop through all the filter stage data 
+        # Loop through all the filter stage data
         for debug_stage in self.processed_data.debug_data:
             stage_samps = debug_stage.num_samps
             stage_main_shm = shared_memory.SharedMemory(name=debug_stage.main_shm)
@@ -310,7 +303,7 @@
 
                 if stage_name not in self._antenna_iq_accumulator[slice_id]:
                     self._antenna_iq_accumulator[slice_id][stage_name] = collections.OrderedDict()
-                
+
                 antenna_iq_stage = self._antenna_iq_accumulator[slice_id][stage_name]
 
                 antennas_data = debug_stage['data'][i]
@@ -320,15 +313,8 @@
                 for ant_num in range(antennas_data.shape[0]):
                     ant_str = "antenna_{}".format(ant_num)
 
-<<<<<<< HEAD
                     if ant_str not in antenna_iq_stage:
                         antenna_iq_stage[ant_str] = {}
-=======
-                    antenna_iq_stage = self._antenna_iq_accumulator[slice_id][stage_name]
-                    # Loops over antenna data within stage
-                    for ant_data in debug_samples.antennadata:
-                        ant_str = ant_data.antenna_name
->>>>>>> 6050f247
 
                     if 'data' not in antenna_iq_stage[ant_str]:
                         antenna_iq_stage[ant_str]['data'] = []
@@ -689,7 +675,7 @@
 
         # Ignoring warning that arises from using integers as the keys of the data dictionary.
         warnings.simplefilter('ignore', tables.NaturalNameWarning)
-        
+
         try:
             dd.io.save(filename, time_stamped_dd, compression=None)
         except Exception as e:
@@ -1105,7 +1091,7 @@
             "num_sequences", "rx_sample_rate", "scan_start_marker", "int_time",
             "main_antenna_count", "intf_antenna_count", "samples_data_type",
             "sqn_timestamps", "data_dimensions", "data_descriptors", "data", "num_samps",
-            "rx_center_freq", "blanked_samples", "scheduling_mode", "gps_locked", 
+            "rx_center_freq", "blanked_samples", "scheduling_mode", "gps_locked",
             "gps_to_system_time_diff", "agc_status_word", "lp_status_word"]
 
             # Some fields don't make much sense when working with the raw rf. It's expected
@@ -1123,7 +1109,7 @@
 
             samples_list = []
             shms = []
-            total_ants = self.options.main_antenna_count + self.options.intf_antenna_count
+            total_ants = len(self.options.main_antennas) + len(self.options.intf_antennas)
 
             for raw in raw_rf:
                 shm = shared_memory.SharedMemory(name=raw)
@@ -1137,10 +1123,6 @@
 
             param['rx_sample_rate'] = np.float32(data_parsing.rx_rate)
 
-<<<<<<< HEAD
-=======
-            total_ants = len(self.options.main_antennas) + len(self.options.intf_antennas)
->>>>>>> 6050f247
             param['num_samps'] = np.uint32(len(samples_list[0]) / total_ants)
 
             param['data_descriptors'] = ["num_sequences", "num_antennas", "num_samps"]
@@ -1168,15 +1150,9 @@
 
             """
             tx_data = None
-<<<<<<< HEAD
             for meta in aveperiod_meta.sequences:
                 if meta.tx_data is not None:
-                    tx_data = TX_TEMPLATE.copy()
-=======
-            for meta in integration_meta.sequences:
-                if meta.HasField('tx_data'):
                     tx_data = copy.deepcopy(TX_TEMPLATE)
->>>>>>> 6050f247
                     break
 
             if tx_data is not None:
@@ -1222,18 +1198,10 @@
                 parameters['int_time'] = np.float32(aveperiod_meta.aveperiod_time)
                 parameters['tx_pulse_len'] = np.uint32(rx_freq.pulse_len)
                 parameters['tau_spacing'] = np.uint32(rx_freq.tau_spacing)
-<<<<<<< HEAD
                 parameters['main_antenna_count'] = np.uint32(len(rx_freq.rx_main_antennas))
                 parameters['intf_antenna_count'] = np.uint32(len(rx_freq.rx_intf_antennas))
                 parameters['freq'] = np.uint32(rx_freq.rx_freq)
                 parameters['rx_center_freq'] = aveperiod_meta.rx_ctr_freq
-=======
-                parameters['main_antenna_count'] = np.uint32(self.options.main_antenna_count)
-                parameters['intf_antenna_count'] = np.uint32(self.options.intf_antenna_count)
-                parameters['freq'] = np.uint32(rx_freq.rxfreq)
-                parameters[
-                    'rx_center_freq'] = integration_meta.rx_center_freq 
->>>>>>> 6050f247
                 parameters['samples_data_type'] = "complex float"
                 parameters['pulses'] = np.array(rx_freq.ptab, dtype=np.uint32)
 
