--- conflicted
+++ resolved
@@ -1076,11 +1076,7 @@
 
                 parameters_holder[rx_freq.slice_id] = parameters
 
-<<<<<<< HEAD
-        if write_rawacf:
-=======
         if write_rawacf and data_parsing.mainacfs_available:
->>>>>>> 271cdbd8
             write_correlations(copy.deepcopy(parameters_holder))
 
         if write_bfiq and data_parsing.bfiq_available:
