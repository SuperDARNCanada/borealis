--- conflicted
+++ resolved
@@ -229,15 +229,10 @@
     return
 
 
-<<<<<<< HEAD
 def get_ack(xsocket,procpacket): 
     """
     
     """
-
-=======
-def get_ack(xsocket,procpacket):
->>>>>>> c2f42188
     try:
         x=xsocket.recv(flags=zmq.NOBLOCK)
         procpacket.ParseFromString(x)
@@ -270,13 +265,6 @@
     proccpsocket=setup_sigproc_cpack_socket()
 
     cpsocket=setup_cp_socket()
-<<<<<<< HEAD
-     
-=======
-
-#    seqpoller = setup_ack_poller(txsocket,procsocket)
-
->>>>>>> c2f42188
     # seqnum is used as a identifier in all packets while
     # runradar is running so set it up here.
     # seqnum will get increased by nave at the end of
