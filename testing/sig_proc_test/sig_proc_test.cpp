--- conflicted
+++ resolved
@@ -67,16 +67,12 @@
   driver_socket.send(samples_metadata_msg);
 }
 
-<<<<<<< HEAD
     std::vector<double> rxfreqs = {12.0e6,10.0e6,14.0e6};
     for (int i=0; i<rxfreqs.size(); i++) {
         auto rxchan = sp.add_rxchannel();
         rxchan->set_rxfreq(rxfreqs[i]);
         rxchan->set_nrang(75);
         rxchan->set_frang(180);
-=======
-int main(int argc, char** argv){
->>>>>>> ab5e78c7
 
   srand(time(NULL));
   zmq::context_t context(1);
@@ -89,17 +85,10 @@
   zmq::socket_t ack_socket(context, ZMQ_PAIR);
   ack_socket.connect("ipc:///tmp/feeds/3");
 
-<<<<<<< HEAD
     rxsamplesmetadata::RxSamplesMetadata samples_metadata;
 
     auto num_samples = int(rx_rate * 0.1);
     samples_metadata.set_numberofreceivesamples(num_samples);
-=======
-  zmq::socket_t timing_socket(context, ZMQ_PAIR);
-  timing_socket.connect("ipc:///tmp/feeds/4");
-
-  sigprocpacket::SigProcPacket sp;
->>>>>>> ab5e78c7
 
   zmq::pollitem_t sockets[] = {
     {ack_socket,0,ZMQ_POLLIN,0},
@@ -109,13 +98,10 @@
   auto driver_options = DriverOptions();
   auto rx_rate = driver_options.get_rx_rate();
 
-<<<<<<< HEAD
     for (int i=0; i<samples.size(); i++) {
         auto nco_point = std::complex<float>(0.0,0.0);
         for (auto freq : rxfreqs) {
             auto sampling_freq = 2 * M_PI * freq/rx_rate;
-=======
->>>>>>> ab5e78c7
 
   std::vector<float> sample_buffer;
   enum shr_mem_switcher {FIRST, SECOND};
@@ -141,11 +127,8 @@
   auto default_v = std::complex<float>(0.0,0.0);
   std::vector<std::complex<float>> samples(num_samples*num_antennas,default_v);
 
-<<<<<<< HEAD
         sp.set_sequence_num(sqn_num);
         samples_metadata.set_sequence_num(sqn_num);
-=======
->>>>>>> ab5e78c7
 
   for (int i=0; i<samples.size(); i++) {
     auto nco_point = std::complex<float>(0.0,0.0);
@@ -169,7 +152,6 @@
   std::chrono::steady_clock::time_point timing_ack_start, timing_ack_end, timing_timing_start,
                       timing_timing_end;
 
-<<<<<<< HEAD
         samples_metadata.set_shrmemname(name_str.c_str());
 
         std::string samples_metadata_str;
@@ -179,21 +161,6 @@
                 samples_metadata_str.size());
 
         driver_socket.send(samples_metadata_msg);
-=======
-  send_data(samples_metadata, sp, samples,driver_socket, radctrl_socket, timing_ack_start);
-  sqn_num += 1;
-
-  while(1) {
-    zmq::poll(&sockets[0],2,-1);
-
-    sigprocpacket::SigProcPacket ack_from_dsp;
-    if (sockets[0].revents & ZMQ_POLLIN)
-    {
-      zmq::message_t ack;
-      ack_socket.recv(&ack);
-      std::string s_msg_str1(static_cast<char*>(ack.data()), ack.size());
-      ack_from_dsp.ParseFromString(s_msg_str1);
->>>>>>> ab5e78c7
 
       timing_ack_end = std::chrono::steady_clock::now();
 
