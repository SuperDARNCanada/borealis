/*

Copyright 2017 SuperDARN Canada

See LICENSE for details

  \file dsp.cu
  This file contains the implementation for the all the needed GPU DSP work.
*/

#include "dsp.hpp"

#include <iostream>
#include <cstdlib>
#include <fstream>
#include <string>
#include <sstream>
#include <cuComplex.h>
#include <chrono>
#include <thread>
#include <numeric>
#include <complex>
#include <armadillo>
#include "utils/zmq_borealis_helpers/zmq_borealis_helpers.hpp"
#include "utils/signal_processing_options/signalprocessingoptions.hpp"
#include "utils/protobuf/sigprocpacket.pb.h"
#include "utils/protobuf/processeddata.pb.h"
#include "utils/shared_macros/shared_macros.hpp"
#include "filtering.hpp"
//TODO(keith): decide on handing gpu errors
//TODO(keith): potentially add multigpu support

//This keep postprocess local to this file.
namespace {
  /**
   * @brief      Sends an acknowledgment to the radar control and starts the timing after the
   *             RF samples have been copied.
   *
   * @param[in]  stream           CUDA stream this callback is associated with.
   * @param[in]  status           Error status of CUDA work in the stream.
   * @param[in]  processing_data  A pointer to the DSPCore associated with this CUDA stream.
   */
  void CUDART_CB initial_memcpy_callback_handler(cudaStream_t stream, cudaError_t status,
                          void *processing_data)
  {
    gpuErrchk(status);

    auto imc = [processing_data]()
    {
      auto dp = static_cast<DSPCore*>(processing_data);
      dp->send_ack();
      dp->start_decimate_timing();
      DEBUG_MSG(COLOR_RED("Finished initial memcpy handler for sequence #"
                 << dp->get_sequence_num() << ". Thread should exit here"));
    };

    std::thread start_imc(imc);
    start_imc.join();
  }


  /**
   * @brief      Drops samples contaminated by edge effects and filter roll off.
   *
   * @param      input_samples    The input samples.
   * @param      output_samples   The output samples.
   * @param      samps_per_stage  The number of output samples per stage.
   * @param      taps_per_stage   The number of filter taps per stage.
   * @param      dm_rates         The decimation rates of each stage.
   * @param[in]  num_antennas     The number of antennas.
   * @param[in]  num_freqs        The number of freqs.
   */
  void drop_bad_samples(cuComplex *input_samples, std::vector<cuComplex> &output_samples,
                        std::vector<uint32_t> &samps_per_stage,
                        std::vector<uint32_t> &taps_per_stage,
                        std::vector<uint32_t> &dm_rates,
                        uint32_t num_antennas, uint32_t num_freqs)
  {

    auto original_undropped_sample_count = samps_per_stage.back();
    auto original_samples_per_frequency = num_antennas * original_undropped_sample_count;

    // This accounts for the length of the filter extending past the length of input samples while
    // decimating.
    std::vector<uint32_t> bad_samples_per_stage;
    for (uint32_t i=0; i<dm_rates.size(); i++) {
      bad_samples_per_stage.push_back(uint32_t(std::floor(float(taps_per_stage[i]) /
                                                 float(dm_rates[i]))));
    }

    // Propagate the number of bad samples from the first stage through to the last stage.
    for (uint32_t i=1; i<bad_samples_per_stage.size(); i++) {
      bad_samples_per_stage[i] += std::ceil(float(bad_samples_per_stage[i-1])/(dm_rates[i]));
    }

    samps_per_stage.back() -= bad_samples_per_stage.back();
    auto samples_per_frequency = samps_per_stage.back() * num_antennas;

    output_samples.resize(num_freqs * samples_per_frequency);

    for (uint32_t freq_index=0; freq_index < num_freqs; freq_index++) {
      for (int i=0; i<num_antennas; i++){
        auto dest = output_samples.data() + (freq_index * samples_per_frequency) +
                    (i * samps_per_stage.back());
        auto src = input_samples + freq_index * (original_samples_per_frequency) +
                    (i * original_undropped_sample_count);
        auto num_bytes =  sizeof(cuComplex) * samps_per_stage.back();
        memcpy(dest, src, num_bytes);
      }
    }
  }

  /**
   * @brief      Beamforms the final samples
   *
   * @param      filtered_samples         A flat vector containing all the filtered samples for all
   *                                      RX frequencies.
   * @param      beamformed_samples_main  A vector where the beamformed and combined main array
   *                                      samples are placed.
   * @param      beamformed_samples_intf  A vector where the beamformed and combined intf array
   *                                      samples are placed.
   * @param      phases                   A flat vector of the phase delay offsets used to generate
   *                                      azimuthal directions. Phase offsets are complex
   *                                      exponential.
   * @param      num_main_ants            The number of main antennas.
   * @param      num_intf_ants            The number of intf antennas.
   * @param[in]  rx_slice_info            A vector of needed slice metadata.
   * @param      num_samples              The number of samples per antenna.
   *
   *             This method extracts the offsets to the phases and samples needed for the beam
   *             directions of each RX frequency. The Armadillo library is then used to multiply the
   *             matrices to yield the final beamformed samples. The main array and interferometer
   *             array are beamformed separately.
   */
  void beamform_samples(std::vector<cuComplex> &filtered_samples,
                        std::vector<std::vector<cuComplex>> &beamformed_samples_main,
                        std::vector<std::vector<cuComplex>> &beamformed_samples_intf,
                        std::vector<cuComplex> &phases, uint32_t num_main_ants,
                        uint32_t num_intf_ants, std::vector<rx_slice> rx_slice_info,
                        uint32_t num_samples)
  {

    // Gonna make a lambda here to avoid repeated code. This is the main procedure that will
    // beamform the samples from offsets into the vectors.
    auto beamform_from_offsets = [&](cuComplex* samples_ptr,
                                      cuComplex* phases_ptr,
                                      cuComplex* result_ptr,
                                      uint32_t num_antennas, uint32_t num_beams)
    {

      // We work with cuComplex type for most DSP, but Armadillo only knows the equivalent std lib
      // type so we cast to it for this context.
      auto samples_cast = reinterpret_cast<std::complex<float>*>(samples_ptr);
      auto phases_cast = reinterpret_cast<std::complex<float>*>(phases_ptr);

      // All we do here is map an existing set of memory to a structure that Armadillo uses.
      arma::cx_fmat samps(samples_cast, num_samples, num_antennas, false, true);
      arma::cx_fmat phases(phases_cast, num_antennas, num_beams, false, true);

      // Result matrix has dimensions num_samples x num_beams. This means one set of samples for
      // each beam dir. Armadillo overloads the * operator so we dont need to implement any matrix
      // work ourselves.
      arma::cx_fmat result = samps * phases;

      // This piece of code just transforms the Armadillo result back into our flat vector.
      // Armadillo uses column-major ordering, while we use row-major everywhere else. This means
      // that our data will actually be num_beams x num_samps.
      auto beamformed_cast = reinterpret_cast<std::complex<float>*>(result_ptr);
      memcpy(beamformed_cast, result.memptr(), sizeof(std::complex<float>) *
                                        result.n_rows * result.n_cols);
    };

    auto main_phase_offset = 0;

    // Now we calculate the offsets into the samples, phases, and results vector for each
    // RX frequency. Each RX frequency could have a different number of beams, so we increment
    // the phase and results offsets based off the accumulated number of beams. Once we have the
    // offsets, we can call the beamforming lambda.
    for (uint32_t rx_freq_num=0; rx_freq_num<rx_slice_info.size(); rx_freq_num++) {

      auto num_beams = rx_slice_info[rx_freq_num].beam_count;

      // Increment to start of new frequency dataset.
      auto main_sample_offset = num_samples * (num_main_ants + num_intf_ants) * rx_freq_num;
      auto main_sample_ptr = filtered_samples.data() + main_sample_offset;

      auto main_phase_ptr = phases.data() + main_phase_offset;

      auto main_results_ptr = beamformed_samples_main[rx_freq_num].data();

      beamform_from_offsets(main_sample_ptr, main_phase_ptr, main_results_ptr,
                            num_main_ants, num_beams);

      // Only need to worry about beamforming the interferometer if its being used.
      if (num_intf_ants > 0) {

        // Skip the main array samples.
        auto intf_sample_offset = main_sample_offset + (num_samples * num_main_ants);
        auto intf_sample_ptr = filtered_samples.data() + intf_sample_offset;

        auto intf_phase_offset = main_phase_offset + (num_beams * num_main_ants);
        auto intf_phase_ptr = phases.data() + intf_phase_offset;

        // Result offsets will be the same. Each main and intf will have one set of samples for
        // each beam.
        auto intf_results_ptr = beamformed_samples_intf[rx_freq_num].data();

        beamform_from_offsets(intf_sample_ptr, intf_phase_ptr, intf_results_ptr,
                              num_intf_ants, num_beams);
      }

      //Possibly non uniform striding means we incremement the offset as we go.
      main_phase_offset += num_beams * (num_main_ants + num_intf_ants);

    }

  }

  /**
<<<<<<< HEAD
   * @brief      Finds correlations from two sets of samples. Calculates autocorrelation by
   *             passing in the same sample set as both beamformed_samples_1 and
   *             beamformed_samples_2.
   *
   * @param      beamformed_samples_1   The first set of beamformed samples for each beam.
   *                                    Both sets of beamformed samples are for a single sequence.
   *                                    The main and intf arrays will have same number of: beams,
   *                                    samples per sequence.
   * @param      beamformed_samples_2   The second set of beamformed samples for each beam.
   * @param      corr_results           A set of vectors where correlation results are stored.
   * @param[in]  rx_slice_info          A vector of the info needed from each slice.
   * @param[in]  num_samples            The number samples for each beam contained in the
   *                                    beamformed_samples set.
   *                                    Assumed to be equal for both sample sets.
=======
   * @brief      Finds correlations from two sets of samples. Calculates autocorrelation by passing
   *             in the same sample set as both beamformed_samples_1 and beamformed_samples_2.
   *
   * @param      beamformed_samples_1  The first set of beamformed samples for each beam. Both sets
   *                                   of beamformed samples are for a single sequence. The main and
   *                                   intf arrays will have same number of: beams, samples per
   *                                   sequence.
   * @param      beamformed_samples_2  The second set of beamformed samples for each beam.
   * @param      corr_results          A set of vectors where correlation results are stored.
   * @param[in]  rx_slice_info         A vector of the info needed from each slice.
   * @param[in]  num_samples           The number samples for each beam contained in the
   *                                   beamformed_samples set. Assumed to be equal for both sample
   *                                   sets.
   * @param[in]  output_sample_rate    The output sample rate.
>>>>>>> 22548d07
   *
   *             For each slice a correlation matrix is build for all the beams in that slice.
   *             Values corresponding to particular lags and range gates are selected from the final
   *             data. This function does not compute the expectation value for the correlations.
   *             That part is done in data write.
   */
  void correlations_from_samples(std::vector<std::vector<cuComplex>> &beamformed_samples_1,
                                  std::vector<std::vector<cuComplex>> &beamformed_samples_2,
                                  std::vector<std::vector<cuComplex>> &corr_results,
                                  std::vector<rx_slice> rx_slice_info, uint32_t num_samples,
                                  double output_sample_rate)
  {
    for (uint32_t slice_num=0; slice_num<rx_slice_info.size(); slice_num++) {
      auto num_beams = rx_slice_info[slice_num].beam_count;
      auto num_ranges = rx_slice_info[slice_num].num_ranges;
      auto num_lags = rx_slice_info[slice_num].lags.size();

      // No need to compute this if there are no lags.
      if (num_lags == 0) {
        continue;
      }

      for (uint32_t beam_count=0; beam_count<num_beams; beam_count++) {
        auto samples_ptr_1 = beamformed_samples_1[slice_num].data();
        auto samples_ptr_2 = beamformed_samples_2[slice_num].data();
        samples_ptr_1 += (beam_count * num_samples);
        samples_ptr_2 += (beam_count * num_samples);

        auto samples_cast_1 = reinterpret_cast<std::complex<float>*>(samples_ptr_1);
        auto samples_cast_2 = reinterpret_cast<std::complex<float>*>(samples_ptr_2);

        // Convert existing memory to Armadillo vectors.
        arma::cx_frowvec samps_1_matrix(samples_cast_1, num_samples, false, true);
        arma::cx_frowvec samps_2_matrix(samples_cast_2, num_samples, false, true);

        // correlation = E(XY^H) where X and Y are random vectors and H is the conjugate.
        // https://en.wikipedia.org/wiki/Autocorrelation_matrix
        // Matrix is not symmetric
        arma::cx_fmat correlation_matrix = samps_1_matrix.t() * samps_2_matrix;

        auto beam_offset = beam_count * num_ranges * num_lags;
        auto first_range_offset = uint32_t(rx_slice_info[slice_num].first_range /
                              rx_slice_info[slice_num].range_sep); // range sep in km, first_range in km
        // Select out the lags for each range gate.
        for(uint32_t range=0; range<num_ranges; range++) {
          for(uint32_t lag=0; lag<num_lags; lag++) {

            // tau spacing is in us, sample rate in hz
            auto tau_in_samples = uint32_t(std::ceil(rx_slice_info[slice_num].tau_spacing * 1e-6 *
                                            output_sample_rate));

            auto p1_offset = rx_slice_info[slice_num].lags[lag].pulse_1 * tau_in_samples;
            auto p2_offset = rx_slice_info[slice_num].lags[lag].pulse_2 * tau_in_samples;

            // use column major indexing.
            auto val = correlation_matrix(range + first_range_offset + p1_offset,
                                          range + first_range_offset + p2_offset);

            auto range_lag_offset = (range * num_lags) + lag;
            auto total_offset = beam_offset + range_lag_offset;
            corr_results[slice_num][total_offset].x = val.real();
            corr_results[slice_num][total_offset].y = val.imag();
          } // close lags scope
        } // close ranges scope
      } // close beams scope
    } // close slices scope
  }

  /**
   * @brief      Creates a data packet of processed data.
   *
   * @param      pd    A processeddata protobuf object.
   * @param      dp    A pointer to the DSPCore object with data to be extracted.
   *
   * This function extracts the processed data into a protobuf that data write can use.
   */
  void create_processed_data_packet(processeddata::ProcessedData &pd, DSPCore* dp)
  {

    std::vector<cuComplex> output_samples;
    auto rx_slice_info = dp->get_slice_info();

    auto samples_per_antenna = dp->get_samples_per_antenna();

    // create a new vector with the number of input rf samples included. Basically the equivalent
    // of a list concat in Python.
    std::vector<uint32_t> samps_per_stage;
    samps_per_stage.push_back(dp->get_num_rf_samples());
    samps_per_stage.insert(samps_per_stage.end(),
                           samples_per_antenna.begin(),
                           samples_per_antenna.end());

    auto filter_taps = dp->get_filter_taps();
    std::vector<uint32_t> taps_per_stage(filter_taps.size());
    for (uint32_t i=0; i<filter_taps.size(); i++) {
      taps_per_stage[i] = filter_taps[i].size();
    }

    auto filter_outputs_h = dp->get_filter_outputs_h();
    auto dm_rates = dp->get_dm_rates();
    drop_bad_samples(filter_outputs_h.back(), output_samples, samps_per_stage, taps_per_stage,
                     dm_rates, dp->get_num_antennas(), rx_slice_info.size());

    // For each antenna, for each frequency.
    auto num_samples_after_dropping = output_samples.size()/
                                      (dp->get_num_antennas()*rx_slice_info.size());





    std::vector<std::vector<cuComplex>> beamformed_samples_main;
    std::vector<std::vector<cuComplex>> beamformed_samples_intf;
    for(auto &rx_slice_info : rx_slice_info) {
      std::vector<cuComplex> main_beam(rx_slice_info.beam_count * num_samples_after_dropping);
      std::vector<cuComplex> intf_beam(rx_slice_info.beam_count * num_samples_after_dropping);
      beamformed_samples_main.push_back(main_beam);
      beamformed_samples_intf.push_back(intf_beam);
    }



    TIMEIT_IF_TRUE_OR_DEBUG(true, "Beamforming time: ",
      {
      auto beam_phases = dp->get_beam_phases();
      beamform_samples(output_samples, beamformed_samples_main, beamformed_samples_intf,
                        beam_phases,
                        dp->sig_options.get_main_antenna_count(),
                        dp->sig_options.get_interferometer_antenna_count(),
                        rx_slice_info,
                        num_samples_after_dropping);
      }
    );

    // set up the vectors ahead of time. Seems to be faster this way.
    std::vector<std::vector<cuComplex>> main_acfs;
    std::vector<std::vector<cuComplex>> xcfs;
    std::vector<std::vector<cuComplex>> intf_acfs;
    for (uint32_t slice_num=0; slice_num<rx_slice_info.size(); slice_num++) {
      auto total_elements = rx_slice_info[slice_num].beam_count *
                            rx_slice_info[slice_num].num_ranges *
                            rx_slice_info[slice_num].lags.size();
      std::vector<cuComplex> v1(total_elements);
      main_acfs.push_back(v1);

      std::vector<cuComplex> v2(total_elements);
      xcfs.push_back(v2);

      std::vector<cuComplex> v3(total_elements);
      intf_acfs.push_back(v3);
    }

    TIMEIT_IF_TRUE_OR_DEBUG(true, "ACF/XCF time: ",
      {
        correlations_from_samples(beamformed_samples_main, beamformed_samples_main,
                                          main_acfs, rx_slice_info,
                                          num_samples_after_dropping, dp->get_output_sample_rate());
        if (dp->sig_options.get_interferometer_antenna_count() > 0) {
          correlations_from_samples(beamformed_samples_main, beamformed_samples_intf,
                                          xcfs, rx_slice_info, num_samples_after_dropping,
                                          dp->get_output_sample_rate());
          correlations_from_samples(beamformed_samples_intf, beamformed_samples_intf,
                                          intf_acfs, rx_slice_info,
                                          num_samples_after_dropping, dp->get_output_sample_rate());
        }
      }

    ); // closing timeit scope

    // We have a lambda to extract the starting pointers of each set of output samples so that
    // we can use a consistent function to write either rf samples or stage data.
    auto make_ptrs_vec = [](cuComplex* output_p, uint32_t num_freqs, uint32_t num_antennas,
                              uint32_t num_samps_per_antenna)
    {
      auto stage_samps_per_set = num_antennas * num_samps_per_antenna;

      std::vector<std::vector<cuComplex*>> ptrs;
      for (uint32_t freq=0; freq<num_freqs; freq++) {
        std::vector<cuComplex*> stage_ptrs;
        for(uint32_t antenna=0; antenna<num_antennas; antenna++) {
          auto idx = freq * stage_samps_per_set + antenna * num_samps_per_antenna;
          stage_ptrs.push_back(output_p + idx);
        }
        ptrs.push_back(stage_ptrs);
      }

      return ptrs;
    };

    std::vector<std::vector<std::vector<cuComplex*>>> all_stage_ptrs;
    #ifdef ENGINEERING_DEBUG
      for (uint32_t i=0; i<filter_outputs_h.size(); i++) {
        auto ptrs = make_ptrs_vec(filter_outputs_h[i], rx_slice_info.size(),
                            dp->get_num_antennas(), samples_per_antenna[i]);
        all_stage_ptrs.push_back(ptrs);
      }
    #endif

    auto output_ptrs = make_ptrs_vec(output_samples.data(), rx_slice_info.size(),
                          dp->get_num_antennas(), num_samples_after_dropping);

    for(uint32_t slice_num=0; slice_num<rx_slice_info.size(); slice_num++) {
      auto dataset = pd.add_outputdataset();
      // This lambda adds the stage data to the processed data for debug purposes.
      auto add_debug_data = [dataset,slice_num](std::string stage_name,
                                                std::vector<cuComplex*> &data_ptrs,
                                                uint32_t num_antennas,
                                                uint32_t num_samps_per_antenna)
      {
        auto debug_samples = dataset->add_debugsamples();

        debug_samples->set_stagename(stage_name);
        for (uint32_t j=0; j<num_antennas; j++){
          auto antenna_data = debug_samples->add_antennadata();
          for(uint32_t k=0; k<num_samps_per_antenna; k++) {
            auto antenna_samp = antenna_data->add_antennasamples();
            antenna_samp->set_real(data_ptrs[j][k].x);
            antenna_samp->set_imag(data_ptrs[j][k].y);
          } // close loop over samples
        } // close loop over antennas
      };

      // Add our beamformed IQ data to the processed data packet that gets sent to data_write.
      for (uint32_t beam_count=0; beam_count<rx_slice_info[slice_num].beam_count; beam_count++) {
        auto beam = dataset->add_beamformedsamples();
        beam->set_beamnum(beam_count);

        for (uint32_t sample=0; sample<num_samples_after_dropping; sample++){
          auto main_sample = beam->add_mainsamples();
          auto beam_start = beam_count * num_samples_after_dropping;
          main_sample->set_real(beamformed_samples_main[slice_num][beam_start + sample].x);
          main_sample->set_imag(beamformed_samples_main[slice_num][beam_start + sample].y);

          if (dp->sig_options.get_interferometer_antenna_count() > 0) {
            auto intf_sample = beam->add_intfsamples();
            intf_sample->set_real(beamformed_samples_intf[slice_num][beam_start + sample].x);
            intf_sample->set_imag(beamformed_samples_intf[slice_num][beam_start + sample].y);
          }
        } // close loop over samples.
      } // close loop over beams.


      auto num_lags = rx_slice_info[slice_num].lags.size();
      auto num_ranges = rx_slice_info[slice_num].num_ranges;
      for (uint32_t beam_count=0; beam_count<rx_slice_info[slice_num].beam_count; beam_count++) {
        auto beam_offset = beam_count * (num_ranges * num_lags);

        for (uint32_t range=0; range<num_ranges; range++) {
          auto range_offset = range * num_lags;

          for (uint32_t lag=0; lag<num_lags; lag++) {
            auto mainacf = dataset->add_mainacf();
            auto val = main_acfs[slice_num][beam_offset + range_offset + lag];
            mainacf->set_real(val.x);
            mainacf->set_imag(val.y);

            if (dp->sig_options.get_interferometer_antenna_count() > 0) {
              auto xcf = dataset->add_xcf();
              auto intfacf = dataset->add_intacf();

              val = xcfs[slice_num][beam_offset + range_offset + lag];
              xcf->set_real(val.x);
              xcf->set_imag(val.y);

              val = intf_acfs[slice_num][beam_offset + range_offset + lag];
              intfacf->set_real(val.x);
              intfacf->set_imag(val.y);
            } // close intf scope
          } // close lag scope
        } // close range scope
      } // close beam scope

      #ifdef ENGINEERING_DEBUG
        for (uint32_t j=0; j<all_stage_ptrs.size(); j++){
          auto stage_str = "stage_" + std::to_string(j);
          add_debug_data(stage_str, all_stage_ptrs[j][slice_num], dp->get_num_antennas(),
            samples_per_antenna[j]);
        }
      #endif

      add_debug_data("antennas", output_ptrs[slice_num], dp->get_num_antennas(),
        num_samples_after_dropping);

<<<<<<< HEAD
      dataset->set_slice_id(rx_slice_info[slice_num].slice_id);
      dataset->set_numberofranges(rx_slice_info[slice_num].num_ranges);
      dataset->set_numberoflags(rx_slice_info[slice_num].lags.size());
=======
      dataset->set_slice_id(rx_slice_info[i].slice_id);
      dataset->set_num_ranges(rx_slice_info[i].num_ranges);
      dataset->set_num_lags(rx_slice_info[i].lags.size());
>>>>>>> 22548d07
      DEBUG_MSG("Created dataset for sequence #" << COLOR_RED(dp->get_sequence_num()));
    } // close loop over frequencies (number of slices).

    pd.set_rf_samples_location(dp->get_shared_memory_name());
    pd.set_sequence_num(dp->get_sequence_num());
    pd.set_rx_sample_rate(dp->get_rx_rate());
    pd.set_output_sample_rate(dp->get_output_sample_rate());
    pd.set_processing_time(dp->get_decimate_timing());
    pd.set_initialization_time(dp->get_driver_initialization_time());
    pd.set_sequence_start_time(dp->get_sequence_start_time());
  }

  /**
   * @brief      Spawns the postprocessing work after all work in the CUDA stream is completed.
   *
   * @param[in]  stream           CUDA stream this callback is associated with.
   * @param[in]  status           Error status of CUDA work in the stream.
   * @param[in]  processing_data  A pointer to the DSPCore associated with this CUDA stream.
   *
   * The callback itself cannot call anything CUDA related as it may deadlock. It can, however
   * spawn a new thread and then exit gracefully, allowing the thread to do the work.
   */
  void CUDART_CB postprocess(cudaStream_t stream, cudaError_t status, void *processing_data)
  {

    gpuErrchk(status);

    auto pp = [processing_data]()
    {
      auto dp = static_cast<DSPCore*>(processing_data);

      dp->stop_timing();
      dp->send_timing();


      processeddata::ProcessedData pd;

      TIMEIT_IF_TRUE_OR_DEBUG(true, "Fill + send processed data time ",
        [&]() {
          create_processed_data_packet(pd,dp);
          dp->send_processed_data(pd);
        }()
      );

      DEBUG_MSG("Cuda kernel timing: " << COLOR_GREEN(dp->get_decimate_timing()) << "ms");
      DEBUG_MSG("Complete process timing: " << COLOR_GREEN(dp->get_total_timing()) << "ms");
      auto sq_num = dp->get_sequence_num();
      delete dp;

      DEBUG_MSG(COLOR_RED("Deleted DP in postprocess for sequence #" << sq_num
                  << ". Thread should terminate here."));
    };

    std::thread start_pp(pp);
    start_pp.detach();
  }

}


/**
 * @brief      Gets the properties of each GPU in the system.
 *
 * @return     The gpu properties.
 */
std::vector<cudaDeviceProp> get_gpu_properties()
{
  std::vector<cudaDeviceProp> gpu_properties;
  int num_devices = 0;

  gpuErrchk(cudaGetDeviceCount(&num_devices));

  for(int i=0; i< num_devices; i++) {
      cudaDeviceProp properties;
      gpuErrchk(cudaGetDeviceProperties(&properties, i));
      gpu_properties.push_back(properties);
  }

  return gpu_properties;
}

/**
 * @brief      Prints the properties of each cudaDeviceProp in the vector.
 *
 * @param[in]  gpu_properties  A vector of cudaDeviceProp structs.
 *
 * More info on properties and calculations here:
 * https://devblogs.nvidia.com/parallelforall/how-query-device-properties-and-handle-errors-cuda-cc/
 */
void print_gpu_properties(std::vector<cudaDeviceProp> gpu_properties) {
  for(auto i : gpu_properties) {
    RUNTIME_MSG(COLOR_MAGENTA("SIGNAL PROCESSING: ") << "Device name: " << i.name);
    RUNTIME_MSG(COLOR_MAGENTA("SIGNAL PROCESSING: ") << "  Max grid size x: " << i.maxGridSize[0]);
    RUNTIME_MSG(COLOR_MAGENTA("SIGNAL PROCESSING: ") << "  Max grid size y: " << i.maxGridSize[1]);
    RUNTIME_MSG(COLOR_MAGENTA("SIGNAL PROCESSING: ") << "  Max grid size z: " << i.maxGridSize[2]);
    RUNTIME_MSG(COLOR_MAGENTA("SIGNAL PROCESSING: ") << "  Max threads per block: "
                << i.maxThreadsPerBlock);
    RUNTIME_MSG(COLOR_MAGENTA("SIGNAL PROCESSING: ") << "  Max size of block dimension x: "
                << i.maxThreadsDim[0]);
    RUNTIME_MSG(COLOR_MAGENTA("SIGNAL PROCESSING: ") << "  Max size of block dimension y: "
                << i.maxThreadsDim[1]);
    RUNTIME_MSG(COLOR_MAGENTA("SIGNAL PROCESSING: ") << "  Max size of block dimension z: "
                << i.maxThreadsDim[2]);
    RUNTIME_MSG(COLOR_MAGENTA("SIGNAL PROCESSING: ") << "  Memory Clock Rate (GHz): "
                << i.memoryClockRate/1e6);
    RUNTIME_MSG(COLOR_MAGENTA("SIGNAL PROCESSING: ") << "  Memory Bus Width (bits): "
                << i.memoryBusWidth);
    RUNTIME_MSG(COLOR_MAGENTA("SIGNAL PROCESSING: ") << "  Peak Memory Bandwidth (GB/s): "
                << 2.0*i.memoryClockRate*(i.memoryBusWidth/8)/1.0e6);
    RUNTIME_MSG(COLOR_MAGENTA("SIGNAL PROCESSING: ") << "  Max shared memory per block: "
                << i.sharedMemPerBlock);
    RUNTIME_MSG(COLOR_MAGENTA("SIGNAL PROCESSING: ") << "  Warpsize: " << i.warpSize);
  }
}


/**
 * @brief      Initializes the parameters needed in order to do asynchronous DSP processing.
 *
 * @param      ack_socket                  A pointer to the socket used for acknowledging when the
 *                                         transfer of RF samples has completed.
 * @param[in]  timing_socket               A pointer to the socket used for reporting GPU kernel
 *                                         timing.
 * @param      data_socket                 A pointer to the data socket used to sending processed
 *                                         data.
 * @param      sig_options                 The signal processing options.
 * @param[in]  sequence_num                The pulse sequence number for which will be acknowledged.
 * @param[in]  rx_rate                     The USRP sampling rate.
 * @param[in]  output_sample_rate          The final decimated output sample rate.
 * @param[in]  filter_taps                 The filter taps for each stage.
 * @param[in]  beam_phases                 The beam phases.
 * @param[in]  driver_initialization_time  The driver initialization time.
 * @param[in]  sequence_start_time         The sequence start time.
 * @param[in]  dm_rates                    The decimation rates.
 * @param[in]  slice_info                  The slice info given as a vector of rx_slice structs.
 *
 * The constructor creates a new CUDA stream and initializes the timing events. It then opens the
 * shared memory with the received RF samples for a pulse sequence.
 */
DSPCore::DSPCore(zmq::socket_t *ack_socket, zmq::socket_t *timing_socket, zmq::socket_t *data_socket,
                  SignalProcessingOptions &sig_options, uint32_t sequence_num,
                  double rx_rate, double output_sample_rate,
                  std::vector<std::vector<float>> filter_taps,
                  std::vector<cuComplex> beam_phases,
                  double driver_initialization_time, double sequence_start_time,
                  std::vector<uint32_t> dm_rates,
                  std::vector<rx_slice> slice_info) :
  sequence_num(sequence_num),
  rx_rate(rx_rate),
  output_sample_rate(output_sample_rate),
  ack_socket(ack_socket),
  timing_socket(timing_socket),
  data_socket(data_socket),
  sig_options(sig_options),
  filter_taps(filter_taps),
  beam_phases(beam_phases),
  driver_initialization_time(driver_initialization_time),
  sequence_start_time(sequence_start_time),
  slice_info(slice_info),
  dm_rates(dm_rates)

{

  //https://devblogs.nvidia.com/parallelforall/gpu-pro-tip-cuda-7-streams-simplify-concurrency/
  gpuErrchk(cudaStreamCreate(&stream));
  gpuErrchk(cudaEventCreate(&initial_start));
  gpuErrchk(cudaEventCreate(&kernel_start));
  gpuErrchk(cudaEventCreate(&stop));
  gpuErrchk(cudaEventCreate(&mem_transfer_end));
  gpuErrchk(cudaEventRecord(initial_start, stream));

  shm = SharedMemoryHandler(random_string(20));


}

/**
 * @brief      Frees all associated pointers, events, and streams. Removes and deletes shared
 *             memory.
 */
DSPCore::~DSPCore()
{
  gpuErrchk(cudaEventDestroy(initial_start));
  gpuErrchk(cudaEventDestroy(kernel_start));
  gpuErrchk(cudaEventDestroy(stop));
  gpuErrchk(cudaFree(freqs_d));
  gpuErrchk(cudaFree(rf_samples_d));
  gpuErrchk(cudaFree(bp_filters_d));
  for (auto &filter : lp_filters_d) {
    gpuErrchk(cudaFree(filter));
  }

  for (auto &filter_output : filter_outputs_d) {
    gpuErrchk(cudaFree(filter_output));
  }

  for (auto &filter_output : filter_outputs_h) {
    gpuErrchk(cudaFreeHost(filter_output));
  }

  gpuErrchk(cudaStreamDestroy(stream));

}

/**
 * @brief      Allocates device memory for the RF samples and then copies them to device.
 *
 * @param[in]  total_antennas         The total number of antennas.
 * @param[in]  num_samples_needed     The number of samples needed from each antenna ringbuffer.
 * @param[in]  extra_samples          The number of extra samples needed for filter propagation.
 * @param[in]  offset_to_first_pulse  Offset from sequence start to center of first pulse.
 * @param[in]  time_zero              The time the driver began collecting samples. seconds since
 *                                    epoch.
 * @param[in]  start_time             The start time of the pulse sequence. seconds since epoch.
 * @param[in]  ringbuffer_size        The ringbuffer size in number of samples.
 * @param      ringbuffer_ptrs_start  A vector of pointers to the start of each antenna ringbuffer.
 *
 * Samples are being stored in a shared memory ringbuffer. This function calculates where to index
 * into the ringbuffer for samples and copies them to the gpu. This function will also copy the
 * samples to a shared memory section that data write, or another process can access in order to
 * work with the raw RF samples.
 */
void DSPCore::allocate_and_copy_rf_samples(uint32_t total_antennas, uint32_t num_samples_needed,
                                int64_t extra_samples, uint32_t offset_to_first_pulse,
                                double time_zero, double start_time,
                                uint64_t ringbuffer_size,
                                std::vector<cuComplex*> &ringbuffer_ptrs_start)
{


  size_t rf_samples_size = total_antennas * num_samples_needed * sizeof(cuComplex);
  shm.create_shr_mem(rf_samples_size);
  gpuErrchk(cudaMalloc(&rf_samples_d, rf_samples_size));

  auto sample_time_diff = start_time - time_zero;
  auto sample_in_time = (sample_time_diff * rx_rate) +
                      offset_to_first_pulse -
                      extra_samples;
  auto start_sample = int64_t(std::fmod(sample_in_time, ringbuffer_size));

  if ((start_sample) < 0) {
   start_sample += ringbuffer_size;
  }

  if ((start_sample + num_samples_needed) > ringbuffer_size) {
    for (uint32_t i=0; i<total_antennas; i++) {
      auto first_piece = ringbuffer_size - start_sample;
      auto second_piece = num_samples_needed - first_piece;

      auto first_dest = rf_samples_d + (i*num_samples_needed);
      auto second_dest = rf_samples_d + (i*num_samples_needed) + (first_piece);

      auto first_src = ringbuffer_ptrs_start[i] + start_sample;
      auto second_src = ringbuffer_ptrs_start[i];

      gpuErrchk(cudaMemcpyAsync(first_dest, first_src, first_piece * sizeof(cuComplex),
                                 cudaMemcpyHostToDevice, stream));
      gpuErrchk(cudaMemcpyAsync(second_dest, second_src, second_piece * sizeof(cuComplex),
                                 cudaMemcpyHostToDevice, stream));

      auto mem_cast = static_cast<cuComplex*>(shm.get_shrmem_addr());
      auto first_dest_h = mem_cast + (i*num_samples_needed);
      auto second_dest_h = mem_cast + (i*num_samples_needed) + (first_piece);

      memcpy(first_dest_h, first_src, first_piece * sizeof(cuComplex));
      memcpy(second_dest_h, second_src, second_piece * sizeof(cuComplex));
    }

  }
  else {
    for (uint32_t i=0; i<total_antennas; i++) {
      auto dest = rf_samples_d + (i*num_samples_needed);
      auto src = ringbuffer_ptrs_start[i] + start_sample;

      gpuErrchk(cudaMemcpyAsync(dest, src, num_samples_needed * sizeof(cuComplex),
        cudaMemcpyHostToDevice, stream));

      auto mem_cast = static_cast<cuComplex*>(shm.get_shrmem_addr());
      auto dest_h = mem_cast + (i*num_samples_needed);
      memcpy(dest_h, src, num_samples_needed * sizeof(cuComplex));
    }
  }


}

/**
 * @brief      Allocates device memory for the filtering frequencies and then copies them to device.
 *
 * @param      freqs      A pointer to the filtering freqs.
 * @param[in]  num_freqs  The number of freqs.
 */
void DSPCore::allocate_and_copy_frequencies(void *freqs, uint32_t num_freqs) {
  size_t freqs_size = num_freqs * sizeof(double);
  gpuErrchk(cudaMalloc(&freqs_d, freqs_size));
  gpuErrchk(cudaMemcpyAsync(freqs_d, freqs, freqs_size, cudaMemcpyHostToDevice, stream));
}

/**
 * @brief      Allocate and copy bandpass filters for all rx freqs to gpu.
 *
 * @param      taps        A pointer to the filter taps.
 * @param[in]  total_taps  The total amount of filter taps.
 */
void DSPCore::allocate_and_copy_bandpass_filters(void *taps, uint32_t total_taps)
{
  size_t bp_filters_size = total_taps * sizeof(cuComplex);
  gpuErrchk(cudaMalloc(&bp_filters_d, bp_filters_size));
  gpuErrchk(cudaMemcpyAsync(bp_filters_d, taps, bp_filters_size, cudaMemcpyHostToDevice, stream));
}

/**
 * @brief      Allocate and copy a lowpass filter to the gpu.
 *
 * @param      taps        A pointer to the filter taps.
 * @param[in]  total_taps  The total amount of filter taps.
 */
void DSPCore::allocate_and_copy_lowpass_filter(void *taps, uint32_t total_taps)
{
  cuComplex *ptr_d;
  lp_filters_d.push_back(ptr_d);

  size_t filter_size = total_taps * sizeof(cuComplex);
  gpuErrchk(cudaMalloc(&lp_filters_d.back(), filter_size));
  gpuErrchk(cudaMemcpyAsync(lp_filters_d.back(), taps, filter_size, cudaMemcpyHostToDevice, stream));

}

/**
 * @brief      Gets the last filter output d.
 *
 * @return     The last filter output d.
 */
cuComplex* DSPCore::get_last_filter_output_d()
{
  return filter_outputs_d.back();
}

/**
 * @brief      Gets the last pointer stored in the lowpass filters vector.
 *
 * @return     The last lowpass filter pointer inserted into the vector.
 */
cuComplex* DSPCore::get_last_lowpass_filter_d() {
  return lp_filters_d.back();
}

/**
 * @brief      Gets the samples per antenna vector. Vector contains an element for each stage.
 *
 * @return     The samples per antenna vector.
 */
std::vector<uint32_t> DSPCore::get_samples_per_antenna() {
  return samples_per_antenna;
}

/**
 * @brief      The vector containing vectors of filter taps for each stage.
 *
 * @return     The filter taps vectors for each stage.
 */
std::vector<std::vector<float>> DSPCore::get_filter_taps() {
  return filter_taps;
}

/**
 * @brief      Allocate a filter output on the GPU.
 *
 * @param[in]  num_output_samples  The number output samples
 */
void DSPCore::allocate_output(uint32_t num_output_samples)
{
  cuComplex *ptr_d;
  filter_outputs_d.push_back(ptr_d);
  size_t output_size = num_output_samples * sizeof(cuComplex);
  gpuErrchk(cudaMalloc(&filter_outputs_d.back(), output_size));

}

/**
 * @brief      Allocate a host pointer for decimation stage output and then copy data.
 *
 * @param[in]  num_output_samples  The number output samples needed.
 * @param      output_d            The device pointer from which to copy from.
 */
void DSPCore::allocate_and_copy_host(uint32_t num_output_samples, cuComplex *output_d)
{
  cuComplex *ptr_h;
  filter_outputs_h.push_back(ptr_h);

  size_t output_size = num_output_samples * sizeof(cuComplex);
  gpuErrchk(cudaMallocHost(&filter_outputs_h.back(), output_size));
  gpuErrchk(cudaMemcpyAsync(filter_outputs_h.back(), output_d,
        output_size, cudaMemcpyDeviceToHost,stream));

}

/**
 * @brief      Stops the timers that the constructor starts.
 */
void DSPCore::stop_timing()
{
  gpuErrchk(cudaEventRecord(stop, stream));
  gpuErrchk(cudaEventSynchronize(stop));

  gpuErrchk(cudaEventElapsedTime(&total_process_timing_ms, initial_start, stop));
  gpuErrchk(cudaEventElapsedTime(&decimate_kernel_timing_ms, kernel_start, stop));
  gpuErrchk(cudaEventElapsedTime(&mem_time_ms, initial_start, mem_transfer_end));
  RUNTIME_MSG(COLOR_MAGENTA("SIGNAL PROCESSING: ") << "Cuda memcpy time: "
    << COLOR_GREEN(mem_time_ms) << "ms");
  RUNTIME_MSG(COLOR_MAGENTA("SIGNAL PROCESSING: ") << "Decimate time: "
    << COLOR_GREEN(decimate_kernel_timing_ms) << "ms");

}

/**
 * @brief      Sends the GPU kernel timing to the radar control.
 *
 * The timing here is used as a rate limiter, so that the GPU doesn't become backlogged with data.
 * If the GPU is overburdened, this will result in less averages, but the system wont crash.
 */
void DSPCore::send_timing()
{
  sigprocpacket::SigProcPacket sp;
  sp.set_kerneltime(decimate_kernel_timing_ms);
  sp.set_sequence_num(sequence_num);

  std::string s_msg_str;
  sp.SerializeToString(&s_msg_str);

  auto request = RECV_REQUEST(*timing_socket, sig_options.get_brian_dspend_identity());
  SEND_REPLY(*timing_socket, sig_options.get_brian_dspend_identity(), s_msg_str);

  DEBUG_MSG(COLOR_RED("Sent timing after processing with sequence #" << sequence_num));

}


/**
 * @brief      Add the postprocessing callback to the stream.
 *
 * This function allocates the host space needed for filter stage data and then copies the data
 * from GPU into the allocated space. Certain DSPCore members needed for post processing are
 * assigned such as the rx freqs, the number of rf samples, the total antennas and the vector
 * of samples per antenna(each stage).
 */
void DSPCore::cuda_postprocessing_callback(uint32_t total_antennas,
                                            uint32_t num_samples_rf,
                                            std::vector<uint32_t> samples_per_antenna,
                                            std::vector<uint32_t> total_output_samples)
{
  #ifdef ENGINEERING_DEBUG
    for (uint32_t i=0; i<filter_outputs_d.size()-1; i++) {
      allocate_and_copy_host(total_output_samples[i], filter_outputs_d[i]);
    }
  #endif

  allocate_and_copy_host(total_output_samples.back(), filter_outputs_d.back());

  num_rf_samples = num_samples_rf;
  num_antennas = total_antennas;
  this->samples_per_antenna = samples_per_antenna;

  gpuErrchk(cudaStreamAddCallback(stream, postprocess, this, 0));

  DEBUG_MSG(COLOR_RED("Added stream callback for sequence #" << sequence_num));
}

/**
 * @brief      Sends the acknowledgment to the radar control that the RF samples have been
 *             transfered.
 *
 * RF samples of one pulse sequence can be transfered asynchronously while samples of another are
 * being processed. This means that it is possible to start running a new pulse sequence in the
 * driver as soon as the samples are copied. The asynchronous nature means only timing constraint
 * is the time needed to run the GPU kernels for decimation.
 */
void DSPCore::send_ack()
{
  sigprocpacket::SigProcPacket sp;
  sp.set_sequence_num(sequence_num);

  std::string s_msg_str;
  sp.SerializeToString(&s_msg_str);

  auto request = RECV_REQUEST(*ack_socket, sig_options.get_brian_dspbegin_identity());
  SEND_REPLY(*ack_socket, sig_options.get_brian_dspbegin_identity(), s_msg_str);

  DEBUG_MSG(COLOR_RED("Sent ack after copy for sequence_num #" << sequence_num));
}

/**
 * @brief      Sends a processed data packet to data write.
 *
 * @param      pd    A processeddata protobuf object.
 */
void DSPCore::send_processed_data(processeddata::ProcessedData &pd)
{
  std::string p_msg_str;
  pd.SerializeToString(&p_msg_str);

  SEND_REPLY(*data_socket, sig_options.get_dw_dsp_identity(), p_msg_str);

  DEBUG_MSG(COLOR_RED("Send processed data to data_write for sequence #" << sequence_num));
}


/**
 * @brief      Starts the timing before the GPU kernels execute.
 *
 */
void DSPCore::start_decimate_timing()
{
  gpuErrchk(cudaEventRecord(kernel_start, stream));
  gpuErrchk(cudaEventRecord(mem_transfer_end,stream));
}

/**
 * @brief      Adds the callback to the CUDA stream to acknowledge the RF samples have been copied.
 *
 */
void DSPCore::initial_memcpy_callback()
{
  gpuErrchk(cudaStreamAddCallback(stream, initial_memcpy_callback_handler, this, 0));
}


/**
 * @brief      Gets the device pointer to the RF samples.
 *
 * @return     The RF samples device pointer.
 */
cuComplex* DSPCore::get_rf_samples_p(){
  return rf_samples_d;
}

/**
 * @brief      Gets the host pointer to the RF samples.
 *
 * @return     The rf samples host pointer.
 */
std::vector<cuComplex> DSPCore::get_rf_samples_h() {
  return rf_samples_h;
}

/**
 * @brief      Gets the device pointer to the receive frequencies.
 *
 * @return     The frequencies device pointer.
 */
double* DSPCore::get_frequencies_p() {
  return freqs_d;
}


/**
 * @brief      Gets the bandpass filters device pointer.
 *
 * @return     The bandpass filter pointer.
 */
cuComplex* DSPCore::get_bp_filters_p(){
  return bp_filters_d;
}

/**
 * @brief      Gets the vector of decimation rates.
 *
 * @return     The dm rates.
 */
std::vector<uint32_t> DSPCore::get_dm_rates()
{
  return dm_rates;
}

/**
 * @brief      Gets the vector of host side filter outputs.
 *
 * @return     The filter outputs host vector.
 */
std::vector<cuComplex*> DSPCore::get_filter_outputs_h()
{
  return filter_outputs_h;
}

/**
 * @brief      Gets the CUDA stream this DSPCore's work is associated to.
 *
 * @return     The CUDA stream.
 */
cudaStream_t DSPCore::get_cuda_stream(){
  return stream;
}

/**
 * @brief      Gets the total GPU process timing in milliseconds.
 *
 * @return     The total process timing.
 */
float DSPCore::get_total_timing()
{
  return total_process_timing_ms;
}

/**
 * @brief      Gets the total decimation timing in milliseconds.
 *
 * @return     The decimation timing.
 */
float DSPCore::get_decimate_timing()
{
  return decimate_kernel_timing_ms;
}

/**
 * @brief      Gets the number of antennas.
 *
 * @return     The number of antennas.
 */
uint32_t DSPCore::get_num_antennas()
{
  return num_antennas;
}

/**
 * @brief      Gets the number of rf samples.
 *
 * @return     The number of rf samples.
 */
uint32_t DSPCore::get_num_rf_samples()
{
  return num_rf_samples;
}

/**
 * @brief      Gets the sequence number.
 *
 * @return     The sequence number.
 */
uint32_t DSPCore::get_sequence_num()
{
  return sequence_num;
}

/**
 * @brief      Gets the rx sample rate.
 *
 * @return     The rx sampling rate (samples per second).
 */
double DSPCore::get_rx_rate()
{
  return rx_rate;
}

/**
 * @brief      Gets the output sample rate.
 *
 * @return     The output decimated and filtered rate (samples per second).
 */
double DSPCore::get_output_sample_rate()
{
  return output_sample_rate;
}

/**
 * @brief     Gets the vector of beam phases.
 *
 * @return    The beam phases.
 */
std::vector<cuComplex> DSPCore::get_beam_phases()
{
  return beam_phases;
}

/**
 * @brief     Gets the name of the shared memory section.
 *
 * @return    The shared memory name string.
 */
std::string DSPCore::get_shared_memory_name()
{
  return shm.get_region_name();
}

/**
 * @brief      Gets the driver initialization timestamp.
 *
 * @return     The driver initialization timestamp.
 */
double DSPCore::get_driver_initialization_time()
{
  return driver_initialization_time;
}

/**
 * @brief      Gets the sequence start timestamp.
 *
 * @return     The sequence start timestamp.
 */
double DSPCore::get_sequence_start_time()
{
  return sequence_start_time;
}

/**
 * @brief      Gets the vector of slice information, rx_slice structs.
 *
 * @return     The vector of rx_slice structs with slice information.
 */
 std::vector<rx_slice> DSPCore::get_slice_info()
 {
  return slice_info;
 }<|MERGE_RESOLUTION|>--- conflicted
+++ resolved
@@ -217,22 +217,6 @@
   }
 
   /**
-<<<<<<< HEAD
-   * @brief      Finds correlations from two sets of samples. Calculates autocorrelation by
-   *             passing in the same sample set as both beamformed_samples_1 and
-   *             beamformed_samples_2.
-   *
-   * @param      beamformed_samples_1   The first set of beamformed samples for each beam.
-   *                                    Both sets of beamformed samples are for a single sequence.
-   *                                    The main and intf arrays will have same number of: beams,
-   *                                    samples per sequence.
-   * @param      beamformed_samples_2   The second set of beamformed samples for each beam.
-   * @param      corr_results           A set of vectors where correlation results are stored.
-   * @param[in]  rx_slice_info          A vector of the info needed from each slice.
-   * @param[in]  num_samples            The number samples for each beam contained in the
-   *                                    beamformed_samples set.
-   *                                    Assumed to be equal for both sample sets.
-=======
    * @brief      Finds correlations from two sets of samples. Calculates autocorrelation by passing
    *             in the same sample set as both beamformed_samples_1 and beamformed_samples_2.
    *
@@ -247,7 +231,6 @@
    *                                   beamformed_samples set. Assumed to be equal for both sample
    *                                   sets.
    * @param[in]  output_sample_rate    The output sample rate.
->>>>>>> 22548d07
    *
    *             For each slice a correlation matrix is build for all the beams in that slice.
    *             Values corresponding to particular lags and range gates are selected from the final
@@ -531,15 +514,10 @@
       add_debug_data("antennas", output_ptrs[slice_num], dp->get_num_antennas(),
         num_samples_after_dropping);
 
-<<<<<<< HEAD
       dataset->set_slice_id(rx_slice_info[slice_num].slice_id);
-      dataset->set_numberofranges(rx_slice_info[slice_num].num_ranges);
-      dataset->set_numberoflags(rx_slice_info[slice_num].lags.size());
-=======
-      dataset->set_slice_id(rx_slice_info[i].slice_id);
-      dataset->set_num_ranges(rx_slice_info[i].num_ranges);
-      dataset->set_num_lags(rx_slice_info[i].lags.size());
->>>>>>> 22548d07
+      dataset->set_num_ranges(rx_slice_info[slice_num].num_ranges);
+      dataset->set_num_lags(rx_slice_info[slice_num].lags.size());
+
       DEBUG_MSG("Created dataset for sequence #" << COLOR_RED(dp->get_sequence_num()));
     } // close loop over frequencies (number of slices).
 
