"""
experiment_slice
~~~~~~~~~~~~~~~~~~~~
This module contains the class for experiment slices, the base unit of a Borealis experiment.
Each field of a slice has allowed types, and some have limits on the values they can take.
The class also defines methods for complex validation of a slice, to confirm that all values
make sense in the context of SuperDARN operations.

:copyright: 2023 SuperDARN Canada
:author: Remington Rohel
"""

# built-in
import copy
import inspect
import itertools
import math
from pathlib import Path

# third-party
import numpy as np
from pydantic.dataclasses import dataclass, Field
from pydantic import (
    validator,
    root_validator,
    conlist,
    conint,
    confloat,
    StrictBool,
    StrictInt,
    PositiveFloat,
)
from scipy.constants import speed_of_light
import structlog
from typing import Optional, Union, Literal, Callable

# local
from utils.options import Options
from experiment_prototype.experiment_utils.decimation_scheme import (
    DecimationScheme,
    create_default_scheme,
    create_default_cfs_scheme,
)

# Obtain the module name that imported this log_config
caller = Path(inspect.stack()[-1].filename)
module_name = caller.name.split(".")[0]
log = structlog.getLogger(module_name)

options = Options()

slice_key_set = frozenset(
    [
        "acf",
        "acfint",
        "align_sequences",
        "averaging_method",
        "beam_angle",
        "cfs_range",
        "comment",
        "cpid",
        "first_range",
        "txctrfreq",
        "rxctrfreq",
        "freq",
        "intn",
        "intt",
        "lag_table",
        "num_ranges",
        "pulse_len",
        "pulse_phase_offset",
        "pulse_sequence",
        "range_sep",
        "rx_beam_order",
        "rx_intf_antennas",
        "rx_main_antennas",
        "rxonly",
        "rx_antenna_pattern",
        "scanbound",
        "seqoffset",
        "slice_id",
        "tau_spacing",
        "tx_antennas",
        "tx_antenna_pattern",
        "tx_beam_order",
        "wait_for_first_scanbound",
        "xcf",
    ]
)
hidden_key_set = frozenset(
    ["cfs_flag", "slice_interfacing", "tx_freq_bounds", "rx_freq_bounds"]
)
"""
These are used by the build_scans method (called from the experiment_handler every time the
experiment is run). If set by the user, the values will be overwritten and therefore ignored.
"""


def default_callable():
    """This function does nothing, and exists only as a default value for Callable fields in ExperimentSlice"""
    return


class SliceConfig:
    """
    This class configures pydantic options for ExperimentSlice.

    validate_assignment: Whether to run all validators for a field whenever field is changed (init or after init)
    validate_all: Whether to validate default fields
    extra: Whether to allow extra fields not defined when instantiating
    arbitrary_types_allowed: Whether to allow arbitrary types like user-defined classes (e.g. Options, DecimationScheme)
    """

    validate_assignment = True
    validate_all = True
    extra = "forbid"
    arbitrary_types_allowed = True


freq_hz = confloat(ge=options.min_freq, le=options.max_freq)
freq_khz = confloat(ge=options.min_freq / 1e3, le=options.max_freq / 1e3)
freq_float_hz = confloat(ge=options.min_freq, le=options.max_freq, strict=True)
freq_float_khz = confloat(
    ge=options.min_freq / 1e3, le=options.max_freq / 1e3, strict=True
)
freq_int_hz = conint(ge=options.min_freq, le=options.max_freq, strict=True)
freq_int_khz = conint(ge=options.min_freq / 1e3, le=options.max_freq / 1e3, strict=True)
beam_order_type = list[conint(ge=0, strict=True)]


@dataclass(config=SliceConfig)
class ExperimentSlice:
    """
    These are the keys that are set by the user when initializing a slice. Some are required, some can
    be defaulted, and some are set by the experiment and are read-only.

    **Slice Keys Required by the User**

    beam_angle *required*
        list of beam directions, in degrees off azimuth. Positive is E of N. The beam_angle list length
        = number of beams. Traditionally beams have been 3.24 degrees separated but we don't refer to
        them as beam -19.64 degrees, we refer as beam 1, beam 2. Beam 0 will be the 0th element in the
        list, beam 1 will be the 1st, etc. These beam numbers are needed to write the [rx|tx]_beam_order
        list. This is like a mapping of beam number (list index) to beam direction off boresight.
    cfs_range *required or freq required*
        range for clear frequency search, should be a list of length = 2, [min_freq, max_freq] in kHz.
    first_range *required*
        first range gate, in km
    freq *required or cfs_range required*
        transmit/receive frequency, in kHz. Note if you specify cfs_range it won't be used.
    intt *required or intn required*
        duration of an averaging period (integration), in ms. (maximum)
    intn *required or intt required*
        number of averages to make a single averaging period (integration), only used if intt = None
    num_ranges *required*
        Number of range gates to receive for. Range gate time is equal to pulse_len and range gate
        distance is the range_sep, calculated from pulse_len.
    pulse_len *required*
        length of pulse in us. Range gate size is also determined by this.
    pulse_sequence *required*
        The pulse sequence timing, given in quantities of tau_spacing, for example normalscan = [0, 14,
        22, 24, 27, 31, 42, 43].
    rx_beam_order *required*
        beam numbers written in order of preference, one element in this list corresponds to one
        averaging period. Can have lists within the list, resulting in multiple beams running
        simultaneously in the averaging period, so imaging. A beam number of 0 in this list gives us the
        direction of the 0th element in the beam_angle list. It is up to the writer to ensure their beam
        pattern makes sense. Typically rx_beam_order is just in order (scanning W to E or E to W), ie.
        [0, 1, 2, 3, 4, 5, 6, 7, 8, 9, 10, 11, 12, 13, 14, 15]. You can list numbers multiple times in
        the rx_beam_order list, for example [0, 1, 1, 2, 1] or use multiple beam numbers in a single
        averaging period (example [[0, 1], [3, 4]], which would trigger an imaging integration. When we
        do imaging we will still have to quantize the directions we are looking in to certain beam
        directions. It is up to the user to ensure that this field works well with the specified
        tx_beam_order or tx_antenna_pattern.
    rxonly *read-only*
        A boolean flag to indicate that the slice doesn't transmit, only receives.
    tau_spacing *required*
        multi-pulse increment (mpinc) in us, Defines minimum space between pulses.

    **Defaultable Slice Keys**

    acf *defaults*
        flag for rawacf generation. The default is False. If True, the following fields are also used: -
        averaging_method (default 'mean') - xcf (default True if acf is True) - acfint (default True if
        acf is True) - lagtable (default built based on all possible pulse combos) - range_sep (will be
        built by pulse_len to verify any provided value)
    acfint *defaults*
        flag for interferometer autocorrelation data. The default is True if acf is True, otherwise
        False.
    align_sequences *defaults*
        flag for aligning the start of the first pulse in each sequence to tenths of a second. Default
        False.
    averaging_method *defaults*
        a string defining the type of averaging to be done. Current methods are 'mean' or 'median'. The
        default is 'mean'.
    cfs_duration *defaults*
        Amount of time a clear frequency search will listen for in ms.
    cfs_scheme *defaults*
        Decimation scheme to be used in analyzing data collected during a clear frequency search when
        determining transmit frequencies for CFS experiment slices
    cfs_stable_time *defaults*
        Amount of time in seconds clear frequency search will not change the slice frequencies for.
        Ensures a minimum stable time, but does not force a change in frequency once the stable time
        has elapsed.
    cfs_pwr_threshold *defaults*
         Difference in power (in dB) that clear frequency search must see in the measured frequencies
         before it changes the cfs slice frequencies. This can be trigered either when another
         frequency in the cfs range is found to have a lower power than the currently set frequency, or
         when the currently set frequency has increased in power by the threshold value since it was
         selected as an operating frequency.
    cfs_fft_n *defaults*
        Sets the number of elements used in the fft when processing clear frequency search results.
        Determines the frequency resolution of the processing following the formula;
        frequency resolution = (rx rate / total decimation rate) / cfs fft n value
<<<<<<< HEAD
    cfs_always_run *defaults*
        If true always run the cfs sequence, otherwise only run after cfs_stable_time has expired
=======
>>>>>>> 7fc7b88d
    comment *defaults*
        a comment string that will be placed in the borealis files describing the slice. Defaults to
        empty string.
    lag_table *defaults*
        used in acf calculations. It is a list of lags. Example of a lag: [24, 27] from 8-pulse
        normalscan. This defaults to a lagtable built by the pulse sequence provided. All combinations
        of pulses will be calculated, with both the first pulses and last pulses used for lag-0.
    pulse_phase_offset *defaults*
        a handle to a function that will be used to generate one phase per each pulse in the sequence.
        If a function is supplied, the beam iterator, sequence number, and number of pulses in the
        sequence are passed as arguments that can be used in this function. The default is None if no
        function handle is supplied.

        encode_fn(beam_iter, sequence_num, num_pulses):
            return np.ones(size=(num_pulses))

        The return value must be numpy array of num_pulses in size. The result is a single phase shift
        for each pulse, in degrees.

        Result is expected to be real and in degrees and will be converted to complex radians.
    range_sep *defaults*
        a calculated value from pulse_len. If already set, it will be overwritten to be the correct
        value determined by the pulse_len. Used for acfs. This is the range gate separation, in the
        radial direction (away from the radar), in km.
    rxctrfreq *defaults*
        Center frequency, in kHz, used to mix to baseband.
        Since this requires tuning time to set, it is the user's responsibility to ensure that the
        re-tuning time does not detract from the experiment implementation. Tuning time is set in
        the usrp_driver.cpp script and changes to the time will require recompiling of the code.
    rx_intf_antennas *defaults*
        The antennas to receive on in interferometer array, default is all antennas given max number
        from config.
    rx_main_antennas *defaults*
        The antennas to receive on in main array, default is all antennas given max number from config.
    rx_antenna_pattern *defaults*
        Experiment-defined function which returns a complex weighting factor of magnitude <= 1 for each
        beam direction scanned in the experiment. The return value of the function must be an array of
        size [beam_angle, antenna_num]. This function allows for custom beamforming of the receive
        antennas for borealis processing of antenna iq to rawacf.
    scanbound *defaults*
        A list of seconds past the minute for averaging periods in a scan to align to. Defaults to None,
        not required. If one slice in an experiment has a scanbound, they all must.
    seqoffset *defaults*
        offset in us that this slice's sequence will begin at, after the start of the sequence. This is
        intended for CONCURRENT interfacing, when you want multiple slice's pulses in one sequence you
        can offset one slice's sequence from the other by a certain time value so as to not run both
        frequencies in the same pulse, etc. Default is 0 offset.
    txctrfreq *defaults*
        Center frequency, in kHz, for the USRP to mix the samples with.
        Since this requires tuning time to set, it is the user's responsibility to ensure that the
        re-tuning time does not detract from the experiment implementation. Tuning time is set in
        the usrp_driver.cpp script and changes to the time will require recompiling of the code.
    tx_antennas *defaults*
        The antennas to transmit on, default is all main antennas given max number from config.
    tx_antenna_pattern *defaults*
        experiment-defined function which returns a complex weighting factor of magnitude <= 1 for each
        tx antenna used in the experiment. The return value of the function must be an array of size
        [num_beams, main_antenna_count] with all elements having magnitude <= 1. This function is
        analogous to the beam_angle field in that it defines the transmission pattern for the array, and
        the tx_beam_order field specifies which "beam" to use in a given averaging period.
    tx_beam_order *defaults, but required if tx_antenna_pattern given*
        beam numbers written in order of preference, one element in this list corresponds to one
        averaging period. A beam number of 0 in this list gives us the direction of the 0th element in
        the beam_angle list. It is up to the writer to ensure their beam pattern makes sense. Typically
        tx_beam_order is just in order (scanning W to E or E to W, i.e. [0, 1, 2, 3, 4, 5, 6, 7, 8, 9,
        10, 11, 12, 13, 14, 15]. You can list numbers multiple times in the tx_beam_order list, for
        example [0, 1, 1, 2, 1], but unlike rx_beam_order, you CANNOT use multiple beam numbers in a
        single averaging period. In other words, this field MUST be a list of integers, as opposed to
        rx_beam_order, which can be a list of lists of integers. The length of this list must be equal
        to the length of the rx_beam_order list. If tx_antenna_pattern is given, the items in
        tx_beam_order specify which row of the return from tx_antenna_pattern to use to beamform a given
        transmission. Default is None, i.e. rxonly slice.
    wait_for_first_scanbound *defaults*
        A boolean flag to determine when an experiment starts running. True (default) means an
        experiment will wait until the first averaging period in a scan to start transmitting. False
        means an experiment will not wait for the first averaging period, but will instead start
        transmitting at the nearest averaging period. Note: for multi-slice experiments, the first slice
        is the only one impacted by this parameter.
    xcf *defaults*
        flag for cross-correlation data. The default is True if acf is True, otherwise False.

    **Read-only Slice Keys**

    cfs_flag *read-only*
        A boolean flag to indicate that a clear frequency search will be done. **Not currently
        supported.**
    cpid *read-only*
        The ID of the experiment, consistent with existing radar control programs. This is actually an
        experiment-wide attribute but is stored within the slice as well. This is provided by the user
        but not within the slice, instead when the experiment is initialized.
    slice_id *read-only*
        The ID of this slice object. An experiment can have multiple slices. This is not set by the user
        but instead set by the experiment when the slice is added. Each slice id within an experiment is
        unique. When experiments start, the first slice_id will be 0 and incremented from there.
    slice_interfacing *read-only*
        A dictionary of slice_id : interface_type for each sibling slice in the experiment at any given
        time.
    """

    # NOTE: The order of fields matters, as the validation is done according to the order defined here. Validation
    # of some fields assumes that other fields have already been validated, so be careful and test if making any changes
    # to the order below.

    # These fields are for checking the validity of the user-specified fields, to ensure the slice is
    # compatible with the experiment settings.
    tx_bandwidth: float
    rx_bandwidth: float
    transition_bandwidth: float

    # These fields can be specified in exp_slice_dict, subject to some conditions. Some may have dynamic default values.
    slice_id: conint(ge=0, strict=True)
    beam_angle: conlist(
        Union[confloat(strict=True), conint(strict=True)], unique_items=True
    )
    cpid: StrictInt
    first_range: Union[confloat(ge=0), conint(ge=0)]
    num_ranges: conint(gt=0, strict=True)
    tau_spacing: conint(ge=options.min_tau_spacing_length, strict=True)
    pulse_len: conint(ge=options.min_pulse_length, strict=True)
    pulse_sequence: conlist(conint(ge=0, strict=True), unique_items=True)
    rx_beam_order: list[Union[beam_order_type, conint(ge=0, strict=True)]]

    # Frequency rx and tx limits are dependent on the tx and rx center frequencies. Since the center freq
    # parameter is defined by slice, the max and min rx frequencies must be determined after center freq validation
    txctrfreq: Optional[freq_khz] = None
    rxctrfreq: Optional[freq_khz] = None
    tx_freq_bounds: Optional[tuple] = (options.min_freq / 1000, options.max_freq / 1000)
    rx_freq_bounds: Optional[tuple] = (options.min_freq / 1000, options.max_freq / 1000)
    freq: Optional[freq_khz] = None

    # These fields have default values. Some have specification requirements in conjunction with each other
    # e.g. one of intt or intn must be specified.
    rxonly: Optional[StrictBool] = False
    tx_antennas: Optional[
        conlist(
            conint(ge=0, lt=options.main_antenna_count, strict=True),
            max_items=options.main_antenna_count,
            unique_items=True,
        )
    ] = None
    rx_main_antennas: Optional[
        conlist(
            conint(ge=0, lt=options.main_antenna_count, strict=True),
            max_items=options.main_antenna_count,
            unique_items=True,
        )
    ] = None
    rx_intf_antennas: Optional[
        conlist(
            conint(ge=0, lt=options.intf_antenna_count, strict=True),
            max_items=options.intf_antenna_count,
            unique_items=True,
        )
    ] = None
    tx_antenna_pattern: Optional[Callable] = default_callable
    rx_antenna_pattern: Optional[Callable] = default_callable
    tx_beam_order: Optional[beam_order_type] = Field(default_factory=list)
    intt: Optional[confloat(ge=0)] = None
    scanbound: Optional[list[confloat(ge=0)]] = Field(default_factory=list)
    pulse_phase_offset: Optional[Callable] = default_callable
    decimation_scheme: DecimationScheme = Field(default_factory=create_default_scheme)

    cfs_range: Optional[conlist(freq_int_khz, min_items=2, max_items=2)] = None
    cfs_flag: StrictBool = Field(init=False)
    cfs_duration: Optional[conint(ge=0, strict=True)] = 90  # ms
    cfs_scheme: DecimationScheme = Field(default_factory=create_default_cfs_scheme)
    cfs_stable_time: Optional[conint(ge=0, strict=True)] = 0  # seconds
    cfs_pwr_threshold: Optional[confloat(ge=0)] = None  # dB
    cfs_fft_n: Optional[conint(ge=0, strict=True)] = 512
<<<<<<< HEAD
    cfs_always_run: Optional[StrictBool] = False
=======
    decimation_scheme: DecimationScheme = Field(default_factory=create_default_scheme)
>>>>>>> 7fc7b88d

    acf: Optional[StrictBool] = False
    acfint: Optional[StrictBool] = False
    align_sequences: Optional[StrictBool] = False
    averaging_method: Optional[Literal["mean", "median"]] = "mean"
    comment: Optional[str] = ""
    intn: Optional[conint(ge=0, strict=True)] = None
    lag_table: Optional[list[list[StrictInt]]] = Field(default_factory=list)
    range_sep: Optional[PositiveFloat] = Field(init=False)
    seqoffset: Optional[conint(ge=0, strict=True)] = 0
    wait_for_first_scanbound: Optional[StrictBool] = False
    xcf: Optional[bool] = False

    # Validators which check that all mutually exclusive sets of fields have one option set

    @root_validator(pre=True)
    def check_tx_specifier(cls, values):
        if "tx_antenna_pattern" not in values and "tx_beam_order" in values:
            raise ValueError(
                f"tx_beam_order must be specified if tx_antenna_pattern specified. Slice: "
                f"{values['slice_id']}"
            )
        elif "tx_beam_order" in values and "rxonly" in values and values["rxonly"]:
            raise ValueError(
                f"rxonly specified as True but tx_beam_order specified. Slice: {values['slice_id']}"
            )
        elif (
            "tx_beam_order" not in values
            and "rxonly" in values
            and values["rxonly"] is False
        ):
            raise ValueError(
                f"rxonly specified as False but tx_beam_order not given. Slice: {values['slice_id']}"
            )
        return values

    @root_validator(pre=True)
    def check_intt_intn(cls, values):
        if not values["intt"] and not values["intn"]:
            raise ValueError(
                f"Slice must specify either an intn (unitless) or intt in ms. Slice: {values['slice_id']}"
            )
        elif not values["intt"] and not values["intn"]:
            raise ValueError(
                f"intn is set in experiment slice but will not be used due to intt. Slice: "
                f"{values['slice_id']}"
            )
        return values

    @root_validator(pre=True)
    def check_freq_cfs_range(cls, values):
        if "cfs_range" in values and values["cfs_range"]:
            values["cfs_flag"] = True
            if "freq" in values and values["freq"]:
                log.info(
                    f"Slice parameter 'freq' removed as 'cfs_range' takes precedence. If this is not desired,"
                    f"remove 'cfs_range' parameter from experiment. Slice: {values['slice_id']}"
                )
        elif "freq" in values and values["freq"]:
            values["cfs_flag"] = False
        else:
            raise ValueError(
                f"A freq or cfs_range must be specified in a slice. Slice: {values['slice_id']}"
            )
        return values

    # Validate that a list is increasing

    @validator("pulse_sequence", "beam_angle")
    def check_list_increasing(cls, v_list):
        if not all(x < y for x, y in zip(v_list, v_list[1:])):
            raise ValueError(f"not increasing: {v_list}")
        return v_list

    # Validators that depend on other previously-validated fields

    @validator("intt")
    def check_intt(cls, intt, values):
        if not intt:  # Not provided
            return

        # check intn and intt make sense given tau_spacing, and pulse_sequence.
        # Sequence length is length of pulse sequence plus the scope sync delay time.
        # TODO: this is an old check and seqtime now set in sequences class, update.
        if (
            "tau_spacing" in values
            and "pulse_sequence" in values
            and "num_ranges" in values
            and "pulse_len" in values
        ):
            seq_len = (
                values["tau_spacing"] * (values["pulse_sequence"][-1])
                + (values["num_ranges"] + 19 + 10) * values["pulse_len"]
            )  # us
            if seq_len > (intt * 1000):  # seq_len in us, intt in ms
                raise ValueError(
                    f"Slice {values['slice_id']}: pulse sequence is too long for integration time given"
                )
        return intt

    @validator("cfs_duration")
    def check_cfs_duration(cls, cfs_duration, values):
        if values["cfs_flag"]:
            if cfs_duration < 10:
                raise ValueError(
                    f"Clear frequency search duration of {cfs_duration} ms is too short. "
                    f"Must be at least 10 ms long."
                )

        return cfs_duration

    @validator("cfs_scheme")
    def check_cfs_scheme(cls, cfs_scheme, values):
        if values["cfs_flag"]:
            if len(cfs_scheme.stages) > options.max_filtering_stages:
                errmsg = (
                    f"Number of cfs decimation stages ({len(cfs_scheme.stages)}) is greater than max"
                    f" available {options.max_filtering_stages}"
                )
                raise ValueError(errmsg)

            # Check that the rx_bandwidth matches input rate of the DecimationScheme
            input_rate = cfs_scheme.input_rates[0]
            if input_rate != values["rx_bandwidth"]:
                raise ValueError(
                    f"decimation_scheme input data rate {input_rate} does not match rx_bandwidth "
                    f"{values['rx_bandwidth']}"
                )

            # Make sure default cfs scheme is only used with expected 300kHz range
            if "cfs_range" in values:
                cfs_width = int(values["cfs_range"][1] - values["cfs_range"][0])
                if cfs_width > 300:
                    test_scheme = create_default_cfs_scheme()
                    if cfs_scheme == test_scheme:
                        raise ValueError(
                            f"CFS slice {values['slice_id']} range is greater than the default 300kHz width. "
                            f"You must define a custom decimation scheme to match the {cfs_width}kHz width or "
                            f"adjust the cfs_range values of the experiment."
                        )

        return cfs_scheme

    @validator("tx_antennas")
    def check_tx_antennas(cls, tx_antennas):
        if tx_antennas is None:
            tx_antennas = [i for i in options.tx_main_antennas]
        for ant in tx_antennas:
            if ant not in options.tx_main_antennas:
                raise ValueError(f"TX antenna {ant} not specified in config file")
        tx_antennas.sort()
        return tx_antennas

    @validator("rx_main_antennas")
    def check_rx_main_antennas(cls, rx_main_antennas):
        if rx_main_antennas is None:
            rx_main_antennas = [i for i in options.rx_main_antennas]
        if len(rx_main_antennas) == 0:
            raise ValueError("Must have at least one main antenna for RX")
        for ant in rx_main_antennas:
            if ant not in options.rx_main_antennas:
                raise ValueError(f"RX main antenna {ant} not specified in config file")
        rx_main_antennas.sort()
        return rx_main_antennas

    @validator("rx_intf_antennas")
    def check_rx_intf_antennas(cls, rx_intf_antennas):
        if rx_intf_antennas is None:
            return [i for i in options.rx_intf_antennas]
        for ant in rx_intf_antennas:
            if ant not in options.rx_intf_antennas:
                raise ValueError(f"RX intf antenna {ant} not specified in config file")
        rx_intf_antennas.sort()
        return rx_intf_antennas

    @validator("tx_antenna_pattern")
    def check_tx_antenna_pattern(cls, tx_antenna_pattern, values):
        if tx_antenna_pattern is default_callable:  # No value given
            return

        antenna_pattern = tx_antenna_pattern(
            values["freq"], values["tx_antennas"], options.main_antenna_spacing
        )
        if not isinstance(antenna_pattern, np.ndarray):
            raise ValueError(
                f"Slice {values['slice_id']} tx antenna pattern return is not a numpy array"
            )
        else:
            if len(antenna_pattern.shape) != 2:
                raise ValueError(
                    f"Slice {values['slice_id']} tx antenna pattern return shape "
                    f"{antenna_pattern.shape} must be 2-dimensional"
                )
            elif antenna_pattern.shape[1] != options.main_antenna_count:
                raise ValueError(
                    f"Slice {values['slice_id']} tx antenna pattern return 2nd dimension "
                    f"({antenna_pattern.shape[1]}) must be equal to number of main antennas "
                    f"({options.main_antenna_count})"
                )
            antenna_pattern_mag = np.abs(antenna_pattern)
            if np.argwhere(antenna_pattern_mag > 1.0).size > 0:
                raise ValueError(
                    f"Slice {values['slice_id']} tx antenna pattern return must not have any "
                    f"values with a magnitude greater than 1"
                )
        return tx_antenna_pattern

    @validator("rx_antenna_pattern")
    def check_rx_antenna_pattern(cls, rx_antenna_pattern, values):
        if rx_antenna_pattern is default_callable:  # No value given
            return

        # Main and interferometer patterns
        antenna_pattern = [
            rx_antenna_pattern(
                values["beam_angle"],
                values["freq"],
                options.main_antenna_count,
                options.main_antenna_spacing,
            ),
            rx_antenna_pattern(
                values["beam_angle"],
                values["freq"],
                options.intf_antenna_count,
                options.intf_antenna_spacing,
                offset=-100,
            ),
        ]
        for index in range(0, len(antenna_pattern)):
            if index == 0:
                pattern = "main"
                antenna_num = len(options.rx_main_antennas)
            else:
                pattern = "interferometer"
                antenna_num = len(options.rx_intf_antennas)
            if not isinstance(antenna_pattern[index], np.ndarray):
                raise ValueError(
                    f"Slice {values['slice_id']} {pattern} array rx antenna pattern return is "
                    f"not a numpy array"
                )
            else:
                if antenna_pattern[index].shape != (
                    len(values["beam_angle"]),
                    antenna_num,
                ):
                    raise ValueError(
                        f"Slice {values['slice_id']} {pattern} array must be the same shape as"
                        f" ([beam angle], [antenna_count])"
                    )
            antenna_pattern_mag = np.abs(antenna_pattern[index])
            if np.argwhere(antenna_pattern_mag > 1.0).size > 0:
                raise ValueError(
                    f"Slice {values['slice_id']} {pattern} array rx antenna pattern return must not have "
                    f"any values with a magnitude greater than 1"
                )
        return rx_antenna_pattern

    @validator("rx_beam_order", each_item=True)
    def check_rx_beam_order(cls, rx_beam, values):
        if "beam_angle" in values:
            if isinstance(rx_beam, list):
                for beamnum in rx_beam:
                    if beamnum >= len(values["beam_angle"]):
                        raise ValueError(
                            f"Beam number {beamnum} could not index in beam_angle list of length "
                            f"{len(values['beam_angle'])}. Slice: {values['slice_id']}"
                        )
            else:
                if rx_beam >= len(values["beam_angle"]):
                    raise ValueError(
                        f"Beam number {rx_beam} could not index in beam_angle list of length "
                        f"{len(values['beam_angle'])}. Slice: {values['slice_id']}"
                    )
        return rx_beam

    @validator("tx_beam_order")
    def check_tx_beam_order(cls, tx_beam_order, values):
        if not tx_beam_order:  # Empty list, was not specified
            return

        if "rx_beam_order" in values and len(tx_beam_order) != len(
            values["rx_beam_order"]
        ):
            raise ValueError(
                f"tx_beam_order does not have same length as rx_beam_order. Slice: {values['slice_id']}"
            )
        for element in tx_beam_order:
            if (
                "beam_angle" in values
                and element >= len(values["beam_angle"])
                and (
                    "tx_antenna_pattern" not in values
                    or not values["tx_antenna_pattern"]
                )
            ):
                raise ValueError(
                    f"Beam number {element} in tx_beam_order could not index in beam_angle list of "
                    f"length {len(values['beam_angle'])}. Slice: {values['slice_id']}"
                )

        num_beams = None
        if "tx_antenna_pattern" in values and values["tx_antenna_pattern"]:
            antenna_pattern = values["tx_antenna_pattern"](
                values["freq"], values["tx_antennas"], options.main_antenna_spacing
            )
            if isinstance(antenna_pattern, np.ndarray):
                num_beams = antenna_pattern.shape[0]
        elif "beam_angle" in values:
            num_beams = len(values["beam_angle"])
        if num_beams:
            for bmnum in tx_beam_order:
                if bmnum >= num_beams:
                    raise ValueError(
                        f"Slice {values['slice_id']} scan tx beam number {bmnum} DNE"
                    )
        if "tx_antennas" in values and len(values["tx_antennas"]) == 0:
            raise ValueError(
                "Must have TX antennas specified if tx_beam_order specified"
            )

        return tx_beam_order

    @validator("scanbound")
    def check_scanbound(cls, scanbound, values):
        if not scanbound:  # No scanbound defined
            return

        if "intt" not in values or not values["intt"]:
            raise ValueError(
                f"Slice {values['slice_id']} must have intt enabled to use scanbound"
            )
        elif any(i < 0 for i in scanbound):
            raise ValueError(
                f"Slice {values['slice_id']} scanbound times must be non-negative"
            )
        elif len(scanbound) > 1 and not all(
            i < j for i, j in zip(scanbound, scanbound[1:])
        ):
            raise ValueError(
                f"Slice {values['slice_id']} scanbound times must be increasing"
            )
        elif "intt" in values and values["intt"]:
            # Check if any scanbound times are shorter than the intt.
            tolerance = 1e-9
            if len(scanbound) == 1:
                if values["intt"] > (scanbound[0] * 1000 + tolerance):
                    raise ValueError(
                        f"Slice {values['slice_id']} intt {values['intt']}ms longer than "
                        f"scanbound time {scanbound[0]}s"
                    )
            else:
                for i in range(len(scanbound) - 1):
                    beam_time = (scanbound[i + 1] - scanbound[i]) * 1000
                    if values["intt"] > beam_time + tolerance:
                        raise ValueError(
                            f"Slice {values['slice_id']} intt {values['intt']}ms longer than "
                            f"one of the scanbound times"
                        )
        return scanbound

    @validator("pulse_phase_offset")
    def check_pulse_phase_offset(cls, ppo, values):
        if ppo is default_callable:  # No value given
            return

        # Test the encoding fn with beam iterator of 0 and sequence num of 0. test the user's
        # phase encoding function on first beam (beam_iterator = 0) and first sequence
        # (sequence_number = 0)
        phase_encoding = ppo(0, 0, len(values["pulse_sequence"]))
        if not isinstance(phase_encoding, np.ndarray):
            raise ValueError(
                f"Slice {values['slice_id']} Phase encoding return is not numpy array"
            )
        else:
            if len(phase_encoding.shape) > 1:
                raise ValueError(
                    f"Slice {values['slice_id']} Phase encoding return must be 1 dimensional"
                )
            else:
                if phase_encoding.shape[0] != len(values["pulse_sequence"]):
                    raise ValueError(
                        f"Slice {values['slice_id']} Phase encoding return dimension must be equal to "
                        f"number of pulses"
                    )
        return ppo

    @validator("txctrfreq", always=True, pre=True)
    def check_txctrfreq(cls, txctrfreq):
        if isinstance(txctrfreq, (float, int)):
            # convert from kHz to Hz to get correct clock divider. Return the result back in kHz.
            clock_multiples = options.usrp_master_clock_rate / 2**32
            clock_divider = math.ceil(txctrfreq * 1e3 / clock_multiples)
            txctrfreq = (clock_divider * clock_multiples) / 1e3

        return txctrfreq

    @validator("tx_freq_bounds", always=True, pre=True)
    def check_tx_freq_bounds(cls, tx_freq_bounds, values):
        # max frequency is defined as [center freq] + [bandwidth / 2] - [bandwidth * 0.15]
        # min frequency is defined as [center freq] - [bandwidth / 2] + [bandwidth * 0.15]
        # [bandwidth * 0.15] is the transition bandwidth. This was set a 750 kHz originally
        # but for smaller bandwidth this value is too large. For the typical operating
        # bandwidth of 5 MHz, the calculated transition bandwidth here will be 750 kHz
        if "txctrfreq" in values and isinstance(values["txctrfreq"], (float, int)):
            tx_center = values["txctrfreq"]
            tx_maxfreq = (
                tx_center * 1000
                + (values["tx_bandwidth"] / 2.0)
                - (values["tx_bandwidth"] * 0.15)
            )
            tx_minfreq = (
                tx_center * 1000
                - (values["tx_bandwidth"] / 2.0)
                + (values["tx_bandwidth"] * 0.15)
            )

            tx_freq_bounds = (tx_minfreq / 1000, tx_maxfreq / 1000)
        else:
            tx_freq_bounds = (8000, 20000)

        return tx_freq_bounds

    @validator("rxctrfreq", always=True, pre=True)
    def check_rxctrfreq(cls, rxctrfreq):
        if isinstance(rxctrfreq, (float, int)):
            # convert from kHz to Hz to get correct clock divider. Return the result back in kHz.
            clock_multiples = options.usrp_master_clock_rate / 2**32
            clock_divider = math.ceil(rxctrfreq * 1e3 / clock_multiples)
            rxctrfreq = (clock_divider * clock_multiples) / 1e3

        return rxctrfreq

    @validator("rx_freq_bounds", always=True, pre=True)
    def check_rx_freq_bounds(cls, rx_freq_bounds, values):
        # max frequency is defined as [center freq] + [bandwidth / 2] - [bandwidth * 0.15]
        # min frequency is defined as [center freq] - [bandwidth / 2] + [bandwidth * 0.15]
        # [bandwidth * 0.15] is the transition bandwidth. This was set a 750 kHz originally
        # but for smaller bandwidth this value is too large. For the typical operating
        # bandwidth of 5 MHz, the calculated transition bandwidth here will be 750 kHz
        if "rxctrfreq" in values and isinstance(values["rxctrfreq"], (float, int)):
            rx_center = values["rxctrfreq"]
            rx_maxfreq = (
                rx_center * 1000
                + (values["rx_bandwidth"] / 2.0)
                - (values["rx_bandwidth"] * 0.15)
            )
            rx_minfreq = (
                rx_center * 1000
                - (values["rx_bandwidth"] / 2.0)
                + (values["rx_bandwidth"] * 0.15)
            )

            rx_freq_bounds = (rx_minfreq / 1000, rx_maxfreq / 1000)
        else:
            rx_freq_bounds = (8000, 20000)

        return rx_freq_bounds

    @validator("freq")
    def check_freq(cls, freq, values):
        if freq is None:
            return

        for freq_range in options.restricted_ranges:
            if freq_range[0] <= freq <= freq_range[1]:
                raise ValueError(
                    f"freq is within a restricted frequency range {freq_range}"
                )

        # TODO review issue #195 - Characterize transmit waveforms near edge of tx bandwidth
        transmitting = True
        if "rxonly" in values and values["rxonly"]:
            transmitting = False

        if transmitting:
            # Frequency must be within bandwidth of rx and tx center frequency
            if "rxctrfreq" in values and values["rxctrfreq"] is not None:
                rx_center = values["rxctrfreq"]
                if (freq > values["rx_freq_bounds"][1]) or (
                    freq < values["rx_freq_bounds"][0]
                ):
                    raise ValueError(
                        f"Slice frequency is outside bandwidth around rx center frequency {int(rx_center)}"
                    )
                # Frequency cannot be set to the rx or tx center frequency (100kHz bandwidth around center freqs)
                if abs(freq - rx_center) < 50:
                    raise ValueError(
                        f"Slice frequency cannot be within 50kHz of rx center frequency {int(rx_center)}"
                    )

            if "txctrfreq" in values and values["txctrfreq"] is not None:
                tx_center = values["txctrfreq"]
                if (freq > values["tx_freq_bounds"][1]) or (
                    freq < values["tx_freq_bounds"][0]
                ):
                    raise ValueError(
                        f"Slice frequency is outside bandwidth around tx center frequency {int(tx_center)}"
                    )
                if abs(freq - tx_center) < 50:
                    raise ValueError(
                        f"Slice frequency cannot be within 50kHz of tx center frequency {int(tx_center)}"
                    )

        return freq

    @validator("cfs_range")
    def check_cfs_range(cls, cfs_range, values):
        if not cfs_range:
            return cfs_range

        if cfs_range[0] >= cfs_range[1]:
            raise ValueError(
                f"Slice {values['slice_id']} cfs_range must be between min and max tx frequencies "
                f"and rx frequencies according to license and/or center "
                f"frequencies / sampling rates / transition bands, and must have lower frequency first."
            )

        # Need to prevent the cfs_range from being outside the tx and rx operating ranges.
        if (
            cfs_range[0] < values["tx_freq_bounds"][0]
            or cfs_range[0] < values["rx_freq_bounds"][0]
        ):
            raise ValueError(
                f"Slice {values['slice_id']} cfs_range minimum value needs to be equal to "
                f"or greater than the tx and rx minimum operating frequencies: "
                f"{values['tx_freq_bounds'][0]} and {values['rx_freq_bounds'][0]}"
            )

        if (
            cfs_range[1] > values["tx_freq_bounds"][1]
            or cfs_range[1] > values["rx_freq_bounds"][1]
        ):
            raise ValueError(
                f"Slice {values['slice_id']} cfs_range maximum value needs to be equal to "
                f"or less than the tx and rx maximum operating frequencies: "
                f"{values['tx_freq_bounds'][1]} and {values['rx_freq_bounds'][1]}"
            )

        for freq_range in options.restricted_ranges:
            if freq_range[0] <= cfs_range[0] <= freq_range[1]:
                if freq_range[0] <= cfs_range[1] <= freq_range[1]:
                    # the range is entirely within the restricted range.
                    raise ValueError(
                        f"cfs_range is entirely within restricted range {freq_range}. Slice: "
                        f"{values['slice_id']}"
                    )

        if values["txctrfreq"] is not None:
            tx_band = (values["txctrfreq"] - 50, values["txctrfreq"] + 50)
            if cfs_range[0] <= tx_band[1] and cfs_range[1] >= tx_band[0]:
                log.warning(
                    f"Slice {values['slice_id']} cfs range {cfs_range} is close to the "
                    f"tx center frequency {values['txctrfreq']}. The cfs frequency "
                    f"selection cannot chose a frequency within 50kHz of the center freq. "
                    f"Frequencies within {tx_band} will not be used for transmission"
                )

        if values["rxctrfreq"] is not None:
            rx_band = (values["rxctrfreq"] - 50, values["rxctrfreq"] + 50)
            if cfs_range[0] <= rx_band[1] and cfs_range[1] >= rx_band[0]:
                log.warning(
                    f"Slice {values['slice_id']} cfs range {cfs_range} is close to the "
                    f"rx center frequency {values['rxctrfreq']}. The cfs frequency "
                    f"selection cannot chose a frequency within 50kHz of the center freq. "
                    f"Frequencies within {rx_band} will not be used for transmission"
                )

        return cfs_range

    @validator("decimation_scheme")
    def check_decimation_rates(cls, decimation_scheme, values):
        # check that number of stages is not too large
        if len(decimation_scheme.stages) > options.max_filtering_stages:
            errmsg = (
                f"Number of decimation stages ({len(decimation_scheme.stages)}) is greater than max"
                f" available {options.max_filtering_stages}"
            )
            raise ValueError(errmsg)

        # Check that the rx_bandwidth matches input rate of the DecimationScheme
        input_rate = decimation_scheme.input_rates[0]
        if input_rate != values["rx_bandwidth"]:
            raise ValueError(
                f"decimation_scheme input data rate {input_rate} does not match rx_bandwidth "
                f"{values['rx_bandwidth']}"
            )

        return decimation_scheme

    # Validators that set dynamic default values (depends on user-specified fields)

    @validator("xcf", always=True)
    def check_xcf(cls, xcf, values):
        if "acf" not in values or not values["acf"]:
            xcf = False
            log.verbose(
                f"XCF defaulted to False as ACF not set. Slice: {values['slice_id']}"
            )
            return False
        if (
            xcf
            and "rx_intf_antennas" in values
            and len(values["rx_intf_antennas"]) == 0
        ):
            raise ValueError("XCF set to True but no interferometer antennas present")
        return xcf

    @validator("acfint", always=True)
    def check_acfint(cls, acfint, values):
        if "acf" not in values or not values["acf"]:
            acfint = False
            log.verbose(
                f"ACFINT defaulted to False as ACF not set. Slice: {values['slice_id']}"
            )
        if (
            acfint
            and "rx_intf_antennas" in values
            and len(values["rx_intf_antennas"]) == 0
        ):
            raise ValueError(
                "ACFINT set to True but no interferometer antennas present"
            )
        return acfint

    @validator("range_sep", always=True)
    def check_range_sep(cls, range_sep, values):
        if "pulse_len" in values:
            # This is the distance travelled by the wave in the length of the pulse, divided by
            # two because it's an echo (travels there and back). In km.
            correct_range_sep = (
                values["pulse_len"] * 1.0e-9 * speed_of_light / 2.0
            )  # km
            if "acf" in values and values["acf"] and range_sep is not None:
                if not math.isclose(range_sep, correct_range_sep, abs_tol=0.01):
                    errmsg = (
                        f"range_sep = {range_sep} was set incorrectly. range_sep will be overwritten "
                        f"based on pulse_len, which must be equal to 1/rx_rate. The new range_sep = "
                        f"{correct_range_sep}"
                    )
                    log.warning(errmsg)
            range_sep = correct_range_sep
        return range_sep

    @validator("averaging_method", always=True)
    def check_averaging_method(cls, averaging_method, values):
        if "acf" in values and values["acf"]:
            return averaging_method or "mean"
        else:
            log.verbose(
                f"Averaging method unset as ACF not set. Slice: {values['slice_id']}"
            )
            return None

    @validator("lag_table", always=True)
    def check_lag_table(cls, lag_table, values):
        if "acf" in values and values["acf"] and "pulse_sequence" in values:
            if lag_table:
                # Check that lags are valid
                for lag in lag_table:
                    if not set(np.array(lag).flatten()).issubset(
                        set(values["pulse_sequence"])
                    ):
                        raise ValueError(
                            f"Lag {lag} not valid; One of the pulses does not exist in the sequence. "
                            f"Slice: {values['slice_id']}"
                        )
            else:
                # build lag table from pulse_sequence
                lag_table = list(itertools.combinations(values["pulse_sequence"], 2))
                lag_table.append(
                    [values["pulse_sequence"][0], values["pulse_sequence"][0]]
                )  # lag 0
                # sort by lag number
                lag_table = sorted(lag_table, key=lambda x: x[1] - x[0])
                lag_table.append(
                    [values["pulse_sequence"][-1], values["pulse_sequence"][-1]]
                )  # alternate lag 0
        else:
            log.verbose(f"Lag table unused as ACF not set. Slice: {values['slice_id']}")
            lag_table = []
        return lag_table

    # Validators for when a check requires that an early-validated field and later-validated field have both been
    # validated. E.g. could not validate pulse_len fully off the bat because it depends on acf, which gets validated
    # later.

    @root_validator
    def check_tau_spacing(cls, values):
        # TODO : tau_spacing needs to be an integer multiple of pulse_len in ros - is there a max ratio
        #  allowed for pulse_len/tau_spacing ? Add this check and add check for each slice's tx duty-cycle
        #  and make sure we aren't transmitting the entire time after combination with all slices
        if "tau_spacing" not in values or "decimation_scheme" not in values:
            return values

        tau_spacing = values["tau_spacing"]
        filter_scheme = values["decimation_scheme"]
        dm_rate = 1
        for stage in filter_scheme.stages:
            dm_rate *= stage.dm_rate
        output_rx_rate = values["rx_bandwidth"] / dm_rate
        if not math.isclose((tau_spacing * output_rx_rate % 1.0), 0.0, abs_tol=0.0001):
            raise ValueError(
                f"Slice {values['slice_id']} correlation lags will be off because tau_spacing "
                f"{tau_spacing} us is not a multiple of the output rx sampling period "
                f"(1/output_rx_rate {output_rx_rate:.3f} Hz)."
            )
        return values

    @root_validator
    def check_pulse_len(cls, values):
        if "pulse_len" not in values:
            return values

        pulse_len = values["pulse_len"]
        if "tau_spacing" in values and pulse_len > values["tau_spacing"]:
            raise ValueError(
                f"Slice {values['slice_id']} pulse length greater than tau_spacing"
            )
        if pulse_len <= 2 * options.pulse_ramp_time * 1.0e6:
            raise ValueError(f"Slice {values['slice_id']} pulse length too small")

        if "acf" in values and values["acf"] and "decimation_scheme" in values:
            filter_scheme = values["decimation_scheme"]
            dm_rate = 1
            for stage in filter_scheme.stages:
                dm_rate *= stage.dm_rate
            output_rx_rate = values["rx_bandwidth"] / dm_rate
            # The below check is an assumption that is made during acf calculation
            # (1 output received sample = 1 range separation)
            if not math.isclose(
                values["pulse_len"],
                (1 / output_rx_rate * 1e6),
                abs_tol=0.0000001,
            ):
                raise ValueError(
                    f"For an experiment slice with real-time acfs, pulse length must be equal (within 1 "
                    f"us) to 1/output_rx_rate to make acfs valid. Current pulse length is "
                    f"{values['pulse_len']} us, output rate is {output_rx_rate:.3f} Hz. "
                    f"Slice: {values['slice_id']}"
                )
        return values

    # Post-initialization validator

    def check_slice(self):
        """
        Checks and verifies all fields at any time after instantiation.
        """
        new_exp = copy.deepcopy(self.__dict__)
        to_pop = [k for k, v in new_exp.items() if v is None]
        to_pop.extend(
            ["__pydantic_initialised__", "slice_interfacing"]
        )  # Remove fields that we expect to have now
        for k in to_pop:
            new_exp.pop(
                k, None
            )  # default None just in case slice_interfacing isn't set yet
        ExperimentSlice(**new_exp)  # Will raise exception if something is amiss<|MERGE_RESOLUTION|>--- conflicted
+++ resolved
@@ -212,11 +212,8 @@
         Sets the number of elements used in the fft when processing clear frequency search results.
         Determines the frequency resolution of the processing following the formula;
         frequency resolution = (rx rate / total decimation rate) / cfs fft n value
-<<<<<<< HEAD
     cfs_always_run *defaults*
         If true always run the cfs sequence, otherwise only run after cfs_stable_time has expired
-=======
->>>>>>> 7fc7b88d
     comment *defaults*
         a comment string that will be placed in the borealis files describing the slice. Defaults to
         empty string.
@@ -386,11 +383,7 @@
     cfs_stable_time: Optional[conint(ge=0, strict=True)] = 0  # seconds
     cfs_pwr_threshold: Optional[confloat(ge=0)] = None  # dB
     cfs_fft_n: Optional[conint(ge=0, strict=True)] = 512
-<<<<<<< HEAD
     cfs_always_run: Optional[StrictBool] = False
-=======
-    decimation_scheme: DecimationScheme = Field(default_factory=create_default_scheme)
->>>>>>> 7fc7b88d
 
     acf: Optional[StrictBool] = False
     acfint: Optional[StrictBool] = False
