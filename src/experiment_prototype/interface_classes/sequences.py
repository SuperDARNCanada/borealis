#!/usr/bin/python

"""
sequences
~~~~~~~~~
This is the module containing the Sequence class. The Sequence class contains the InterfaceClassBase
members, as well as a list of pulse dictionaries, the total_combined_pulses in the sequence,
power_divider, last_pulse_len, ssdelay, seqtime, which together give sstime (scope synce time,
or time for receiving, and numberofreceivesamples to sample during the receiving window
(calculated using the receive sampling rate).

:copyright: 2018 SuperDARN Canada
:author: Marci Detwiller
"""

# built-in
import collections
import copy
from functools import reduce
import inspect
import math
from pathlib import Path

# third-party
import numpy as np
import structlog

# local
from experiment_prototype.interface_classes.interface_class_base import (
    InterfaceClassBase,
)
from experiment_prototype.experiment_exception import ExperimentException
from utils.signals import get_samples, get_phase_shift

# Obtain the module name that imported this log_config
caller = Path(inspect.stack()[-1].filename)
module_name = caller.name.split(".")[0]
log = structlog.getLogger(module_name)


class Sequence(InterfaceClassBase):
    """
    Set up the sequence class.

    **The members of the sequence are:**

    ssdelay
        delay past the end of the sequence to receive for (us) - function of num_ranges and
        pulse_len. ss stands for scope sync.
    seqtime
        the amount of time for the whole sequence to transmit, until the logic signal
        switches low on the last pulse in the sequence (us).
    sstime
        ssdelay + seqtime (total time for receiving) (us).
    numberofreceivesamples
        the number of receive samples to take, given the rx rate, during
        the sstime.
    first_rx_sample_start
        The location of the first sample for the RX data from the start of the TX data (in number
        of samples, unitless). This will be calculated as the center sample of the first
        occurring pulse (uncombined).
    blanks
        A list of sample indices that should not be used for acfs because they were samples
        taken when transmitting.
    basic_slice_pulses
        A dictionary that holds pre-computed tx samples for each slice. Each dictionary value is a
        multi-dimensional array that holds a beamformed set of samples for each antenna for all
        beam directions.
    combined_pulses_metadata
        This list holds dictionary metadata for all pulses in the sequence. This metadata holds all
        the info needed to combine pulses if pulses are mixed.

        - start_time_us - start time of the pulse in us, relative to the first pulse in sqn.
        - total_pulse_len - total length of the pulse that includes len of all combined pulses.
        - pulse_sample_start - The tx sample number at which the pulse starts.
        - tr_window_num_samps - The number of tx samples of the tr window.
        - component_info - a list of all the pre-combined pulse components (incl their length and
          start time) that are in the combined pulseAlso in us.
        - pulse_transmit_data - dictionary hold the transmit metadata that will be sent to driver.

    output_encodings
        This dict will hold a list of all the encodings used during an aveperiod for each slice.
        These will be used for data write later.


    :param  seqn_keys:              slice_ids that need to be included in this sequence.
    :type   seqn_keys:              list
    :param  sequence_slice_dict:    the slice dictionary that explains the parameters of each slice
                                    that is included in this sequence. Keys are the slice_ids
                                    included and values are dictionaries including all necessary
                                    slice parameters as keys.
    :type   sequence_slice_dict:    dict
    :param  sequence_interface:     the interfacing dictionary that describes how to interface the
                                    slices that are included in this sequence. Keys are tuples of
                                    format (slice_id_1, slice_id_2) and values are of
                                    interface_types set up in experiment_prototype.
    :type   sequence_interface:     dict
    :param  transmit_metadata:      metadata from the config file that is useful here.
    :type   transmit_metadata:      dict
    """

    def __init__(
        self, seqn_keys, sequence_slice_dict, sequence_interface, transmit_metadata
    ):
        InterfaceClassBase.__init__(
            self, seqn_keys, sequence_slice_dict, sequence_interface, transmit_metadata
        )

        self.decimation_scheme = self.slice_dict[self.slice_ids[0]].decimation_scheme
        for slice_id in self.slice_ids:
            if self.slice_dict[slice_id].decimation_scheme != self.decimation_scheme:
                errmsg = (
                    f"Slices {self.slice_ids[0]} and {slice_id} are CONCURRENT "
                    f"interfaced and do not have the same decimation scheme"
                )
                raise ExperimentException(errmsg)

        slice_freq_ranges = []
        for slice_id in self.slice_ids:
            if self.slice_dict[slice_id].freq is None:  # cfs slices have freq == None
                continue
            pulse_width_khz = int(
                round(1e3 / (2 * self.slice_dict[slice_id].pulse_len))
            )
            check_freq = (
                self.slice_dict[slice_id].freq - pulse_width_khz,
                self.slice_dict[slice_id].freq + pulse_width_khz,
            )
            for freq_range in slice_freq_ranges:
                lower_bound = freq_range[0] <= check_freq[0] <= freq_range[1]
                upper_bound = freq_range[0] <= check_freq[1] <= freq_range[1]
                if lower_bound or upper_bound:
                    errmsg = (
                        f"Slice {slice_id} frequency {self.slice_dict[slice_id].freq} "
                        f"it too close to CONCURRENT slice frequency {int((freq_range[0] + freq_range[1]) / 2)}. "
                        f"Adjust slice frequencies to have at least {pulse_width_khz} khz separation. "
                    )
                    raise ExperimentException(errmsg)
            slice_freq_ranges.append(check_freq)

        self.output_rx_rate = self.decimation_scheme.output_rates[-1]
        self.tx_main_antennas = self.transmit_metadata["tx_main_antennas"]
        self.rx_main_antennas = self.transmit_metadata["rx_main_antennas"]
        self.rx_intf_antennas = self.transmit_metadata["rx_intf_antennas"]

        self.basic_slice_pulses = {}
        self.rx_beam_phases = {}
        self.tx_main_phase_shifts = {}
        self.rx_main_antenna_indices = {}
        self.rx_intf_antenna_indices = {}
        self.tx_antenna_indices = {}
        self.txctrfreq = self.slice_dict[self.slice_ids[0]].txctrfreq
        self.rxctrfreq = self.slice_dict[self.slice_ids[0]].rxctrfreq

        # if any slice has cfs flag set, set the sequence cfs_flag to true
        self.cfs_flag = False
        for slice_id in self.slice_ids:
            if self.slice_dict[slice_id].cfs_flag:
                self.cfs_flag = True

        if not self.cfs_flag:
            self.build_sequence_pulses()
            # Only build sequence pulses if cfs_flag is not set. During clear frequency
            # search, pulses can only be built after cfs slices are assigned frequencies

    def build_sequence_pulses(self):
        dm_rate = 1
        for stage in self.decimation_scheme.stages:
            dm_rate *= stage.dm_rate

        txrate = self.transmit_metadata["txrate"]
        main_antenna_locations = self.transmit_metadata["main_antenna_locations"]
        intf_antenna_locations = self.transmit_metadata["intf_antenna_locations"]
        main_antenna_count = self.transmit_metadata["main_antenna_count"]
        main_antenna_spacing = self.transmit_metadata["main_antenna_spacing"]
        intf_antenna_count = self.transmit_metadata["intf_antenna_count"]
        intf_antenna_spacing = self.transmit_metadata["intf_antenna_spacing"]
<<<<<<< HEAD
        pulse_ramp_time = self.transmit_metadata["pulse_ramp_time"]
=======

>>>>>>> 2c063fdc
        max_usrp_dac_amplitude = self.transmit_metadata["max_usrp_dac_amplitude"]
        tr_window_time = self.transmit_metadata["tr_window_time"]
        intf_offset = self.transmit_metadata["intf_offset"]

        single_pulse_timing = []

        # For each slice calculate beamformed samples and place into the basic_slice_pulses
        # dictionary. Also populate the pulse timing metadata and place into single_pulse_timing
        for slice_id in self.slice_ids:
            exp_slice = self.slice_dict[slice_id]
            freq_khz = float(exp_slice.freq)

            # Now we set up the phases for receive side
            if exp_slice.rx_antenna_pattern is not None:
                # Returns an array of size [beam_angle] of complex numbers of magnitude <= 1
                rx_main_phase_shift = exp_slice.rx_antenna_pattern(
                    exp_slice.beam_angle,
                    freq_khz,
                    main_antenna_count,
                    main_antenna_spacing,
                )
                rx_intf_phase_shift = exp_slice.rx_antenna_pattern(
                    exp_slice.beam_angle,
                    freq_khz,
                    intf_antenna_count,
                    intf_antenna_spacing,
                    intf_offset,
                )
            else:
                rx_main_phase_shift = get_phase_shift(
                    exp_slice.beam_angle,
                    freq_khz,
                    main_antenna_locations[self.rx_main_antennas],
                )
                rx_intf_phase_shift = get_phase_shift(
                    exp_slice.beam_angle,
                    freq_khz,
                    intf_antenna_locations[self.rx_intf_antennas],
                    intf_offset,
                )

            # The antenna indices for receiving by this slice
            slice_rx_main_antennas = exp_slice.rx_main_antennas
            slice_rx_intf_antennas = exp_slice.rx_intf_antennas

            # The index of the antennas for this slice, within the list of all antennas from the config file
            main_indices = [
                self.rx_main_antennas.index(ant) for ant in slice_rx_main_antennas
            ]
            intf_indices = [
                self.rx_intf_antennas.index(ant) for ant in slice_rx_intf_antennas
            ]
            self.rx_main_antenna_indices[slice_id] = main_indices
            self.rx_intf_antenna_indices[slice_id] = intf_indices

            # Zero out the complex phase for any antenna that isn't used in this slice
            main_phases = np.zeros(
                (rx_main_phase_shift.shape[0], len(self.rx_main_antennas)),
                dtype=rx_main_phase_shift.dtype,
            )
            intf_phases = np.zeros(
                (rx_intf_phase_shift.shape[0], len(self.rx_intf_antennas)),
                dtype=rx_intf_phase_shift.dtype,
            )
            main_phases[:, main_indices] = rx_main_phase_shift[
                :, slice_rx_main_antennas
            ]
            intf_phases[:, intf_indices] = rx_intf_phase_shift[
                :, slice_rx_intf_antennas
            ]

            self.rx_beam_phases[slice_id] = {"main": main_phases, "intf": intf_phases}

            # Set up the tx pulses if transmitting
<<<<<<< HEAD
            if not exp_slice.rxonly:
                basic_samples = get_samples(
                    txrate,
                    wave_freq_hz,
                    float(exp_slice.pulse_len) / 1e6,
                    pulse_ramp_time,
                    1.0,
                )

                if exp_slice.tx_antenna_pattern is not None:
                    # Returns an array of size [tx_antennas] of complex numbers of magnitude <= 1
                    tx_main_phase_shift = exp_slice.tx_antenna_pattern(
                        freq_khz, exp_slice.tx_antennas, main_antenna_spacing
                    )
                else:
                    tx_main_phase_shift = get_phase_shift(
                        exp_slice.beam_angle,
                        freq_khz,
                        main_antenna_locations[self.tx_main_antennas],
                    )

                # The antennas used for transmitting this slice
                slice_tx_antennas = exp_slice.tx_antennas

                # The index of the antennas for this slice, within the list of all antennas from the config file
                tx_indices = [
                    self.tx_main_antennas.index(ant) for ant in slice_tx_antennas
                ]
                self.tx_antenna_indices[slice_id] = tx_indices

                # Zero out the complex phase of any antenna that isn't used in this slice
                tx_phases = np.zeros(
                    (tx_main_phase_shift.shape[0], len(self.tx_main_antennas)),
                    dtype=tx_main_phase_shift.dtype,
                )
                tx_phases[:, tx_indices] = tx_main_phase_shift[:, slice_tx_antennas]

                # tx_phases:        [num_beams, num_antennas]
                # basic_samples:    [num_samples]
                # phased_samps_for_beams: [num_beams, num_antennas, num_samples]
                log.debug(
                    "slice information",
                    slice_id=slice_id,
                    tx_main_phases=tx_phases,
                    tx_main_magnitudes=np.abs(tx_phases),
                    tx_main_angles=np.rad2deg(np.angle(tx_phases)),
                )
                phased_samps_for_beams = np.einsum(
                    "ij,k->ijk", tx_phases, basic_samples
                )
                self.basic_slice_pulses[slice_id] = phased_samps_for_beams
            else:
                self.basic_slice_pulses[slice_id] = []
                tx_phases = np.zeros(
                    (rx_main_phase_shift.shape[0], len(self.tx_main_antennas)),
                    dtype=np.complex64,
                )
            self.tx_main_phase_shifts[slice_id] = tx_phases
=======
            self.tx_main_phase_shifts[slice_id] = self.build_tx_phases(
                slice_id, exp_slice, freq_khz
            )
>>>>>>> 2c063fdc

            for pulse_time in exp_slice.pulse_sequence:
                pulse_timing_us = (
                    pulse_time * exp_slice.tau_spacing + exp_slice.seqoffset
                )
                pulse_sample_start = round((pulse_timing_us * 1e-6) * txrate)
                pulse_num_samps = round((exp_slice.pulse_len * 1e-6) * txrate)

                single_pulse_timing.append(
                    {
                        "start_time_us": pulse_timing_us,
                        "pulse_len_us": exp_slice.pulse_len,
                        "pulse_sample_start": pulse_sample_start,
                        "pulse_num_samps": pulse_num_samps,
                        "slice_id": slice_id,
                    }
                )

        single_pulse_timing = sorted(
            single_pulse_timing, key=lambda d: d["start_time_us"]
        )

        # Combine any pulses closer than the minimum separation time into a single pulse data
        # dictionary and append to the list of all combined pulses, combined_pulses_metadata.
        tr_window_num_samps = round(tr_window_time * txrate)

        def initialize_combined_pulse_dict(pulse_timing_info):
            return {
                "start_time_us": pulse_timing_info["start_time_us"],
                "total_pulse_len": pulse_timing_info["pulse_len_us"],
                "pulse_sample_start": pulse_timing_info["pulse_sample_start"],
                "total_num_samps": pulse_timing_info["pulse_num_samps"],
                "tr_window_num_samps": tr_window_num_samps,
                "component_info": [pulse_timing_info],
            }

        pulse_data = initialize_combined_pulse_dict(single_pulse_timing[0])
        combined_pulses_metadata = []

        # Determine where pulses occur in the sequence. This will be important if there are overlaps
        for pulse_time in single_pulse_timing[1:]:
            pulse_timing_us = pulse_time["start_time_us"]
            pulse_len_us = pulse_time["pulse_len_us"]
            pulse_sample_start = pulse_time["pulse_sample_start"]
            pulse_num_samps = pulse_time["pulse_num_samps"]

            last_timing_us = pulse_data["start_time_us"]
            last_pulse_len_us = pulse_data["total_pulse_len"]
            last_sample_start = pulse_data["pulse_sample_start"]
            last_pulse_num_samps = pulse_data["total_num_samps"]

            # If there are overlaps (two pulses within minimum separation time) then make them into one single pulse
            min_sep = self.transmit_metadata["min_pulse_separation"]
            if pulse_timing_us < last_timing_us + last_pulse_len_us + min_sep:
                # If the current pulse is completely enveloped by the previous pulse,
                # these values won't change or else we are truncating the previous pulse.
                new_pulse_len = max(
                    pulse_timing_us - last_timing_us + pulse_len_us, last_pulse_len_us
                )
                new_pulse_samps = max(
                    pulse_sample_start - last_sample_start + pulse_num_samps,
                    last_pulse_num_samps,
                )

                pulse_data["total_pulse_len"] = new_pulse_len
                pulse_data["total_num_samps"] = new_pulse_samps
                pulse_data["component_info"].append(pulse_time)
            else:  # pulses do not overlap
                combined_pulses_metadata.append(pulse_data)
                pulse_data = initialize_combined_pulse_dict(pulse_time)

        combined_pulses_metadata.append(pulse_data)

        # Store the overlapping antennas between all pairs of slices in this sequence. This will be
        # used to determine the power divider for each slice in the sequence, if any two slices have
        # overlapping pulses and use the same antennas.
        slice_shared_antennas = dict()
        for i in range(len(self.slice_ids)):
            slice_1_id = self.slice_ids[i]
            slice_1_antennas = set(self.slice_dict[slice_1_id].tx_antennas)
            for j in range(i + 1, len(self.slice_ids)):
                slice_2_id = self.slice_ids[j]
                slice_2_antennas = set(self.slice_dict[slice_2_id].tx_antennas)
                slice_shared_antennas[(slice_1_id, slice_2_id)] = (
                    slice_1_antennas.intersection(slice_2_antennas)
                )

        # Dictionary to keep track of which slices share antennas and transmit at the same time
        slice_overlaps = {slice_id: set() for slice_id in self.slice_ids}

        # Now we can figure out the power divider for each slice
        for combined_pulse in combined_pulses_metadata:
            num_pulses = len(combined_pulse["component_info"])
            if num_pulses == 1:
                # Only one pulse here, no need to check for overlap
                continue

            # Look at each possible pair of pulses in this combined pulse
            for i in range(num_pulses):
                pulse_1 = combined_pulse["component_info"][i]
                for j in range(i + 1, num_pulses):
                    pulse_2 = combined_pulse["component_info"][j]
                    if pulse_1["slice_id"] == pulse_2["slice_id"]:
                        # This is possible if pulses overlap like 1 -> 2 -> 1, so that 1 doesn't
                        # overlap with itself but is still combined with itself.
                        continue
                    min_slice_id = min(pulse_1["slice_id"], pulse_2["slice_id"])
                    max_slice_id = max(pulse_1["slice_id"], pulse_2["slice_id"])
                    if len(slice_shared_antennas[(min_slice_id, max_slice_id)]) != 0:
                        # These two pulses share antennas, and are also combined in a pulse.
                        # Now we check if they actually transmit at the same time, or are just
                        # combined because they almost overlap.
                        if (
                            pulse_2["start_time_us"]
                            < pulse_1["start_time_us"] + pulse_1["pulse_len_us"]
                        ):
                            slice_overlaps[pulse_1["slice_id"]].add(pulse_2["slice_id"])
                            slice_overlaps[pulse_2["slice_id"]].add(pulse_1["slice_id"])

        # Get the naive power divider - total number slices which overlap with slice under consideration.
        power_divider = {
            slice_id: len(ids) + 1 for slice_id, ids in slice_overlaps.items()
        }

        # Now we iterate through each slice, and check if the slices it overlaps with overlap with each
        # other. If they don't, we can subtract 1 from the power divider for the slice.
        for ref_slice, overlaps in slice_overlaps.items():
            overlap_list = list(overlaps)
            for i in range(len(overlap_list)):
                for j in range(i + 1, len(overlap_list)):
                    slice_1 = overlap_list[i]
                    slice_2 = overlap_list[j]
                    if slice_2 not in slice_overlaps[slice_1]:
                        # No overlap, so we decrement.
                        power_divider[ref_slice] -= 1

        # Normalize all combined pulses to the max USRP DAC amplitude
        all_antennas = []
        for slice_id in self.slice_ids:
            if not self.slice_dict[slice_id].rxonly:
                self.basic_slice_pulses[slice_id] *= (
                    max_usrp_dac_amplitude / power_divider[slice_id]
                )

                slice_tx_antennas = self.slice_dict[slice_id].tx_antennas
                all_antennas.extend(slice_tx_antennas)

        sequence_antennas = list(set(all_antennas))

        # predetermine some of the transmit metadata.
        num_pulses = len(combined_pulses_metadata)
        for i in range(num_pulses):
            combined_pulses_metadata[i]["pulse_transmit_data"] = {}
            pulse_transmit_data = combined_pulses_metadata[i]["pulse_transmit_data"]

            pulse_transmit_data["startofburst"] = i == 0
            pulse_transmit_data["endofburst"] = i == (num_pulses - 1)

            pulse_transmit_data["pulse_antennas"] = sequence_antennas
            # the samples array is populated as needed during operations
            pulse_transmit_data["samples_array"] = None
            pulse_transmit_data["timing"] = combined_pulses_metadata[i]["start_time_us"]
            # isarepeat is set as needed during operations
            pulse_transmit_data["isarepeat"] = False

        # print out pulse information for logging.
        for i, cpm in enumerate(combined_pulses_metadata):
            # message = f"Pulse {i}: start time(us) {cpm['start_time_us']}  start sample {cpm['pulse_sample_start']}"
            # message += f"          pulse length(us) {cpm['total_pulse_len']}  pulse num samples {cpm['total_num_samps']}"
            log.debug("pulse information", **cpm)

        self.combined_pulses_metadata = combined_pulses_metadata

        # FIND the max scope sync time
        # The gc214 receiver card in the old system required 19 us for sample delay and another 10
        # us as empirically discovered. in that case delay = (num_ranges + 19 + 10) * pulse_len. Now
        # we will remove those values. In the old design scope sync was used directly to determine
        # how long to sample. Now we will calculate the number of samples to receive
        # (numberofreceivesamples) using scope sync and send that to the driver to sample at a
        # specific rxrate (given by the config).

        # number ranges to the first range for all slice ids
        num_ranges_to_first_range = {
            slice_id: int(
                math.ceil(
                    self.slice_dict[slice_id].first_range
                    / self.slice_dict[slice_id].range_sep
                )
            )
            for slice_id in self.slice_ids
        }

        # time for number of ranges given, in us, taking into account first_range and num_ranges.
        # pulse_len is the amount of time for any range.
        self.ssdelay = max(
            [
                (
                    self.slice_dict[slice_id].num_ranges
                    + num_ranges_to_first_range[slice_id]
                )
                * self.slice_dict[slice_id].pulse_len
                for slice_id in self.slice_ids
            ]
        )

        # The delay is long enough for any slice's pulse length and num_ranges to be accounted for.

        # Find the sequence time. Add some TR setup time before the first pulse. The
        # timing to the last pulse is added, as well as its pulse length and the TR delay
        # at the end of last pulse.

        # tr_window_time is originally in seconds, convert to us.
        self.seqtime = (
            2 * tr_window_time * 1.0e6
            + self.combined_pulses_metadata[-1]["start_time_us"]
            + self.combined_pulses_metadata[-1]["total_pulse_len"]
        )

        # FIND the total scope sync time and number of samples to receive.
        self.sstime = self.seqtime + self.ssdelay

        # number of receive samples will round down
        # This is the number of receive samples to receive for the entire duration of the sequence
        # and afterwards. This starts before first pulse is sent and goes until the end of the scope
        # sync delay which is there for the amount of time necessary to get the echoes from the
        # specified number of ranges.
        self.numberofreceivesamples = int(
            self.transmit_metadata["rx_sample_rate"] * self.sstime * 1e-6
        )

        self.output_encodings = collections.defaultdict(list)

        # create debug dict for tx samples.
        debug_dict = {
            "txrate": txrate,
            "txctrfreq": self.txctrfreq,
            "pulse_timing": [],
            "pulse_sample_start": [],
            "sequence_samples": {},
            "decimated_samples": {},
            "dmrate": dm_rate,
        }

        for i, cpm in enumerate(combined_pulses_metadata):
            debug_dict["pulse_timing"].append(cpm["start_time_us"])
            debug_dict["pulse_sample_start"].append(cpm["pulse_sample_start"])

        for i in range(main_antenna_count):
            debug_dict["sequence_samples"][i] = []
            debug_dict["decimated_samples"][i] = []

        self.debug_dict = debug_dict

        first_slice_pulse_len = self.combined_pulses_metadata[0]["component_info"][0][
            "pulse_num_samps"
        ]
        full_pulse_samps = first_slice_pulse_len + 2 * tr_window_num_samps
        offset_to_start = int(full_pulse_samps / 2)
        self.first_rx_sample_start = offset_to_start

        self.blanks = self.find_blanks()

        self.align_sequences = reduce(
            lambda a, b: a or b, [s.align_sequences for s in self.slice_dict.values()]
        )
        if self.align_sequences:
            log.info("aligning sequences to 0.1 s boundaries.")

    def build_tx_phases(self, slice_id, exp_slice, freq_khz):
        txrate = self.transmit_metadata["txrate"]
        main_antenna_count = self.transmit_metadata["main_antenna_count"]
        main_antenna_spacing = self.transmit_metadata["main_antenna_spacing"]

        pulse_ramp_time = self.transmit_metadata["pulse_ramp_time"]
        wave_freq_hz = (freq_khz - self.txctrfreq) * 1000

        if not exp_slice.rxonly:
            basic_samples = get_samples(
                txrate,
                wave_freq_hz,
                float(exp_slice.pulse_len) / 1e6,
                pulse_ramp_time,
                1.0,
            )

            if exp_slice.tx_antenna_pattern is not None:
                # Returns an array of size [tx_antennas] of complex numbers of magnitude <= 1
                tx_main_phase_shift = exp_slice.tx_antenna_pattern(
                    freq_khz, exp_slice.tx_antennas, main_antenna_spacing
                )
            else:
                tx_main_phase_shift = get_phase_shift(
                    exp_slice.beam_angle,
                    freq_khz,
                    main_antenna_count,
                    main_antenna_spacing,
                )

            # The antennas used for transmitting this slice
            slice_tx_antennas = exp_slice.tx_antennas

            # The index of the antennas for this slice, within the list of all antennas from the config file
            tx_indices = [self.tx_main_antennas.index(ant) for ant in slice_tx_antennas]
            self.tx_antenna_indices[slice_id] = tx_indices

            # Zero out the complex phase of any antenna that isn't used in this slice
            tx_phases = np.zeros(
                (tx_main_phase_shift.shape[0], len(self.tx_main_antennas)),
                dtype=tx_main_phase_shift.dtype,
            )
            tx_phases[:, tx_indices] = tx_main_phase_shift[:, slice_tx_antennas]

            # tx_phases:        [num_beams, num_antennas]
            # basic_samples:    [num_samples]
            # phased_samps_for_beams: [num_beams, num_antennas, num_samples]
            log.debug(
                "slice information",
                slice_id=slice_id,
                tx_main_phases=tx_phases,
                tx_main_magnitudes=np.abs(tx_phases),
                tx_main_angles=np.rad2deg(np.angle(tx_phases)),
            )
            phased_samps_for_beams = np.einsum("ij,k->ijk", tx_phases, basic_samples)
            self.basic_slice_pulses[slice_id] = phased_samps_for_beams
        else:
            self.basic_slice_pulses[slice_id] = []
            tx_phases = np.zeros(
                (
                    self.rx_beam_phases[slice_id]["main"].shape[0],
                    len(self.tx_main_antennas),
                ),
                dtype=np.complex64,
            )
        return tx_phases

    def make_sequence(self, beam_iter, sequence_num):
        """
        Create the samples needed for each pulse in the sequence. This function is optimized to be
        able to generate new samples every sequence if needed. Modifies the samples_array and
        isarepeat fields of all pulse dictionaries needed for this sequence for radar_control to use
        in operation.

        :param      beam_iter:     The beam iterator
        :type       beam_iter:     int
        :param      sequence_num:  The sequence number in the ave period
        :type       sequence_num:  int

        :returns:   Transmit data for each pulse where each pulse is a dict, including timing and
                    samples
        :rtype:     list
        :returns:   The transmit sequence and related data to use for debug.
        :rtype:     dict
        """
        txrate = self.transmit_metadata["txrate"]

        buffer_len = int(txrate * self.sstime * 1e-6)
        # This is going to act as buffer for mixing pulses. It is the length of the receive samples
        # since we know this will be large enough to hold samples at any pulse position. There will
        # be a buffer for each antenna.
        sequence = np.zeros(
            [len(self.tx_main_antennas), buffer_len], dtype=np.complex64
        )

        for slice_id in self.slice_ids:
            exp_slice = self.slice_dict[slice_id]
            if exp_slice.rxonly:
                continue
            beam_num = exp_slice.tx_beam_order[beam_iter]
            # basic_samples: [num_antennas, num_samps]
            basic_samples = self.basic_slice_pulses[slice_id][beam_num]

            num_pulses = len(exp_slice.pulse_sequence)
            encode_fn = exp_slice.pulse_phase_offset
            if encode_fn:
                # Must return 1D array of length [pulses].
                phase_encoding = encode_fn(beam_num, sequence_num, num_pulses)

                # dimensions: [pulses]
                # Append list of phase encodings for this sequence, one per pulse.
                # output_encodings contains a list of lists for each slice id
                self.output_encodings[slice_id].append(phase_encoding)

                # phase_encoding: [pulses]
                # basic_samples: [antennas, samples]
                # samples: [pulses, antennas, samples]
                phase_encoding = np.radians(phase_encoding)
                phase_encoding = np.exp(1j * phase_encoding)
                samples = np.einsum("i,jk->ijk", phase_encoding, basic_samples)

            else:  # no encodings, all pulses in the slice are all the same
                samples = np.repeat(basic_samples[np.newaxis, :, :], num_pulses, axis=0)

            # sum the samples into their position in the sequence buffer. Find where the relative
            # timing of each pulse matches the sample number in the buffer. Directly sum the samples
            # for each pulse into the buffer position. If any pulses overlap, this is how they will
            # be mixed.
            for i, pulse in enumerate(self.combined_pulses_metadata):
                for component_info in pulse["component_info"]:
                    if component_info["slice_id"] == slice_id:
                        pulse_sample_start = component_info["pulse_sample_start"]
                        pulse_samples_len = component_info["pulse_num_samps"]
                        start = pulse["tr_window_num_samps"] + pulse_sample_start
                        end = start + pulse_samples_len

                        # samples: [pulses, tx_antenna_count, samples]
                        # sequence: [tx_antenna_count, buffer_len]
                        sequence[:, start:end] += samples[i, :, :]

        # copy the encoded and combined samples into the metadata for the sequence.
        pulse_data = []
        for i, pulse in enumerate(self.combined_pulses_metadata):
            pulse_sample_start = pulse["pulse_sample_start"]

            num_samples = pulse["total_num_samps"]
            start = pulse_sample_start
            end = start + num_samples + 2 * pulse["tr_window_num_samps"]
            samples = sequence[:, start:end]

            new_pulse_info = copy.deepcopy(pulse["pulse_transmit_data"])
            new_pulse_info["samples_array"] = samples

            if i != 0:
                last_pulse = pulse_data[i - 1]["samples_array"]
                if samples.shape == last_pulse.shape:
                    if np.isclose(samples, last_pulse).all():
                        new_pulse_info["isarepeat"] = True

            pulse_data.append(new_pulse_info)

        if __debug__:
            debug_dict = copy.deepcopy(self.debug_dict)
            debug_dict["sequence_samples"] = sequence
            debug_dict["decimated_samples"] = sequence[:, :: debug_dict["dmrate"]]
        else:
            debug_dict = None

        return pulse_data, debug_dict

    def find_blanks(self):
        """
        Finds the blanked samples after all pulse positions are calculated.
        """
        blanks = []
        dm_rate = self.debug_dict["dmrate"]
        for pulse in self.combined_pulses_metadata:
            pulse_start = pulse["pulse_sample_start"]
            num_samples = pulse["total_num_samps"] + 2 * pulse["tr_window_num_samps"]

            rx_sample_start = int(pulse_start / dm_rate)
            rx_num_samps = math.ceil(num_samples / dm_rate)

            pulse_blanks = np.arange(rx_sample_start, rx_sample_start + rx_num_samps)
            pulse_blanks += int(self.first_rx_sample_start / dm_rate)
            blanks.extend(pulse_blanks)

        return blanks

    def get_rx_phases(self, beam_iter):
        """
        Gets the receive phases for a given beam

        :param      beam_iter:  The beam iter in a scan.
        :type       beam_iter:  int

        :returns:   The receive phases for each possible beam for every main and intf antenna
        :rtype:     dict for both main and intf
        """

        temp_dict = copy.deepcopy(self.rx_beam_phases)
        for k, v in temp_dict.items():
            beam_num = self.slice_dict[k].rx_beam_order[beam_iter]
            if not isinstance(beam_num, list):
                beam_num = [beam_num]
            v["main"] = v["main"][beam_num, :]
            v["intf"] = v["intf"][beam_num, :]

        return temp_dict<|MERGE_RESOLUTION|>--- conflicted
+++ resolved
@@ -175,11 +175,7 @@
         main_antenna_spacing = self.transmit_metadata["main_antenna_spacing"]
         intf_antenna_count = self.transmit_metadata["intf_antenna_count"]
         intf_antenna_spacing = self.transmit_metadata["intf_antenna_spacing"]
-<<<<<<< HEAD
-        pulse_ramp_time = self.transmit_metadata["pulse_ramp_time"]
-=======
-
->>>>>>> 2c063fdc
+        
         max_usrp_dac_amplitude = self.transmit_metadata["max_usrp_dac_amplitude"]
         tr_window_time = self.transmit_metadata["tr_window_time"]
         intf_offset = self.transmit_metadata["intf_offset"]
@@ -254,70 +250,9 @@
             self.rx_beam_phases[slice_id] = {"main": main_phases, "intf": intf_phases}
 
             # Set up the tx pulses if transmitting
-<<<<<<< HEAD
-            if not exp_slice.rxonly:
-                basic_samples = get_samples(
-                    txrate,
-                    wave_freq_hz,
-                    float(exp_slice.pulse_len) / 1e6,
-                    pulse_ramp_time,
-                    1.0,
-                )
-
-                if exp_slice.tx_antenna_pattern is not None:
-                    # Returns an array of size [tx_antennas] of complex numbers of magnitude <= 1
-                    tx_main_phase_shift = exp_slice.tx_antenna_pattern(
-                        freq_khz, exp_slice.tx_antennas, main_antenna_spacing
-                    )
-                else:
-                    tx_main_phase_shift = get_phase_shift(
-                        exp_slice.beam_angle,
-                        freq_khz,
-                        main_antenna_locations[self.tx_main_antennas],
-                    )
-
-                # The antennas used for transmitting this slice
-                slice_tx_antennas = exp_slice.tx_antennas
-
-                # The index of the antennas for this slice, within the list of all antennas from the config file
-                tx_indices = [
-                    self.tx_main_antennas.index(ant) for ant in slice_tx_antennas
-                ]
-                self.tx_antenna_indices[slice_id] = tx_indices
-
-                # Zero out the complex phase of any antenna that isn't used in this slice
-                tx_phases = np.zeros(
-                    (tx_main_phase_shift.shape[0], len(self.tx_main_antennas)),
-                    dtype=tx_main_phase_shift.dtype,
-                )
-                tx_phases[:, tx_indices] = tx_main_phase_shift[:, slice_tx_antennas]
-
-                # tx_phases:        [num_beams, num_antennas]
-                # basic_samples:    [num_samples]
-                # phased_samps_for_beams: [num_beams, num_antennas, num_samples]
-                log.debug(
-                    "slice information",
-                    slice_id=slice_id,
-                    tx_main_phases=tx_phases,
-                    tx_main_magnitudes=np.abs(tx_phases),
-                    tx_main_angles=np.rad2deg(np.angle(tx_phases)),
-                )
-                phased_samps_for_beams = np.einsum(
-                    "ij,k->ijk", tx_phases, basic_samples
-                )
-                self.basic_slice_pulses[slice_id] = phased_samps_for_beams
-            else:
-                self.basic_slice_pulses[slice_id] = []
-                tx_phases = np.zeros(
-                    (rx_main_phase_shift.shape[0], len(self.tx_main_antennas)),
-                    dtype=np.complex64,
-                )
-            self.tx_main_phase_shifts[slice_id] = tx_phases
-=======
             self.tx_main_phase_shifts[slice_id] = self.build_tx_phases(
                 slice_id, exp_slice, freq_khz
             )
->>>>>>> 2c063fdc
 
             for pulse_time in exp_slice.pulse_sequence:
                 pulse_timing_us = (
@@ -588,7 +523,7 @@
 
     def build_tx_phases(self, slice_id, exp_slice, freq_khz):
         txrate = self.transmit_metadata["txrate"]
-        main_antenna_count = self.transmit_metadata["main_antenna_count"]
+        main_antenna_locations = self.transmit_metadatap["main_antenna_locations"]
         main_antenna_spacing = self.transmit_metadata["main_antenna_spacing"]
 
         pulse_ramp_time = self.transmit_metadata["pulse_ramp_time"]
@@ -612,8 +547,7 @@
                 tx_main_phase_shift = get_phase_shift(
                     exp_slice.beam_angle,
                     freq_khz,
-                    main_antenna_count,
-                    main_antenna_spacing,
+                    main_antenna_locations[self.tx_main_antennas],
                 )
 
             # The antennas used for transmitting this slice
