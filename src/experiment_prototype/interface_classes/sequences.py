#!/usr/bin/python

"""
    sequences
    ~~~~~~~~~
    This is the module containing the Sequence class. The Sequence class contains the InterfaceClassBase
    members, as well as a list of pulse dictionaries, the total_combined_pulses in the sequence,
    power_divider, last_pulse_len, ssdelay, seqtime, which together give sstime (scope synce time,
    or time for receiving, and numberofreceivesamples to sample during the receiving window
    (calculated using the receive sampling rate).

    :copyright: 2018 SuperDARN Canada
    :author: Marci Detwiller
"""
# built-in
import collections
import copy
from functools import reduce
import inspect
import math
from pathlib import Path

# third-party
import numpy as np
import structlog

# local
from experiment_prototype.interface_classes.interface_class_base import InterfaceClassBase
from experiment_prototype.experiment_exception import ExperimentException
from utils.signals import get_samples, get_phase_shift

# Obtain the module name that imported this log_config
caller = Path(inspect.stack()[-1].filename)
module_name = caller.name.split('.')[0]
log = structlog.getLogger(module_name)


class Sequence(InterfaceClassBase):
    """
    Set up the sequence class.

    **The members of the sequence are:**

    ssdelay
        delay past the end of the sequence to receive for (us) - function of num_ranges and
        pulse_len. ss stands for scope sync.
    seqtime
        the amount of time for the whole sequence to transmit, until the logic signal
        switches low on the last pulse in the sequence (us).
    sstime
        ssdelay + seqtime (total time for receiving) (us).
    numberofreceivesamples
        the number of receive samples to take, given the rx rate, during
        the sstime.
    first_rx_sample_start
        The location of the first sample for the RX data from the start of the TX data (in number
        of samples, unitless). This will be calculated as the center sample of the first
        occurring pulse (uncombined).
    blanks
        A list of sample indices that should not be used for acfs because they were samples
        taken when transmitting.
    basic_slice_pulses
        A dictionary that holds pre-computed tx samples for each slice. Each dictionary value is a
        multi-dimensional array that holds a beamformed set of samples for each antenna for all
        beam directions.
    combined_pulses_metadata
        This list holds dictionary metadata for all pulses in the sequence. This metadata holds all
        the info needed to combine pulses if pulses are mixed.

        - start_time_us - start time of the pulse in us, relative to the first pulse in sqn.
        - total_pulse_len - total length of the pulse that includes len of all combined pulses.
        - pulse_sample_start - The tx sample number at which the pulse starts.
        - tr_window_num_samps - The number of tx samples of the tr window.
        - component_info - a list of all the pre-combined pulse components (incl their length and
          start time) that are in the combined pulseAlso in us.
        - pulse_transmit_data - dictionary hold the transmit metadata that will be sent to driver.

    output_encodings
        This dict will hold a list of all the encodings used during an aveperiod for each slice.
        These will be used for data write later.


    :param  seqn_keys:              slice_ids that need to be included in this sequence.
    :type   seqn_keys:              list
    :param  sequence_slice_dict:    the slice dictionary that explains the parameters of each slice
                                    that is included in this sequence. Keys are the slice_ids
                                    included and values are dictionaries including all necessary
                                    slice parameters as keys.
    :type   sequence_slice_dict:    dict
    :param  sequence_interface:     the interfacing dictionary that describes how to interface the
                                    slices that are included in this sequence. Keys are tuples of
                                    format (slice_id_1, slice_id_2) and values are of
                                    interface_types set up in experiment_prototype.
    :type   sequence_interface:     dict
    :param  transmit_metadata:      metadata from the config file that is useful here.
    :type   transmit_metadata:      dict
    """

    def __init__(self, seqn_keys, sequence_slice_dict, sequence_interface, transmit_metadata):
        InterfaceClassBase.__init__(self, seqn_keys, sequence_slice_dict, sequence_interface, transmit_metadata)

        self.decimation_scheme = self.slice_dict[self.slice_ids[0]].decimation_scheme
        for slice_id in self.slice_ids:
            if self.slice_dict[slice_id].decimation_scheme != self.decimation_scheme:
                errmsg = f"Slices {self.slice_ids[0]} and {slice_id} are CONCURRENT interfaced and do not have the " \
                         f"same decimation scheme"
                raise ExperimentException(errmsg)

        dm_rate = 1
        for stage in self.decimation_scheme.stages:
            dm_rate *= stage.dm_rate

        txrate = self.transmit_metadata['txrate']
        main_antenna_count = self.transmit_metadata['main_antenna_count']
        main_antenna_spacing = self.transmit_metadata['main_antenna_spacing']
        intf_antenna_count = self.transmit_metadata['intf_antenna_count']
        intf_antenna_spacing = self.transmit_metadata['intf_antenna_spacing']
        self.tx_main_antennas = self.transmit_metadata['tx_main_antennas']
        self.rx_main_antennas = self.transmit_metadata['rx_main_antennas']
        self.rx_intf_antennas = self.transmit_metadata['rx_intf_antennas']
        pulse_ramp_time = self.transmit_metadata['pulse_ramp_time']
        max_usrp_dac_amplitude = self.transmit_metadata['max_usrp_dac_amplitude']
        tr_window_time = self.transmit_metadata['tr_window_time']
        intf_offset = self.transmit_metadata['intf_offset']

        self.basic_slice_pulses = {}
        self.rx_beam_phases = {}
        self.tx_main_phase_shifts = {}
        self.txctrfreq = self.slice_dict[self.slice_ids[0]].txctrfreq
        self.rxctrfreq = self.slice_dict[self.slice_ids[0]].rxctrfreq
        single_pulse_timing = []

        # For each slice calculate beamformed samples and place into the basic_slice_pulses
        # dictionary. Also populate the pulse timing metadata and place into single_pulse_timing
        for slice_id in self.slice_ids:
            exp_slice = self.slice_dict[slice_id]
            freq_khz = float(exp_slice.freq)
            wave_freq = freq_khz - self.txctrfreq
            wave_freq_hz = wave_freq * 1000

            # Now we set up the phases for receive side
            if exp_slice.rx_antenna_pattern is not None:
                # Returns an array of size [beam_angle] of complex numbers of magnitude <= 1
                rx_main_phase_shift = exp_slice.rx_antenna_pattern(exp_slice.beam_angle, freq_khz, main_antenna_count,
                                                                   main_antenna_spacing)
                rx_intf_phase_shift = exp_slice.rx_antenna_pattern(exp_slice.beam_angle, freq_khz, intf_antenna_count,
                                                                   intf_antenna_spacing, intf_offset[0])
            else:
                rx_main_phase_shift = get_phase_shift(exp_slice.beam_angle, freq_khz, main_antenna_count,
                                                      main_antenna_spacing)
                rx_intf_phase_shift = get_phase_shift(exp_slice.beam_angle, freq_khz, intf_antenna_count,
                                                      intf_antenna_spacing, intf_offset[0])

            # The antenna indices for receiving by this slice
            slice_rx_main_antennas = exp_slice.rx_main_antennas
            slice_rx_intf_antennas = exp_slice.rx_intf_antennas

            # The index of the antennas for this slice, within the list of all antennas from the config file
            main_indices = [self.rx_main_antennas.index(ant) for ant in slice_rx_main_antennas]
            intf_indices = [self.rx_intf_antennas.index(ant) for ant in slice_rx_intf_antennas]

            # Zero out the complex phase for any antenna that isn't used in this slice
            main_phases = np.zeros((rx_main_phase_shift.shape[0], len(self.rx_main_antennas)),
                                   dtype=rx_main_phase_shift.dtype)
            intf_phases = np.zeros((rx_intf_phase_shift.shape[0], len(self.rx_intf_antennas)),
                                   dtype=rx_intf_phase_shift.dtype)
            main_phases[:, main_indices] = rx_main_phase_shift[:, main_indices]
            intf_phases[:, intf_indices] = rx_intf_phase_shift[:, intf_indices]

            self.rx_beam_phases[slice_id] = {'main': main_phases, 'intf': intf_phases}

            # Set up the tx pulses if transmitting
            if not exp_slice.rxonly:
                basic_samples = get_samples(txrate, wave_freq_hz, float(exp_slice.pulse_len) / 1e6,
                                            pulse_ramp_time, 1.0)

                if exp_slice.tx_antenna_pattern is not None:
                    # Returns an array of size [tx_antennas] of complex numbers of magnitude <= 1
                    tx_main_phase_shift = exp_slice.tx_antenna_pattern(freq_khz, exp_slice.tx_antennas,
                                                                       main_antenna_spacing)
                else:
                    tx_main_phase_shift = get_phase_shift(exp_slice.beam_angle, freq_khz, main_antenna_count,
                                                          main_antenna_spacing)

                # The antennas used for transmitting this slice
                slice_tx_antennas = exp_slice.tx_antennas

                # The index of the antennas for this slice, within the list of all antennas from the config file
                tx_indices = [self.tx_main_antennas.index(ant) for ant in slice_tx_antennas]

                # Zero out the complex phase of any antenna that isn't used in this slice
                tx_phases = np.zeros((tx_main_phase_shift.shape[0], len(self.tx_main_antennas)),
                                     dtype=tx_main_phase_shift.dtype)
                tx_phases[:, tx_indices] = tx_main_phase_shift[:, tx_indices]

                # tx_phases:        [num_beams, num_antennas]
                # basic_samples:    [num_samples]
                # phased_samps_for_beams: [num_beams, num_antennas, num_samples]
<<<<<<< HEAD
                log.info("slice information",
                         slice_id=slice_id,
                         tx_main_phases=tx_phases,
                         tx_main_magnitudes=np.abs(tx_phases),
                         tx_main_angles=np.rad2deg(np.angle(tx_phases)))
                phased_samps_for_beams = np.einsum('ij,k->ijk', tx_phases, basic_samples)
=======
                log.verbose("slice information",
                            slice_id=slice_id,
                            tx_main_phases=tx_main_phase_shift,
                            tx_main_magnitudes=np.abs(tx_main_phase_shift),
                            tx_main_angles=np.rad2deg(np.angle(tx_main_phase_shift)))
                phased_samps_for_beams = np.einsum('ij,k->ijk', tx_main_phase_shift, basic_samples)
>>>>>>> 744f4a79
                self.basic_slice_pulses[slice_id] = phased_samps_for_beams
            else:
                self.basic_slice_pulses[slice_id] = []
                tx_phases = np.zeros((rx_main_phase_shift.shape[0], len(self.tx_main_antennas)),
                                               dtype=np.complex64)
            self.tx_main_phase_shifts[slice_id] = tx_phases

            for pulse_time in exp_slice.pulse_sequence:
                pulse_timing_us = pulse_time * exp_slice.tau_spacing + exp_slice.seqoffset
                pulse_sample_start = round((pulse_timing_us * 1e-6) * txrate)
                pulse_num_samps = round((exp_slice.pulse_len * 1e-6) * txrate)

                single_pulse_timing.append({'start_time_us': pulse_timing_us,
                                            'pulse_len_us': exp_slice.pulse_len,
                                            'pulse_sample_start': pulse_sample_start,
                                            'pulse_num_samps': pulse_num_samps,
                                            'slice_id': slice_id})

        single_pulse_timing = sorted(single_pulse_timing, key=lambda d: d['start_time_us'])

        # Combine any pulses closer than the minimum separation time into a single pulse data
        # dictionary and append to the list of all combined pulses, combined_pulses_metadata.
        tr_window_num_samps = round(tr_window_time * txrate)

        def initialize_combined_pulse_dict(pulse_timing_info):
            return {'start_time_us': pulse_timing_info['start_time_us'],
                    'total_pulse_len': pulse_timing_info['pulse_len_us'],
                    'pulse_sample_start': pulse_timing_info['pulse_sample_start'],
                    'total_num_samps': pulse_timing_info['pulse_num_samps'],
                    'tr_window_num_samps': tr_window_num_samps,
                    'component_info': [pulse_timing_info]
                    }

        pulse_data = initialize_combined_pulse_dict(single_pulse_timing[0])
        combined_pulses_metadata = []

        # Determine where pulses occur in the sequence. This will be important if there are overlaps
        for pulse_time in single_pulse_timing[1:]:
            pulse_timing_us = pulse_time['start_time_us']
            pulse_len_us = pulse_time['pulse_len_us']
            pulse_sample_start = pulse_time['pulse_sample_start']
            pulse_num_samps = pulse_time['pulse_num_samps']

            last_timing_us = pulse_data['start_time_us']
            last_pulse_len_us = pulse_data['total_pulse_len']
            last_sample_start = pulse_data['pulse_sample_start']
            last_pulse_num_samps = pulse_data['total_num_samps']

            # If there are overlaps (two pulses within minimum separation time) then make them into one single pulse
            min_sep = self.transmit_metadata['min_pulse_separation']
            if pulse_timing_us < last_timing_us + last_pulse_len_us + min_sep:
                # If the current pulse is completely enveloped by the previous pulse,
                # these values won't change or else we are truncating the previous pulse.
                new_pulse_len = max(pulse_timing_us - last_timing_us + pulse_len_us,
                                    last_pulse_len_us)
                new_pulse_samps = max(pulse_sample_start - last_sample_start + pulse_num_samps,
                                      last_pulse_num_samps)

                pulse_data['total_pulse_len'] = new_pulse_len
                pulse_data['total_num_samps'] = new_pulse_samps
                pulse_data['component_info'].append(pulse_time)
            else:  # pulses do not overlap
                combined_pulses_metadata.append(pulse_data)
                pulse_data = initialize_combined_pulse_dict(pulse_time)

        combined_pulses_metadata.append(pulse_data)

        # Store the overlapping antennas between all pairs of slices in this sequence. This will be
        # used to determine the power divider for each slice in the sequence, if any two slices have
        # overlapping pulses and use the same antennas.
        slice_shared_antennas = dict()
        for i in range(len(self.slice_ids)):
            slice_1_id = self.slice_ids[i]
            slice_1_antennas = set(self.slice_dict[slice_1_id].tx_antennas)
            for j in range(i + 1, len(self.slice_ids)):
                slice_2_id = self.slice_ids[j]
                slice_2_antennas = set(self.slice_dict[slice_2_id].tx_antennas)
                slice_shared_antennas[(slice_1_id, slice_2_id)] = slice_1_antennas.intersection(slice_2_antennas)

        # Dictionary to keep track of which slices share antennas and transmit at the same time
        slice_overlaps = {slice_id: set() for slice_id in self.slice_ids}

        # Now we can figure out the power divider for each slice
        for combined_pulse in combined_pulses_metadata:
            num_pulses = len(combined_pulse['component_info'])
            if num_pulses == 1:
                # Only one pulse here, no need to check for overlap
                continue

            # Look at each possible pair of pulses in this combined pulse
            for i in range(num_pulses):
                pulse_1 = combined_pulse['component_info'][i]
                for j in range(i + 1, num_pulses):
                    pulse_2 = combined_pulse['component_info'][j]
                    if pulse_1['slice_id'] == pulse_2['slice_id']:
                        # This is possible if pulses overlap like 1 -> 2 -> 1, so that 1 doesn't
                        # overlap with itself but is still combined with itself.
                        continue
                    min_slice_id = min(pulse_1['slice_id'], pulse_2['slice_id'])
                    max_slice_id = max(pulse_1['slice_id'], pulse_2['slice_id'])
                    if len(slice_shared_antennas[(min_slice_id, max_slice_id)]) != 0:
                        # These two pulses share antennas, and are also combined in a pulse.
                        # Now we check if they actually transmit at the same time, or are just
                        # combined because they almost overlap.
                        if pulse_2['start_time_us'] < pulse_1['start_time_us'] + pulse_1['pulse_len_us']:
                            slice_overlaps[pulse_1['slice_id']].add(pulse_2['slice_id'])
                            slice_overlaps[pulse_2['slice_id']].add(pulse_1['slice_id'])

        # Get the naive power divider - total number slices which overlap with slice under consideration.
        power_divider = {slice_id: len(ids) + 1 for slice_id, ids in slice_overlaps.items()}

        # Now we iterate through each slice, and check if the slices it overlaps with overlap with each
        # other. If they don't, we can subtract 1 from the power divider for the slice.
        for ref_slice, overlaps in slice_overlaps.items():
            overlap_list = list(overlaps)
            for i in range(len(overlap_list)):
                for j in range(i + 1, len(overlap_list)):
                    slice_1 = overlap_list[i]
                    slice_2 = overlap_list[j]
                    if slice_2 not in slice_overlaps[slice_1]:
                        # No overlap, so we decrement.
                        power_divider[ref_slice] -= 1

        # Normalize all combined pulses to the max USRP DAC amplitude
        all_antennas = []
        for slice_id in self.slice_ids:
            if not self.slice_dict[slice_id].rxonly:
                self.basic_slice_pulses[slice_id] *= max_usrp_dac_amplitude / power_divider[slice_id]

                slice_tx_antennas = self.slice_dict[slice_id].tx_antennas
                all_antennas.extend(slice_tx_antennas)

        sequence_antennas = list(set(all_antennas))

        # predetermine some of the transmit metadata.
        num_pulses = len(combined_pulses_metadata)
        for i in range(num_pulses):
            combined_pulses_metadata[i]['pulse_transmit_data'] = {}
            pulse_transmit_data = combined_pulses_metadata[i]['pulse_transmit_data']

            pulse_transmit_data['startofburst'] = i == 0
            pulse_transmit_data['endofburst'] = i == (num_pulses - 1)

            pulse_transmit_data['pulse_antennas'] = sequence_antennas
            # the samples array is populated as needed during operations
            pulse_transmit_data['samples_array'] = None
            pulse_transmit_data['timing'] = combined_pulses_metadata[i]['start_time_us']
            # isarepeat is set as needed during operations
            pulse_transmit_data['isarepeat'] = False

        # print out pulse information for logging.
        for i, cpm in enumerate(combined_pulses_metadata):
            # message = f"Pulse {i}: start time(us) {cpm['start_time_us']}  start sample {cpm['pulse_sample_start']}"
            # message += f"          pulse length(us) {cpm['total_pulse_len']}  pulse num samples {cpm['total_num_samps']}"
            log.verbose("pulse information", **cpm)

        self.combined_pulses_metadata = combined_pulses_metadata

        # FIND the max scope sync time
        # The gc214 receiver card in the old system required 19 us for sample delay and another 10
        # us as empirically discovered. in that case delay = (num_ranges + 19 + 10) * pulse_len. Now
        # we will remove those values. In the old design scope sync was used directly to determine
        # how long to sample. Now we will calculate the number of samples to receive
        # (numberofreceivesamples) using scope sync and send that to the driver to sample at a
        # specific rxrate (given by the config).

        # number ranges to the first range for all slice ids

        range_as_samples = lambda x, y: int(math.ceil(x / y))
        num_ranges_to_first_range = {slice_id: range_as_samples(self.slice_dict[slice_id].first_range,
                                                                self.slice_dict[slice_id].range_sep)
                                     for slice_id in self.slice_ids}

        # time for number of ranges given, in us, taking into account first_range and num_ranges.
        # pulse_len is the amount of time for any range.
        self.ssdelay = max([(self.slice_dict[slice_id].num_ranges + num_ranges_to_first_range[slice_id]) *
                            self.slice_dict[slice_id].pulse_len for slice_id in self.slice_ids])

        # The delay is long enough for any slice's pulse length and num_ranges to be accounted for.

        # Find the sequence time. Add some TR setup time before the first pulse. The
        # timing to the last pulse is added, as well as its pulse length and the TR delay
        # at the end of last pulse.

        # tr_window_time is originally in seconds, convert to us.
        self.seqtime = (2 * tr_window_time * 1.0e6 +
                        self.combined_pulses_metadata[-1]['start_time_us'] +
                        self.combined_pulses_metadata[-1]['total_pulse_len'])

        # FIND the total scope sync time and number of samples to receive.
        self.sstime = self.seqtime + self.ssdelay

        # number of receive samples will round down
        # This is the number of receive samples to receive for the entire duration of the sequence
        # and afterwards. This starts before first pulse is sent and goes until the end of the scope
        # sync delay which is there for the amount of time necessary to get the echoes from the
        # specified number of ranges.
        self.numberofreceivesamples = int(self.transmit_metadata['rx_sample_rate'] * self.sstime *
                                          1e-6)

        self.output_encodings = collections.defaultdict(list)

        # create debug dict for tx samples.
        debug_dict = {'txrate': txrate,
                      'txctrfreq': self.txctrfreq,
                      'pulse_timing': [],
                      'pulse_sample_start': [],
                      'sequence_samples': {},
                      'decimated_samples': {},
                      'dmrate': dm_rate
                      }

        for i, cpm in enumerate(combined_pulses_metadata):
            debug_dict['pulse_timing'].append(cpm['start_time_us'])
            debug_dict['pulse_sample_start'].append(cpm['pulse_sample_start'])

        for i in range(main_antenna_count):
            debug_dict['sequence_samples'][i] = []
            debug_dict['decimated_samples'][i] = []

        self.debug_dict = debug_dict

        first_slice_pulse_len = self.combined_pulses_metadata[0]['component_info'][0]['pulse_num_samps']
        full_pulse_samps = first_slice_pulse_len + 2 * tr_window_num_samps
        offset_to_start = int(full_pulse_samps / 2)
        self.first_rx_sample_start = offset_to_start

        self.blanks = self.find_blanks()

        self.align_sequences = reduce(lambda a, b: a or b, [s.align_sequences for s in self.slice_dict.values()])
        if self.align_sequences:
            log.info("aligning sequences to 0.1 s boundaries.")


    def make_sequence(self, beam_iter, sequence_num):
        """
        Create the samples needed for each pulse in the sequence. This function is optimized to be
        able to generate new samples every sequence if needed. Modifies the samples_array and
        isarepeat fields of all pulse dictionaries needed for this sequence for radar_control to use
        in operation.

        :param      beam_iter:     The beam iterator
        :type       beam_iter:     int
        :param      sequence_num:  The sequence number in the ave period
        :type       sequence_num:  int

        :returns:   Transmit data for each pulse where each pulse is a dict, including timing and
                    samples
        :rtype:     list
        :returns:   The transmit sequence and related data to use for debug.
        :rtype:     dict
        """
        txrate = self.transmit_metadata['txrate']

        buffer_len = int(txrate * self.sstime * 1e-6)
        # This is going to act as buffer for mixing pulses. It is the length of the receive samples
        # since we know this will be large enough to hold samples at any pulse position. There will
        # be a buffer for each antenna.
        sequence = np.zeros([len(self.tx_main_antennas), buffer_len], dtype=np.complex64)

        for slice_id in self.slice_ids:
            exp_slice = self.slice_dict[slice_id]
            if exp_slice.rxonly:
                continue
            beam_num = exp_slice.tx_beam_order[beam_iter]
            basic_samples = self.basic_slice_pulses[slice_id][beam_num]  # num_antennas x num_samps

            num_pulses = len(exp_slice.pulse_sequence)
            encode_fn = exp_slice.pulse_phase_offset
            if encode_fn:
                # Must return 1D array of length [pulses].
                phase_encoding = encode_fn(beam_num, sequence_num, num_pulses)

                # dimensions: [pulses]
                # Append list of phase encodings for this sequence, one per pulse.
                # output_encodings contains a list of lists for each slice id
                self.output_encodings[slice_id].append(phase_encoding)

                # phase_encoding: [pulses]
                # basic_samples: [antennas, samples]
                # samples: [pulses, antennas, samples]
                phase_encoding = np.radians(phase_encoding)
                phase_encoding = np.exp(1j * phase_encoding)
                samples = np.einsum('i,jk->ijk', phase_encoding, basic_samples)

            else:  # no encodings, all pulses in the slice are all the same
                samples = np.repeat(basic_samples[np.newaxis, :, :], num_pulses, axis=0)

            # sum the samples into their position in the sequence buffer. Find where the relative
            # timing of each pulse matches the sample number in the buffer. Directly sum the samples
            # for each pulse into the buffer position. If any pulses overlap, this is how they will
            # be mixed.
            for i, pulse in enumerate(self.combined_pulses_metadata):
                for component_info in pulse['component_info']:
                    if component_info['slice_id'] == slice_id:
                        pulse_sample_start = component_info['pulse_sample_start']
                        pulse_samples_len = component_info['pulse_num_samps']
                        start = pulse['tr_window_num_samps'] + pulse_sample_start
                        end = start + pulse_samples_len

                        # samples: [pulses, main_antenna_count, samples]
                        # sequence: [main_antenna_count, buffer_len]
                        sequence[:, start:end] += samples[i, :, :]

        # copy the encoded and combined samples into the metadata for the sequence.
        pulse_data = []
        for i, pulse in enumerate(self.combined_pulses_metadata):
            pulse_sample_start = pulse['pulse_sample_start']

            num_samples = pulse['total_num_samps']
            start = pulse_sample_start
            end = start + num_samples + 2 * pulse['tr_window_num_samps']
            samples = sequence[:, start:end]

            new_pulse_info = copy.deepcopy(pulse['pulse_transmit_data'])
            new_pulse_info['samples_array'] = samples

            if i != 0:
                last_pulse = pulse_data[i - 1]['samples_array']
                if samples.shape == last_pulse.shape:
                    if np.isclose(samples, last_pulse).all():
                        new_pulse_info['isarepeat'] = True

            pulse_data.append(new_pulse_info)

        if __debug__:
            debug_dict = copy.deepcopy(self.debug_dict)
            debug_dict['sequence_samples'] = sequence
            debug_dict['decimated_samples'] = sequence[:, ::debug_dict['dmrate']]
        else:
            debug_dict = None

        return pulse_data, debug_dict

    def find_blanks(self):
        """
        Finds the blanked samples after all pulse positions are calculated.
        """
        blanks = []
        dm_rate = self.debug_dict['dmrate']
        for pulse in self.combined_pulses_metadata:
            pulse_start = pulse['pulse_sample_start']
            num_samples = pulse['total_num_samps'] + 2 * pulse['tr_window_num_samps']

            rx_sample_start = int(pulse_start / dm_rate)
            rx_num_samps = math.ceil(num_samples / dm_rate)

            pulse_blanks = np.arange(rx_sample_start, rx_sample_start + rx_num_samps)
            pulse_blanks += int(self.first_rx_sample_start / dm_rate)
            blanks.extend(pulse_blanks)

        return blanks

    def get_rx_phases(self, beam_iter):
        """
        Gets the receive phases for a given beam

        :param      beam_iter:  The beam iter in a scan.
        :type       beam_iter:  int

        :returns:   The receive phases for each possible beam for every main and intf antenna
        :rtype:     dict for both main and intf
        """

        temp_dict = copy.deepcopy(self.rx_beam_phases)
        for k, v in temp_dict.items():
            beam_num = self.slice_dict[k].rx_beam_order[beam_iter]
            if not isinstance(beam_num, list):
                beam_num = [beam_num]
            v['main'] = v['main'][beam_num, :]
            v['intf'] = v['intf'][beam_num, :]

        return temp_dict<|MERGE_RESOLUTION|>--- conflicted
+++ resolved
@@ -196,21 +196,12 @@
                 # tx_phases:        [num_beams, num_antennas]
                 # basic_samples:    [num_samples]
                 # phased_samps_for_beams: [num_beams, num_antennas, num_samples]
-<<<<<<< HEAD
-                log.info("slice information",
-                         slice_id=slice_id,
-                         tx_main_phases=tx_phases,
-                         tx_main_magnitudes=np.abs(tx_phases),
-                         tx_main_angles=np.rad2deg(np.angle(tx_phases)))
-                phased_samps_for_beams = np.einsum('ij,k->ijk', tx_phases, basic_samples)
-=======
                 log.verbose("slice information",
                             slice_id=slice_id,
-                            tx_main_phases=tx_main_phase_shift,
-                            tx_main_magnitudes=np.abs(tx_main_phase_shift),
-                            tx_main_angles=np.rad2deg(np.angle(tx_main_phase_shift)))
-                phased_samps_for_beams = np.einsum('ij,k->ijk', tx_main_phase_shift, basic_samples)
->>>>>>> 744f4a79
+                            tx_main_phases=tx_phases,
+                            tx_main_magnitudes=np.abs(tx_phases),
+                            tx_main_angles=np.rad2deg(np.angle(tx_phases)))
+                phased_samps_for_beams = np.einsum('ij,k->ijk', tx_phases, basic_samples)
                 self.basic_slice_pulses[slice_id] = phased_samps_for_beams
             else:
                 self.basic_slice_pulses[slice_id] = []
