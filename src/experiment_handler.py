--- conflicted
+++ resolved
@@ -75,14 +75,9 @@
                                                   "e.g. normalscan")
     parser.add_argument("scheduling_mode_type", help="The type of scheduling time for this experiment "
                                                      "run, e.g. common, special, or discretionary.")
-<<<<<<< HEAD
-    parser.add_argument("--kwargs_string", default='',
-                        help="String of keyword arguments for the experiment.")
     parser.add_argument("--embargo", action="store_true", help="Embargo the file (makes the CPID negative)")
-=======
     parser.add_argument("--kwargs", nargs='+', default='',
                         help="Keyword arguments for the experiment. Each must be formatted as kw=val")
->>>>>>> c4b810a0
 
     return parser
 
