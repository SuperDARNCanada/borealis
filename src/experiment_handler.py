--- conflicted
+++ resolved
@@ -276,12 +276,9 @@
 
 
 if __name__ == "__main__":
-<<<<<<< HEAD
     from utils import log_config
 
     log = log_config.log()
-=======
->>>>>>> 95b60353
     log.info(f"EXPERIMENT_HANDLER BOOTED")
     try:
         main(sys.argv[1:])
