--- conflicted
+++ resolved
@@ -30,11 +30,7 @@
 import inspect
 from pathlib import Path
 import sys
-<<<<<<< HEAD
 from .options import Options
-=======
-from .general import load_config
->>>>>>> ebc81753
 # We need these two handlers from logging to print to a file and stdout
 import logging
 from logging import StreamHandler
