--- conflicted
+++ resolved
@@ -687,8 +687,7 @@
         processed_data.agc_status_bank_l = rx_metadata.agc_status_bank_l
         processed_data.lp_status_bank_l = rx_metadata.lp_status_bank_l
         processed_data.gps_locked = rx_metadata.gps_locked
-
-<<<<<<< HEAD
+        
         rx_params = RxProcessingParameters(
             sqn_meta_message.sequence_num,
             padded_main_phases,
@@ -706,252 +705,6 @@
             rx_rate,
             output_sample_rate,
         )
-=======
-        # This work is done in a thread
-        def sequence_worker(**kwargs):
-            sequence_num = kwargs["sequence_num"]
-            main_beam_angles = kwargs["main_beam_angles"]
-            intf_beam_angles = kwargs["intf_beam_angles"]
-            mixing_freqs = kwargs["mixing_freqs"]
-            slice_details = kwargs["slice_details"]
-            start_sample = kwargs["start_sample"]
-            end_sample = kwargs["end_sample"]
-            processed_data = kwargs["processed_data"]
-            intf_antennas = kwargs["intf_antennas"]
-            filter_taps = kwargs["filter_taps"]
-            downsample_rates = kwargs["downsample_rates"]
-
-            if cupy_available:
-                xp.cuda.runtime.setDevice(0)
-
-            seq_begin_iden = options.dspbegin_to_brian_identity + str(sequence_num)
-            seq_end_iden = options.dspend_to_brian_identity + str(sequence_num)
-            dw_iden = options.dsp_to_dw_identity + str(sequence_num)
-            gpu_socks = so.create_sockets(
-                [seq_begin_iden, seq_end_iden, dw_iden], options.router_address
-            )
-
-            dspbegin_to_brian = gpu_socks[0]
-            dspend_to_brian = gpu_socks[1]
-            dsp_to_dw = gpu_socks[2]
-
-            # Generate a timer dict for a uniform log
-            log_dict = {"time_units": "ms"}
-            start_timer = time.perf_counter()
-
-            # Copy samples from ring buffer
-            indices = np.arange(start_sample, start_sample + samples_needed)
-            # x.take makes a copy of the array. We want to avoid making a copy using Cupy so that
-            # data is moved directly from the ring buffer to the GPU. Simple indexing creates a view
-            # of existing data without making a copy.
-            if cupy_available:
-                if end_sample > ringbuffer.shape[1]:
-                    piece1 = ringbuffer[:, start_sample:]
-                    piece2 = ringbuffer[:, : end_sample - ringbuffer.shape[1]]
-                    tmp1 = xp.array(piece1)
-                    tmp2 = xp.array(piece2)
-                    sequence_samples = xp.concatenate((tmp1, tmp2), axis=1)
-                else:
-                    sequence_samples = xp.array(ringbuffer[:, start_sample:end_sample])
-            else:
-                sequence_samples = ringbuffer.take(indices, axis=1, mode="wrap")
-            log_dict["copy_samples_from_ringbuffer_time"] = (
-                time.perf_counter() - start_timer
-            ) * 1e3
-
-            # Tell brian DSP is about to begin
-            mark_timer = time.perf_counter()
-            reply_packet = {"sequence_num": sequence_num}
-            msg = pickle.dumps(reply_packet, protocol=pickle.HIGHEST_PROTOCOL)
-            so.recv_bytes(dspbegin_to_brian, options.brian_to_dspbegin_identity, log)
-            so.send_bytes(dspbegin_to_brian, options.brian_to_dspbegin_identity, msg)
-            log_dict["dsp_begin_msg_time"] = (time.perf_counter() - mark_timer) * 1e3
-
-            # Process main samples
-            mark_timer = time.perf_counter()
-            main_sequence_samples = sequence_samples[: len(options.rx_main_antennas), :]
-            main_sequence_samples_shape = main_sequence_samples.shape
-            main_processor = DSP(rx_rate, filter_taps, mixing_freqs, downsample_rates)
-            main_processor.apply_filters(main_sequence_samples)
-            main_processor.move_filter_results()
-            main_processor.beamform(main_beam_angles)
-            main_corrs = DSP.correlations_from_samples(
-                main_processor.beamformed_samples,
-                main_processor.beamformed_samples,
-                output_sample_rate,
-                slice_details,
-            )
-            log_dict["main_dsp_time"] = (time.perf_counter() - mark_timer) * 1e3
-
-            # Process intf samples if intf exists
-            mark_timer = time.perf_counter()
-            intf_sequence_samples_shape = None
-            log_dict["intf antennas"] = intf_antennas
-            if len(intf_antennas) > 0:
-                intf_sequence_samples = sequence_samples[
-                    len(options.rx_main_antennas) :, :
-                ]
-                intf_sequence_samples_shape = intf_sequence_samples.shape
-                intf_processor = DSP(
-                    rx_rate, filter_taps, mixing_freqs, downsample_rates
-                )
-                intf_processor.apply_filters(intf_sequence_samples)
-                intf_processor.move_filter_results()
-                intf_processor.beamform(intf_beam_angles)
-                intf_corrs = DSP.correlations_from_samples(
-                    intf_processor.beamformed_samples,
-                    intf_processor.beamformed_samples,
-                    output_sample_rate,
-                    slice_details,
-                )
-                cross_corrs = DSP.correlations_from_samples(
-                    intf_processor.beamformed_samples,
-                    main_processor.beamformed_samples,
-                    output_sample_rate,
-                    slice_details,
-                )
-            log_dict["intf_dsp_time"] = (time.perf_counter() - mark_timer) * 1e3
-
-            # Tell brian DSP how long it took
-            mark_timer = time.perf_counter()
-            reply_packet["kerneltime"] = (
-                log_dict["main_dsp_time"] + log_dict["intf_dsp_time"]
-            )
-            msg = pickle.dumps(reply_packet, protocol=pickle.HIGHEST_PROTOCOL)
-            so.recv_bytes(dspend_to_brian, options.brian_to_dspend_identity, log)
-            so.send_bytes(dspend_to_brian, options.brian_to_dspend_identity, msg)
-            log_dict["dsp_end_msg_time"] = (time.perf_counter() - mark_timer) * 1e3
-
-            total_processing_time = (time.perf_counter() - start_timer) * 1e3
-            log_dict["total_sequence_process_time"] = total_processing_time
-            log.verbose(
-                "processing sequence",
-                sequence_num=sequence_num,
-                mixing_freqs=mixing_freqs,
-                mixing_freqs_units="Hz",
-                main_beam_angles=main_beam_angles.shape,
-                intf_beam_angles=main_beam_angles.shape,
-                main_buffer_shape=main_sequence_samples_shape,
-                intf_buffer_shape=intf_sequence_samples_shape,
-                **log_dict,
-            )
-
-            # Generate a new timer dict for a uniform log
-            log_dict = {"time_units": "ms"}
-            start_timer = time.perf_counter()
-
-            # Extract outputs from processing into groups that will be put into message fields.
-            data_outputs = {}
-
-            def debug_data_in_shm(holder, data_array, array_name):
-                """
-                Adds an array of antennas data (filter outputs or antennas_iq) into a dictionary
-                for later entry in a processed data message.
-
-                :param  holder:     Dictionary to store the shared memory parameters.
-                :type   holder:     dict
-                :param  data_array: array to hold the data
-                :type   data_array: cp.ndarray or np.ndarray
-                :param  array_name: 'main' or 'intf'
-                :type   array_name: str
-                """
-
-                shm = shared_memory.SharedMemory(create=True, size=data_array.nbytes)
-                data = np.ndarray(data_array.shape, dtype=np.complex64, buffer=shm.buf)
-                if cupy_available:
-                    data[...] = xp.asnumpy(data_array)
-                else:
-                    data[...] = data_array
-
-                if array_name == "main":
-                    holder.main_shm = shm.name
-                elif array_name == "intf":
-                    holder.intf_shm = shm.name
-                else:
-                    log.error(f"unknown array name {array_name} not in [main, intf]")
-                    log.exception(f"unknown array name {array_name} [main, intf]")
-                    sys.exit(1)
-
-                holder.num_samps = data_array.shape[-1]
-                shm.close()
-
-            # Add the filter stage data if in debug mode
-            if __debug__:
-                for i, main_data in enumerate(main_processor.filter_outputs[:-1]):
-                    stage = DebugDataStage(f"stage_{i}")
-                    debug_data_in_shm(stage, main_data, "main")
-
-                    if options.intf_antenna_count > 0:
-                        intf_data = intf_processor.filter_outputs[i]
-                        debug_data_in_shm(stage, intf_data, "intf")
-
-                    processed_data.add_debug_data(stage)
-
-            # Add antennas_iq data
-            stage = DebugDataStage()
-            stage.stage_name = "antennas"
-            main_shm = main_processor.shared_mem["antennas_iq"]
-            stage.main_shm = main_shm.name
-            stage.num_samps = main_processor.antennas_iq_samples.shape[-1]
-            main_shm.close()
-            if len(intf_antennas) > 0:
-                intf_shm = intf_processor.shared_mem["antennas_iq"]
-                stage.intf_shm = intf_shm.name
-                intf_shm.close()
-            processed_data.add_debug_data(stage)
-            log_dict["add_antiq_to_stage_time"] = (
-                time.perf_counter() - start_timer
-            ) * 1e3
-            mark_timer = time.perf_counter()
-
-            # Add rawrf data
-            if __debug__:
-                # np.complex64 in bytes * num_antennas * num_samps
-                rawrf_size = (
-                    np.dtype(np.complex64).itemsize
-                    * ringbuffer.shape[0]
-                    * indices.shape[-1]
-                )
-                rawrf_shm = shared_memory.SharedMemory(create=True, size=rawrf_size)
-                rawrf_array = np.ndarray(
-                    (ringbuffer.shape[0], indices.shape[-1]),
-                    dtype=np.complex64,
-                    buffer=rawrf_shm.buf,
-                )
-                rawrf_array[...] = ringbuffer.take(indices, axis=1, mode="wrap")
-                processed_data.rawrf_shm = rawrf_shm.name
-                processed_data.rawrf_num_samps = indices.shape[-1]
-                rawrf_shm.close()
-                log_dict["put_rawrf_in_shm_time"] = (
-                    time.perf_counter() - mark_timer
-                ) * 1e3
-
-            # Add bfiq and correlations data
-            mark_timer = time.perf_counter()
-            # beamformed_m: [num_slices, num_beams, num_samps]
-            beamformed_m = main_processor.beamformed_samples
-            processed_data.bfiq_main_shm = main_processor.shared_mem["bfiq"].name
-            processed_data.max_num_beams = beamformed_m.shape[1]
-            processed_data.num_samps = beamformed_m.shape[-1]
-            main_processor.shared_mem["bfiq"].close()
-
-            data_outputs["main_corrs"] = main_corrs
-
-            if len(intf_antennas) > 0:
-                data_outputs["cross_corrs"] = cross_corrs
-                data_outputs["intf_corrs"] = intf_corrs
-                processed_data.bfiq_intf_shm = intf_processor.shared_mem["bfiq"].name
-                intf_processor.shared_mem["bfiq"].close()
-
-            # Fill message with the slice-specific fields
-            fill_datawrite_message(processed_data, slice_details, data_outputs)
-            sqn_message = pickle.dumps(processed_data, protocol=pickle.HIGHEST_PROTOCOL)
-            log_dict["add_bfiq_and_acfs_to_stage_time"] = (
-                time.perf_counter() - mark_timer
-            ) * 1e3
-
-            so.send_bytes(dsp_to_dw, options.dw_to_dsp_identity, sqn_message)
->>>>>>> 8879b6e9
 
         sequence_worker_socket.send_pyobj(rx_params)
 
