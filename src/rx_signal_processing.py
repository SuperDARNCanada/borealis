"""
    rx_signal_processing
    ~~~~~~~~~~~~~~~~~~~~~
    This process handles the digital signal processing side of Borealis

    :copyright: 2020 SuperDARN Canada
    :author: Keith Kotyk
"""

import copy
import math
import mmap
from multiprocessing import shared_memory
import os
import pickle
import sys
import threading
import time

import numpy as np
import posix_ipc as ipc

try:
    import cupy as xp
except ImportError:
    cupy_available = False
    import numpy as xp
else:
    cupy_available = True


sys.path.append(os.environ["BOREALISPATH"])

if __debug__:
    from build.debug.src.utils.protobuf.rxsamplesmetadata_pb2 import RxSamplesMetadata
else:
    from build.release.src.utils.protobuf.rxsamplesmetadata_pb2 import RxSamplesMetadata

from utils.message_formats import (
    ProcessedSequenceMessage,
    DebugDataStage,
    OutputDataset,
)
from utils.signals import DSP


def fill_datawrite_message(processed_data, slice_details, data_outputs):
    """
    Fills the datawrite message with processed data.

    :param      processed_data:  The processed data message
    :type       processed_data:  ProcessedSequenceMessage
    :param      slice_details:   The details for each slice that was processed.
    :type       slice_details:   list
    :param      data_outputs:    The processed data outputs.
    :type       data_outputs:    dict
    """

    for sd in slice_details:
        output_dataset = OutputDataset(
            sd["slice_id"], sd["num_beams"], sd["num_range_gates"], sd["num_lags"]
        )

        def add_array(ndarray):
            """
            Creates shared memory and stores ndarray in it.

            :param      ndarray: array to be created
            :type       ndarray: numpy.ndarray
            :returns:   The shared memory name.
            :rtype:     str
            """
            if ndarray.size != 0:
                shm = shared_memory.SharedMemory(create=True, size=ndarray.nbytes)
                shared_array = np.ndarray(
                    ndarray.shape, dtype=ndarray.dtype, buffer=shm.buf
                )
                shared_array[...] = ndarray[...]
                name = shm.name
                # This closes the current SharedMemory instance, but the memory isn't free until data_write unlinks it.
                shm.close()
                return name

        main_corrs = data_outputs["main_corrs"][sd["slice_num"]]
        output_dataset.main_acf_shm = add_array(main_corrs)

        intf_available = True
        try:
            intf_corrs = data_outputs["intf_corrs"][sd["slice_num"]]
            cross_corrs = data_outputs["cross_corrs"][sd["slice_num"]]
        except KeyError as e:
            # No interferometer data
            intf_available = False

        if intf_available:
            output_dataset.intf_acf_shm = add_array(intf_corrs)
            output_dataset.xcf_shm = add_array(cross_corrs)

        processed_data.add_output_dataset(output_dataset)


def main():
    options = Options()

    sockets = so.create_sockets(
        [options.dsp_to_radctrl_identity, options.dsp_to_driver_identity],
        options.router_address,
    )

    dsp_to_radar_control = sockets[0]
    dsp_to_driver = sockets[1]

    ringbuffer = None

    total_antennas = len(options.rx_main_antennas) + len(options.rx_intf_antennas)

    threads = []
    first_time = True
    while True:

        reply = so.recv_bytes(
            dsp_to_radar_control, options.radctrl_to_dsp_identity, log
        )

        sqn_meta_message = pickle.loads(reply)

        rx_rate = np.float64(sqn_meta_message.rx_rate)
        output_sample_rate = np.float64(sqn_meta_message.output_sample_rate)
        first_rx_sample_off = sqn_meta_message.offset_to_first_rx_sample
        rx_center_freq = sqn_meta_message.rx_ctr_freq

        processed_data = ProcessedSequenceMessage()

        processed_data.sequence_num = sqn_meta_message.sequence_num
        processed_data.rx_sample_rate = rx_rate
        processed_data.output_sample_rate = output_sample_rate

        mixing_freqs = []
        main_beam_angles = []
        intf_beam_angles = []
        intf_antennas = set()

        # Parse out details and force the data type so that Cupy can optimize with standardized
        # data types.
        slice_details = []
        for i, chan in enumerate(sqn_meta_message.rx_channels):
            detail = {}

            mixing_freqs.append(chan.rx_freq - rx_center_freq)

            detail["slice_id"] = chan.slice_id
            detail["slice_num"] = i
            detail["first_range"] = np.float32(chan.first_range)
            detail["range_sep"] = np.float32(chan.range_sep)
            detail["tau_spacing"] = np.uint32(chan.tau_spacing)
            detail["num_range_gates"] = np.uint32(chan.num_ranges)
            detail["first_range_off"] = np.uint32(chan.first_range / chan.range_sep)

            lag_phase_offsets = []

            lags = []
            for lag in chan.lags:
                lags.append([lag.pulse_1, lag.pulse_2])
                lag_phase_offsets.append(
                    lag.phase_offset_real + 1j * lag.phase_offset_imag
                )

            detail["lag_phase_offsets"] = np.array(
                lag_phase_offsets, dtype=np.complex64
            )

            detail["lags"] = np.array(lags, dtype=np.uint32)
            detail["num_lags"] = len(lags)

            main_beams = chan.beam_phases[:, : len(options.rx_main_antennas)]
            intf_beams = chan.beam_phases[:, len(options.rx_main_antennas) :]

            detail["num_beams"] = main_beams.shape[0]

            slice_details.append(detail)
            main_beam_angles.append(main_beams)
            intf_beam_angles.append(intf_beams)

            intf_antennas.update(
                set(chan.rx_intf_antennas)
            )  # Keep track of all intf antennas for the sequence

        # Different slices can have a different amount of beams used. Slices that use fewer beams
        # than the max number of beams are padded with zeros so that matrix calculations can be
        # used. The extra beams that are processed will be not be parsed for data writing.
        max_num_beams = max([x.shape[0] for x in main_beam_angles])
        padded_main_phases = np.zeros(
            (
                len(sqn_meta_message.rx_channels),
                max_num_beams,
                len(options.rx_main_antennas),
            ),
            dtype=np.complex64,
        )
        padded_intf_phases = np.zeros(
            (
                len(sqn_meta_message.rx_channels),
                max_num_beams,
                len(options.rx_intf_antennas),
            ),
            dtype=np.complex64,
        )

        for i, x in enumerate(main_beam_angles):
            padded_main_phases[i, : len(x)] = x
        for i, x in enumerate(intf_beam_angles):
            padded_intf_phases[i, : len(x)] = x

        mixing_freqs = np.array(mixing_freqs, dtype=np.float64)

        # Get meta from driver
        message = "Need data to process"
        so.send_data(dsp_to_driver, options.driver_to_dsp_identity, message)
        reply = so.recv_bytes(dsp_to_driver, options.driver_to_dsp_identity, log)

        rx_metadata = RxSamplesMetadata()
        rx_metadata.ParseFromString(reply)

        if sqn_meta_message.sequence_num != rx_metadata.sequence_num:
            log.error(
                "driver packets != radctrl packets",
                sqn_meta_sqn_num=sqn_meta_message.sequence_num,
                rx_meta_sqn_num=rx_metadata.sequence_num,
            )
            sys.exit(-1)

        # First time configuration
        if first_time:
            shm = ipc.SharedMemory(options.ringbuffer_name)
            mapped_mem = mmap.mmap(shm.fd, shm.size)
            ringbuffer = np.frombuffer(mapped_mem, dtype=np.complex64).reshape(
                total_antennas, -1
            )

            if cupy_available:
                xp.cuda.runtime.hostRegister(ringbuffer.ctypes.data, ringbuffer.size, 0)

<<<<<<< HEAD
            taps_per_stage = []
            for stage in sqn_meta_message.decimation_stages:
                dm_rates.append(stage.dm_rate)
                dm_scheme_taps.append(np.array(stage.filter_taps, dtype=np.complex64))
                taps_per_stage.append(len(stage.filter_taps))
            log.verbose(
                "stage decimation and filter taps",
                decimation_rates=dm_rates,
                filter_taps_per_stage=taps_per_stage,
            )

            dm_rates = np.array(dm_rates, dtype=np.uint32)

            for dm, taps in zip(reversed(dm_rates), reversed(dm_scheme_taps)):
                extra_samples = (extra_samples * dm) + len(taps) // 2

            total_dm_rate = np.prod(dm_rates)

=======
>>>>>>> 5494826f
            first_time = False

        # Set up the filtering/downsampling strategy
        taps_per_stage = []
        dm_rates = []
        dm_scheme_taps = []
        extra_samples = 0
        for stage in sqn_meta_message.decimation_stages:
            dm_rates.append(stage.dm_rate)
            dm_scheme_taps.append(np.array(stage.filter_taps, dtype=np.complex64))
            taps_per_stage.append(len(stage.filter_taps))
        log.verbose("stage decimation and filter taps",
                    decimation_rates=dm_rates,
                    filter_taps_per_stage=taps_per_stage)
        dm_rates = np.array(dm_rates, dtype=np.uint32)
        for dm, taps in zip(reversed(dm_rates), reversed(dm_scheme_taps)):
            extra_samples = (extra_samples * dm) + len(taps) // 2
        total_dm_rate = np.prod(dm_rates)

        # Calculate where in the ringbuffer the samples are located.
        samples_needed = rx_metadata.numberofreceivesamples + 2 * extra_samples
<<<<<<< HEAD
        samples_needed = int(
            math.ceil(float(samples_needed) / float(total_dm_rate)) * total_dm_rate
        )

        sample_time_diff = (
            rx_metadata.sequence_start_time - rx_metadata.initialization_time
        )
        sample_in_time = (
            (sample_time_diff * rx_rate) + first_rx_sample_off - extra_samples
        )

=======
        samples_needed = int(math.ceil(float(samples_needed) / float(total_dm_rate)) * total_dm_rate)
        sample_time_diff = rx_metadata.sequence_start_time - rx_metadata.initialization_time
        sample_in_time = (sample_time_diff * rx_rate) + first_rx_sample_off - extra_samples
>>>>>>> 5494826f
        start_sample = int(math.fmod(sample_in_time, ringbuffer.shape[1]))
        end_sample = start_sample + samples_needed

        processed_data.initialization_time = rx_metadata.initialization_time
        processed_data.sequence_start_time = rx_metadata.sequence_start_time
        processed_data.gps_to_system_time_diff = rx_metadata.gps_to_system_time_diff
        processed_data.agc_status_bank_h = rx_metadata.agc_status_bank_h
        processed_data.lp_status_bank_h = rx_metadata.lp_status_bank_h
        processed_data.agc_status_bank_l = rx_metadata.agc_status_bank_l
        processed_data.lp_status_bank_l = rx_metadata.lp_status_bank_l
        processed_data.gps_locked = rx_metadata.gps_locked

        # This work is done in a thread
        def sequence_worker(**kwargs):
<<<<<<< HEAD
            sequence_num = kwargs["sequence_num"]
            main_beam_angles = kwargs["main_beam_angles"]
            intf_beam_angles = kwargs["intf_beam_angles"]
            mixing_freqs = kwargs["mixing_freqs"]
            slice_details = kwargs["slice_details"]
            start_sample = kwargs["start_sample"]
            end_sample = kwargs["end_sample"]
            processed_data = kwargs["processed_data"]
            intf_antennas = kwargs["intf_antennas"]
=======
            sequence_num = kwargs['sequence_num']
            main_beam_angles = kwargs['main_beam_angles']
            intf_beam_angles = kwargs['intf_beam_angles']
            mixing_freqs = kwargs['mixing_freqs']
            slice_details = kwargs['slice_details']
            start_sample = kwargs['start_sample']
            end_sample = kwargs['end_sample']
            processed_data = kwargs['processed_data']
            intf_antennas = kwargs['intf_antennas']
            filter_taps = kwargs['filter_taps']
            downsample_rates = kwargs['downsample_rates']
>>>>>>> 5494826f

            if cupy_available:
                xp.cuda.runtime.setDevice(0)

            seq_begin_iden = options.dspbegin_to_brian_identity + str(sequence_num)
            seq_end_iden = options.dspend_to_brian_identity + str(sequence_num)
            dw_iden = options.dsp_to_dw_identity + str(sequence_num)
            gpu_socks = so.create_sockets(
                [seq_begin_iden, seq_end_iden, dw_iden], options.router_address
            )

            dspbegin_to_brian = gpu_socks[0]
            dspend_to_brian = gpu_socks[1]
            dsp_to_dw = gpu_socks[2]

            # Generate a timer dict for a uniform log
            log_dict = {"time_units": "ms"}
            start_timer = time.perf_counter()

            # Copy samples from ring buffer
            indices = np.arange(start_sample, start_sample + samples_needed)
            # x.take makes a copy of the array. We want to avoid making a copy using Cupy so that
            # data is moved directly from the ring buffer to the GPU. Simple indexing creates a view
            # of existing data without making a copy.
            if cupy_available:
                if end_sample > ringbuffer.shape[1]:
                    piece1 = ringbuffer[:, start_sample:]
                    piece2 = ringbuffer[:, : end_sample - ringbuffer.shape[1]]
                    tmp1 = xp.array(piece1)
                    tmp2 = xp.array(piece2)
                    sequence_samples = xp.concatenate((tmp1, tmp2), axis=1)
                else:
                    sequence_samples = xp.array(ringbuffer[:, start_sample:end_sample])
            else:
                sequence_samples = ringbuffer.take(indices, axis=1, mode="wrap")
            log_dict["copy_samples_from_ringbuffer_time"] = (
                time.perf_counter() - start_timer
            ) * 1e3

            # Tell brian DSP is about to begin
            mark_timer = time.perf_counter()
            reply_packet = {"sequence_num": sequence_num}
            msg = pickle.dumps(reply_packet, protocol=pickle.HIGHEST_PROTOCOL)
            so.recv_bytes(dspbegin_to_brian, options.brian_to_dspbegin_identity, log)
            so.send_bytes(dspbegin_to_brian, options.brian_to_dspbegin_identity, msg)
            log_dict["dsp_begin_msg_time"] = (time.perf_counter() - mark_timer) * 1e3

            # Process main samples
            mark_timer = time.perf_counter()
            main_sequence_samples = sequence_samples[: len(options.rx_main_antennas), :]
            main_sequence_samples_shape = main_sequence_samples.shape
            main_processor = DSP(rx_rate, filter_taps, mixing_freqs, downsample_rates)
            main_processor.apply_filters(main_sequence_samples)
            main_processor.move_filter_results()
            main_processor.beamform(main_beam_angles)
            main_corrs = DSP.correlations_from_samples(
                main_processor.beamformed_samples,
                main_processor.beamformed_samples,
                output_sample_rate,
                slice_details,
            )
            log_dict["main_dsp_time"] = (time.perf_counter() - mark_timer) * 1e3

            # Process intf samples if intf exists
            mark_timer = time.perf_counter()
            intf_sequence_samples_shape = None
            log.info("intf antennas", antennas=intf_antennas)
            if len(intf_antennas) > 0:
                intf_sequence_samples = sequence_samples[
                    len(options.rx_main_antennas) :, :
                ]
                intf_sequence_samples_shape = intf_sequence_samples.shape
                intf_processor = DSP(rx_rate, filter_taps, mixing_freqs, downsample_rates)
                intf_processor.apply_filters(intf_sequence_samples)
                intf_processor.move_filter_results()
                intf_processor.beamform(intf_beam_angles)
                intf_corrs = DSP.correlations_from_samples(
                    intf_processor.beamformed_samples,
                    intf_processor.beamformed_samples,
                    output_sample_rate,
                    slice_details,
                )
                cross_corrs = DSP.correlations_from_samples(
                    intf_processor.beamformed_samples,
                    main_processor.beamformed_samples,
                    output_sample_rate,
                    slice_details,
                )
            log_dict["intf_dsp_time"] = (time.perf_counter() - mark_timer) * 1e3

            # Tell brian DSP how long it took
            mark_timer = time.perf_counter()
            reply_packet["kerneltime"] = (
                log_dict["main_dsp_time"] + log_dict["intf_dsp_time"]
            )
            msg = pickle.dumps(reply_packet, protocol=pickle.HIGHEST_PROTOCOL)
            so.recv_bytes(dspend_to_brian, options.brian_to_dspend_identity, log)
            so.send_bytes(dspend_to_brian, options.brian_to_dspend_identity, msg)
            log_dict["dsp_end_msg_time"] = (time.perf_counter() - mark_timer) * 1e3

            total_processing_time = (time.perf_counter() - start_timer) * 1e3
            log_dict["total_sequence_process_time"] = total_processing_time
            log.verbose(
                "processing sequence",
                sequence_num=sequence_num,
                mixing_freqs=mixing_freqs,
                mixing_freqs_units="Hz",
                main_beam_angles=main_beam_angles.shape,
                intf_beam_angles=main_beam_angles.shape,
                main_buffer_shape=main_sequence_samples_shape,
                intf_buffer_shape=intf_sequence_samples_shape,
                **log_dict,
            )

            # Generate a new timer dict for a uniform log
            log_dict = {"time_units": "ms"}
            start_timer = time.perf_counter()

            # Extract outputs from processing into groups that will be put into message fields.
            data_outputs = {}

            def debug_data_in_shm(holder, data_array, array_name):
                """
                Adds an array of antennas data (filter outputs or antennas_iq) into a dictionary
                for later entry in a processed data message.

                :param  holder:     Dictionary to store the shared memory parameters.
                :type   holder:     dict
                :param  data_array: array to hold the data
                :type   data_array: cp.ndarray or np.ndarray
                :param  array_name: 'main' or 'intf'
                :type   array_name: str
                """

                shm = shared_memory.SharedMemory(create=True, size=data_array.nbytes)
                data = np.ndarray(data_array.shape, dtype=np.complex64, buffer=shm.buf)
                if cupy_available:
                    data[...] = xp.asnumpy(data_array)
                else:
                    data[...] = data_array

                if array_name == "main":
                    holder.main_shm = shm.name
                elif array_name == "intf":
                    holder.intf_shm = shm.name
                else:
                    log.error(f"unknown array name {array_name} not in [main, intf]")
                    log.exception(f"unknown array name {array_name} [main, intf]")
                    sys.exit(1)

                holder.num_samps = data_array.shape[-1]
                shm.close()

            # Add the filter stage data if in debug mode
            if __debug__:
                for i, main_data in enumerate(main_processor.filter_outputs[:-1]):
                    stage = DebugDataStage(f"stage_{i}")
                    debug_data_in_shm(stage, main_data, "main")

                    if options.intf_antenna_count > 0:
                        intf_data = intf_processor.filter_outputs[i]
                        debug_data_in_shm(stage, intf_data, "intf")

                    processed_data.add_debug_data(stage)

            # Add antennas_iq data
            stage = DebugDataStage()
            stage.stage_name = "antennas"
            main_shm = main_processor.shared_mem["antennas_iq"]
            stage.main_shm = main_shm.name
            stage.num_samps = main_processor.antennas_iq_samples.shape[-1]
            main_shm.close()
            if len(intf_antennas) > 0:
                intf_shm = intf_processor.shared_mem["antennas_iq"]
                stage.intf_shm = intf_shm.name
                intf_shm.close()
            processed_data.add_debug_data(stage)
            log_dict["add_antiq_to_stage_time"] = (
                time.perf_counter() - start_timer
            ) * 1e3
            mark_timer = time.perf_counter()

            # Add rawrf data
            if __debug__:
                # np.complex64 in bytes * num_antennas * num_samps
                rawrf_size = (
                    np.dtype(np.complex64).itemsize
                    * ringbuffer.shape[0]
                    * indices.shape[-1]
                )
                rawrf_shm = shared_memory.SharedMemory(create=True, size=rawrf_size)
                rawrf_array = np.ndarray(
                    (ringbuffer.shape[0], indices.shape[-1]),
                    dtype=np.complex64,
                    buffer=rawrf_shm.buf,
                )
                rawrf_array[...] = ringbuffer.take(indices, axis=1, mode="wrap")
                processed_data.rawrf_shm = rawrf_shm.name
                processed_data.rawrf_num_samps = indices.shape[-1]
                rawrf_shm.close()
                log_dict["put_rawrf_in_shm_time"] = (
                    time.perf_counter() - mark_timer
                ) * 1e3

            # Add bfiq and correlations data
            mark_timer = time.perf_counter()
            # beamformed_m: [num_slices, num_beams, num_samps]
            beamformed_m = main_processor.beamformed_samples
            processed_data.bfiq_main_shm = main_processor.shared_mem["bfiq"].name
            processed_data.max_num_beams = beamformed_m.shape[1]
            processed_data.num_samps = beamformed_m.shape[-1]
            main_processor.shared_mem["bfiq"].close()

            data_outputs["main_corrs"] = main_corrs

            if len(intf_antennas) > 0:
                data_outputs["cross_corrs"] = cross_corrs
                data_outputs["intf_corrs"] = intf_corrs
                processed_data.bfiq_intf_shm = intf_processor.shared_mem["bfiq"].name
                intf_processor.shared_mem["bfiq"].close()

            # Fill message with the slice-specific fields
            fill_datawrite_message(processed_data, slice_details, data_outputs)
            sqn_message = pickle.dumps(processed_data, protocol=pickle.HIGHEST_PROTOCOL)
            log_dict["add_bfiq_and_acfs_to_stage_time"] = (
                time.perf_counter() - mark_timer
            ) * 1e3

            so.send_bytes(dsp_to_dw, options.dw_to_dsp_identity, sqn_message)

<<<<<<< HEAD
            log_dict["total_serialize_send_time"] = (
                time.perf_counter() - start_timer
            ) * 1e3
            log.info(
                "done with sequence",
                sequence_num=sequence_num,
                processing_time=total_processing_time,
                time_units="ms",
                slice_ids=[d["slice_id"] for d in slice_details],
            )
            log.verbose("sequence timing", sequence_num=sequence_num, **log_dict)

        args = {
            "sequence_num": copy.deepcopy(sqn_meta_message.sequence_num),
            "main_beam_angles": copy.deepcopy(padded_main_phases),
            "intf_beam_angles": copy.deepcopy(padded_intf_phases),
            "mixing_freqs": copy.deepcopy(mixing_freqs),
            "slice_details": copy.deepcopy(slice_details),
            "start_sample": copy.deepcopy(start_sample),
            "end_sample": copy.deepcopy(end_sample),
            "processed_data": copy.deepcopy(processed_data),
            "intf_antennas": copy.deepcopy(intf_antennas),
        }
=======
            log_dict["total_serialize_send_time"] = (time.perf_counter() - start_timer) * 1e3
            log.info("done with sequence",
                     sequence_num=sequence_num,
                     processing_time=total_processing_time,
                     time_units='ms',
                     slice_ids=[d['slice_id'] for d in slice_details])
            log.verbose("sequence timing",
                        sequence_num=sequence_num,
                        **log_dict)

        args = {"sequence_num": copy.deepcopy(sqn_meta_message.sequence_num),
                "main_beam_angles": copy.deepcopy(padded_main_phases),
                "intf_beam_angles": copy.deepcopy(padded_intf_phases),
                "mixing_freqs": copy.deepcopy(mixing_freqs),
                "slice_details": copy.deepcopy(slice_details),
                "start_sample": copy.deepcopy(start_sample),
                "end_sample": copy.deepcopy(end_sample),
                "processed_data": copy.deepcopy(processed_data),
                "intf_antennas": copy.deepcopy(intf_antennas),
                "filter_taps": copy.deepcopy(dm_scheme_taps),
                "downsample_rates": copy.deepcopy(dm_rates)}
>>>>>>> 5494826f

        seq_thread = threading.Thread(target=sequence_worker, kwargs=args)
        seq_thread.daemon = True
        seq_thread.start()

        threads.append(seq_thread)

        if len(threads) > 1:
            thread = threads.pop(0)
            thread.join()


if __name__ == "__main__":
    from utils.options import Options
    from utils import socket_operations as so
    from utils import log_config

    log = log_config.log()
    log.info(f"RX_SIGNAL_PROCESSING BOOTED")
    if not cupy_available:
        log.warning("cupy not installed")
    try:
        main()
        log.info(f"RX_SIGNAL_PROCESSING EXITED")
    except Exception as main_exception:
        log.critical("RX_SIGNAL_PROCESSING CRASHED", error=main_exception)
        log.exception("RX_SIGNAL_PROCESSING CRASHED", exception=main_exception)<|MERGE_RESOLUTION|>--- conflicted
+++ resolved
@@ -240,27 +240,6 @@
             if cupy_available:
                 xp.cuda.runtime.hostRegister(ringbuffer.ctypes.data, ringbuffer.size, 0)
 
-<<<<<<< HEAD
-            taps_per_stage = []
-            for stage in sqn_meta_message.decimation_stages:
-                dm_rates.append(stage.dm_rate)
-                dm_scheme_taps.append(np.array(stage.filter_taps, dtype=np.complex64))
-                taps_per_stage.append(len(stage.filter_taps))
-            log.verbose(
-                "stage decimation and filter taps",
-                decimation_rates=dm_rates,
-                filter_taps_per_stage=taps_per_stage,
-            )
-
-            dm_rates = np.array(dm_rates, dtype=np.uint32)
-
-            for dm, taps in zip(reversed(dm_rates), reversed(dm_scheme_taps)):
-                extra_samples = (extra_samples * dm) + len(taps) // 2
-
-            total_dm_rate = np.prod(dm_rates)
-
-=======
->>>>>>> 5494826f
             first_time = False
 
         # Set up the filtering/downsampling strategy
@@ -282,7 +261,6 @@
 
         # Calculate where in the ringbuffer the samples are located.
         samples_needed = rx_metadata.numberofreceivesamples + 2 * extra_samples
-<<<<<<< HEAD
         samples_needed = int(
             math.ceil(float(samples_needed) / float(total_dm_rate)) * total_dm_rate
         )
@@ -293,12 +271,6 @@
         sample_in_time = (
             (sample_time_diff * rx_rate) + first_rx_sample_off - extra_samples
         )
-
-=======
-        samples_needed = int(math.ceil(float(samples_needed) / float(total_dm_rate)) * total_dm_rate)
-        sample_time_diff = rx_metadata.sequence_start_time - rx_metadata.initialization_time
-        sample_in_time = (sample_time_diff * rx_rate) + first_rx_sample_off - extra_samples
->>>>>>> 5494826f
         start_sample = int(math.fmod(sample_in_time, ringbuffer.shape[1]))
         end_sample = start_sample + samples_needed
 
@@ -313,7 +285,6 @@
 
         # This work is done in a thread
         def sequence_worker(**kwargs):
-<<<<<<< HEAD
             sequence_num = kwargs["sequence_num"]
             main_beam_angles = kwargs["main_beam_angles"]
             intf_beam_angles = kwargs["intf_beam_angles"]
@@ -323,19 +294,8 @@
             end_sample = kwargs["end_sample"]
             processed_data = kwargs["processed_data"]
             intf_antennas = kwargs["intf_antennas"]
-=======
-            sequence_num = kwargs['sequence_num']
-            main_beam_angles = kwargs['main_beam_angles']
-            intf_beam_angles = kwargs['intf_beam_angles']
-            mixing_freqs = kwargs['mixing_freqs']
-            slice_details = kwargs['slice_details']
-            start_sample = kwargs['start_sample']
-            end_sample = kwargs['end_sample']
-            processed_data = kwargs['processed_data']
-            intf_antennas = kwargs['intf_antennas']
-            filter_taps = kwargs['filter_taps']
-            downsample_rates = kwargs['downsample_rates']
->>>>>>> 5494826f
+            filter_taps = kwargs["filter_taps"]
+            downsample_rates = kwargs["downsample_rates"]
 
             if cupy_available:
                 xp.cuda.runtime.setDevice(0)
@@ -566,7 +526,6 @@
 
             so.send_bytes(dsp_to_dw, options.dw_to_dsp_identity, sqn_message)
 
-<<<<<<< HEAD
             log_dict["total_serialize_send_time"] = (
                 time.perf_counter() - start_timer
             ) * 1e3
@@ -589,30 +548,9 @@
             "end_sample": copy.deepcopy(end_sample),
             "processed_data": copy.deepcopy(processed_data),
             "intf_antennas": copy.deepcopy(intf_antennas),
+            "filter_taps": copy.deepcopy(dm_scheme_taps),
+            "downsample_rates": copy.deepcopy(dm_rates),
         }
-=======
-            log_dict["total_serialize_send_time"] = (time.perf_counter() - start_timer) * 1e3
-            log.info("done with sequence",
-                     sequence_num=sequence_num,
-                     processing_time=total_processing_time,
-                     time_units='ms',
-                     slice_ids=[d['slice_id'] for d in slice_details])
-            log.verbose("sequence timing",
-                        sequence_num=sequence_num,
-                        **log_dict)
-
-        args = {"sequence_num": copy.deepcopy(sqn_meta_message.sequence_num),
-                "main_beam_angles": copy.deepcopy(padded_main_phases),
-                "intf_beam_angles": copy.deepcopy(padded_intf_phases),
-                "mixing_freqs": copy.deepcopy(mixing_freqs),
-                "slice_details": copy.deepcopy(slice_details),
-                "start_sample": copy.deepcopy(start_sample),
-                "end_sample": copy.deepcopy(end_sample),
-                "processed_data": copy.deepcopy(processed_data),
-                "intf_antennas": copy.deepcopy(intf_antennas),
-                "filter_taps": copy.deepcopy(dm_scheme_taps),
-                "downsample_rates": copy.deepcopy(dm_rates)}
->>>>>>> 5494826f
 
         seq_thread = threading.Thread(target=sequence_worker, kwargs=args)
         seq_thread.daemon = True
