#!/usr/bin/env python3

"""
    radar_control process
    ~~~~~~~~~~~~~~~~~~~~~
    Radar_control is the process that runs the radar (sends pulses to the driver with
    timing information and sends processing information to the signal processing process).
    Experiment_handler provides the experiment for radar_control to run. It iterates
    through the interface_class_base objects to control the radar.

    :copyright: 2018 SuperDARN Canada
    :author: Marci Detwiller
"""
import os
import sys
import time
from datetime import datetime, timedelta
import zmq
import pickle
import threading
import numpy as np
from functools import reduce

from experiment_prototype.experiment_prototype import ExperimentPrototype
from utils.options import Options
import utils.message_formats as messages
from utils import socket_operations

sys.path.append(os.environ["BOREALISPATH"])
if __debug__:
    from build.debug.src.utils.protobuf.driverpacket_pb2 import DriverPacket
else:
    from build.release.src.utils.protobuf.driverpacket_pb2 import DriverPacket

TIME_PROFILE = False


def setup_driver(
    radctrl_to_driver, driver_to_radctrl_iden, txctrfreq, rxctrfreq, txrate, rxrate
):
    """
    First packet sent to driver for setup.

    :param radctrl_to_driver: the sender socket for sending the driverpacket
    :param driver_to_radctrl_iden: the receiver socket identity on the driver side
    :param txctrfreq: the transmit center frequency to tune to, kHz.
    :param rxctrfreq: the receive center frequency to tune to. With rx_sample_rate from config.ini file, this
        determines the received signal band, kHz.
    :param txrate: the tx sampling rate (Hz).
    :param rxrate: the rx sampling rate (Hz).
    """

    driverpacket = DriverPacket()
    driverpacket.txcenterfreq = txctrfreq * 1000  # convert to Hz
    driverpacket.rxcenterfreq = rxctrfreq * 1000  # convert to Hz
    driverpacket.txrate = txrate
    driverpacket.rxrate = rxrate

    socket_operations.send_pulse(
        radctrl_to_driver, driver_to_radctrl_iden, driverpacket.SerializeToString()
    )

    socket_operations.recv_data(radctrl_to_driver, driver_to_radctrl_iden, log)


def data_to_driver(
    radctrl_to_driver,
    driver_to_radctrl_iden,
    samples_array,
    txctrfreq,
    rxctrfreq,
    txrate,
    rxrate,
    numberofreceivesamples,
    seqtime,
    SOB,
    EOB,
    timing,
    seqnum,
    align_sequences,
    repeat=False,
):
    """
    Place data in the driver packet and send it via zeromq to the driver.

    :param radctrl_to_driver: the sender socket for sending the driverpacket
    :param driver_to_radctrl_iden: the reciever socket identity on the driver side
    :param samples_array: this is a list of length main_antenna_count from the config file. It contains one
        numpy array of complex values per antenna. If the antenna will not be transmitted on, it contains a
        numpy array of zeros of the same length as the rest. All arrays will have the same length according to
        the pulse length.
    :param txctrfreq: the transmit center frequency to tune to.
    :param rxctrfreq: the receive center frequency to tune to. With rx_sample_rate from config.ini file, this
        determines the received signal band.
    :param txrate: the tx sampling rate (Hz).
    :param rxrate: the rx sampling rate (Hz).
    :param numberofreceivesamples: number of samples to receive at the rx_sample_rate from config.ini file. This
        determines length of Scope Sync GPIO being high for this sequence.
    :param seqtime: relative timing offset
    :param SOB: start of burst boolean, true for first pulse in sequence.
    :param EOB: end of burst boolean, true for last pulse in sequence.
    :param timing: in us, the time past timezero to send this pulse. Timezero is the start of the sequence.
    :param seqnum: the sequence number. This is a unique identifier for the sequence that is always increasing
        with increasing sequences while radar_control is running. It is only reset when program restarts.
    :param align_sequences: a boolean indicating whether to align the start of the sequence to a clean tenth
        of a second.
    :param repeat: a boolean indicating whether the pulse is the exact same as the last pulse
        in the sequence, in which case we will save the time and not send the samples list and other
        params that will be the same.
    """

    driverpacket = DriverPacket()
    driverpacket.timetosendsamples = timing
    driverpacket.SOB = SOB
    driverpacket.EOB = EOB
    driverpacket.sequence_num = seqnum
    driverpacket.numberofreceivesamples = numberofreceivesamples
    driverpacket.seqtime = seqtime
    driverpacket.align_sequences = align_sequences

    if repeat:
        # antennas empty
        # samples empty
        # ctrfreq empty
        # rxrate and txrate empty
        log.debug("repeat timing", timing=timing, sob=SOB, eob=EOB)
    else:
        # Setup data to send to driver for transmit.
        for ant_idx in range(samples_array.shape[0]):
            sample_add = driverpacket.channel_samples.add()
            # Add one Samples message for each channel possible in config.
            # Any unused channels will be sent zeros.
            # Protobuf expects types: int, long, or float, will reject numpy types and
            # throw a TypeError so we must convert the numpy arrays to lists
            sample_add.real.extend(samples_array[ant_idx, :].real.tolist())
            sample_add.imag.extend(samples_array[ant_idx, :].imag.tolist())
        driverpacket.txcenterfreq = txctrfreq * 1000  # convert to Hz
        driverpacket.rxcenterfreq = rxctrfreq * 1000  # convert to Hz
        driverpacket.txrate = txrate
        driverpacket.rxrate = rxrate
        driverpacket.numberofreceivesamples = numberofreceivesamples
        log.debug("non-repeat timing", timing=timing, sob=SOB, eob=EOB)

    socket_operations.send_pulse(
        radctrl_to_driver, driver_to_radctrl_iden, driverpacket.SerializeToString()
    )


def send_dsp_metadata(
    radctrl_to_dsp,
    dsp_radctrl_iden,
    radctrl_to_brian,
    brian_radctrl_iden,
    rxrate,
    output_sample_rate,
    seqnum,
    slice_ids,
    slice_dict,
    beam_dict,
    sequence_time,
    first_rx_sample_start,
    rxctrfreq,
    pulse_phase_offsets,
    decimation_scheme=None,
):
    """
    Place data in the receiver packet and send it via zeromq to the signal processing unit and brian.
    Happens every sequence.

    :param radctrl_to_dsp: The sender socket for sending data to dsp
    :param dsp_radctrl_iden: The receiver socket identity on the dsp side
    :param radctrl_to_brian: The sender socket for sending data to brian
    :param brian_radctrl_iden: The receiver socket identity on the brian side
    :param rxrate: The receive sampling rate (Hz).
    :param output_sample_rate: The output sample rate desired for the output data (Hz).
    :param seqnum: the sequence number. This is a unique identifier for the sequence that is always increasing
        with increasing sequences while radar_control is running. It is only reset when program restarts.
    :param slice_ids: The identifiers of the slices that are combined in this sequence. These IDs tell us where to
        look in the beam dictionary and slice dictionary for frequency information and beam direction information
        about this sequence to give to the signal processing unit.
    :param slice_dict: The slice dictionary, which contains information about all slices and will be referenced for
        information about the slices in this sequence. Namely, we get the frequency we want to receive at, the
        number of ranges and the first range information.
    :param beam_dict: The dictionary containing beam directions for each slice.
    :param sequence_time: entire duration of sequence, including receive time after all
        transmissions.
    :param first_rx_sample_start: The sample where the first rx sample will start relative to the
        tx data.
    :param rxctrfreq: the center frequency of receiving.
    :param pulse_phase_offsets: Phase offsets (degrees) applied to each pulse in the sequence
    :param decimation_scheme: object of type DecimationScheme that has all decimation and
        filtering data.
    """
    # TODO: does the for loop below need to happen every time. Could be only updated
    #       as necessary to make it more efficient.

    message = messages.SequenceMetadataMessage()
    message.sequence_time = sequence_time
    message.sequence_num = seqnum
    message.offset_to_first_rx_sample = first_rx_sample_start
    message.rx_rate = rxrate
    message.output_sample_rate = output_sample_rate
    message.rx_ctr_freq = rxctrfreq * 1.0e3

    if decimation_scheme is not None:
        for stage in decimation_scheme.stages:
            dm_stage_add = messages.DecimationStageMessage(
                stage.stage_num, stage.input_rate, stage.dm_rate, stage.filter_taps
            )
            message.add_decimation_stage(dm_stage_add)

    for slice_id in slice_ids:
        chan_add = messages.RxChannel(slice_id)
        chan_add.tau_spacing = slice_dict[slice_id].tau_spacing

        # Send the translational frequencies to dsp in order to bandpass filter correctly.
        if slice_dict[slice_id].clrfrqflag:
            pass  # TODO - get freq from clear frequency search.
        else:
            chan_add.rx_freq = slice_dict[slice_id].freq * 1.0e3
        chan_add.num_ranges = slice_dict[slice_id].num_ranges
        chan_add.first_range = slice_dict[slice_id].first_range
        chan_add.range_sep = slice_dict[slice_id].range_sep
        chan_add.rx_intf_antennas = slice_dict[slice_id].rx_intf_antennas

        main_bms = beam_dict[slice_id]["main"]
        intf_bms = beam_dict[slice_id]["intf"]

        # Combine main and intf such that for a given beam all main phases come first.
        beams = np.hstack((main_bms, intf_bms))
        chan_add.beam_phases = np.array(beams)

        for lag in slice_dict[slice_id].lag_table:
            lag_add = messages.Lag(lag[0], lag[1], int(lag[1] - lag[0]))

            # Get the phase offset for this pulse combination
            if len(pulse_phase_offsets[slice_id]) != 0:
                pulse_phase_offset = pulse_phase_offsets[slice_id][-1]
                lag0_idx = slice_dict[slice_id].pulse_sequence.index(lag[0])
                lag1_idx = slice_dict[slice_id].pulse_sequence.index(lag[1])
                phase_in_rad = np.radians(
                    pulse_phase_offset[lag0_idx] - pulse_phase_offset[lag1_idx]
                )
                phase_offset = np.exp(1j * np.array(phase_in_rad, np.float32))
            # Catch case where no pulse phase offsets are specified
            else:
                phase_offset = 1.0 + 0.0j

            lag_add.phase_offset_real = np.real(phase_offset)
            lag_add.phase_offset_imag = np.imag(phase_offset)
            chan_add.add_lag(lag_add)
        message.add_rx_channel(chan_add)

    # Brian requests sequence metadata for timeouts
    if TIME_PROFILE:
        time_waiting = time.perf_counter()

    request = socket_operations.recv_request(radctrl_to_brian, brian_radctrl_iden, log)
    log.debug("brian requested", request=request)

    if TIME_PROFILE:
        time_done = time.perf_counter() - time_waiting
        log.verbose(
            "waiting time for metadata request",
            metadata_time=time_done * 1e3,
            metadata_time_units="ms",
        )

    bytes_packet = pickle.dumps(message, protocol=pickle.HIGHEST_PROTOCOL)

    socket_operations.send_obj(radctrl_to_brian, brian_radctrl_iden, bytes_packet)

    socket_operations.send_obj(
        radctrl_to_dsp,
        dsp_radctrl_iden,
        pickle.dumps(message, protocol=pickle.HIGHEST_PROTOCOL),
    )


def search_for_experiment(radar_control_to_exp_handler, exphan_to_radctrl_iden, status):
    """
    Check for new experiments from the experiment handler

    :param radar_control_to_exp_handler: TODO
    :param exphan_to_radctrl_iden: The TODO
    :param status: status string (EXP_NEEDED or NO_ERROR).
    :returns new_experiment_received: boolean (True for new experiment received)
    :returns experiment: experiment instance (or None if there is no new experiment)
    """

    try:
        socket_operations.send_request(
            radar_control_to_exp_handler, exphan_to_radctrl_iden, status
        )
    except zmq.ZMQBaseError as e:
        log.error("zmq failed request", error=e)
        log.exception("zmq failed request", exception=e)
        sys.exit(1)

    experiment = None
    new_experiment_received = False

    try:
        serialized_exp = socket_operations.recv_exp(
            radar_control_to_exp_handler, exphan_to_radctrl_iden, log
        )
    except zmq.ZMQBaseError as e:
        log.error("zmq failed receive", error=e)
        log.exception("zmq failed receive", exception=e)
        sys.exit(1)

    new_exp = pickle.loads(serialized_exp)  # Protocol detected automatically

    if isinstance(new_exp, ExperimentPrototype):
        experiment = new_exp
        new_experiment_received = True
        log.info("new experiment found")
    elif new_exp is not None:
        log.debug("received non experiment_prototype type")
    else:
        log.debug("experiment continuing without update")
        # TODO decide what to do here. I think we need this case if someone doesn't build their experiment properly

    return new_experiment_received, experiment


def send_datawrite_metadata(
    radctrl_to_datawrite,
    datawrite_radctrl_iden,
    seqnum,
    num_sequences,
    scan_flag,
    inttime,
    sequences,
    beam_iter,
    experiment_id,
    experiment_name,
    scheduling_mode,
    output_sample_rate,
    experiment_comment,
    filter_scaling_factors,
    rx_center_freq,
    debug_samples=None,
):
    """
    Send the metadata about this averaging period to datawrite so that it can be recorded.

    :param radctrl_to_datawrite: The socket to send the packet on.
    :param datawrite_radctrl_iden: Identity of datawrite on the socket.
    :param seqnum: The last sequence number (identifier) that is valid for this averaging
        period. Used to verify and synchronize driver, dsp, datawrite.
    :param num_sequences: The number of sequences that were sent in this averaging period. (number of
        sequences to average together).
    :param scan_flag: True if this averaging period is the first in a scan.
    :param inttime: The time that expired during this averaging period.
    :param sequences: The sequences of class Sequence for this averaging period (AveragingPeriod).
    :param beam_iter: The beam iterator of this averaging period.
    :param experiment_id: the ID of the experiment that is running
    :param experiment_name: the experiment name to be placed in the data files.
    :param scheduling_mode: the type of scheduling mode running at this time, to write to file.
    :param output_sample_rate: The output sample rate of the output data, defined by the
        experiment, in Hz.
    :param experiment_comment: The comment string for the experiment, user-defined.
    :param filter_scaling_factors: The decimation scheme scaling factors used for the experiment,
        to get the scaling for the data for accurate power measurements between experiments.
    :param rx_center_freq: The receive center frequency (kHz)
    :param debug_samples: the debug samples for this averaging period, to be written to the
        file if debug is set. This is a list of dictionaries for each Sequence in the
        AveragingPeriod. The dictionary is set up in the sample_building module function
        create_debug_sequence_samples. The keys are 'txrate', 'txctrfreq', 'pulse_timing',
        'pulse_sample_start', 'sequence_samples', 'decimated_sequence', and 'dmrate'.
        The 'sequence_samples' and 'decimated_samples' values are themselves dictionaries, where the
        keys are the antenna numbers (there is a sample set for each transmit antenna).
    """

    message = messages.AveperiodMetadataMessage()
    message.experiment_id = experiment_id
    message.experiment_name = experiment_name
    message.experiment_comment = experiment_comment
    message.rx_ctr_freq = rx_center_freq
    message.num_sequences = num_sequences
    message.last_sqn_num = seqnum
    message.scan_flag = scan_flag
    message.aveperiod_time = inttime.total_seconds()
    message.output_sample_rate = output_sample_rate
    message.data_normalization_factor = reduce(
        lambda x, y: x * y, filter_scaling_factors
    )  # multiply all
    message.scheduling_mode = scheduling_mode

    for sequence_index, sequence in enumerate(sequences):
        sequence_add = messages.Sequence()
        sequence_add.blanks = sequence.blanks

        if debug_samples:
            tx_data = messages.TxData()
            tx_data.tx_rate = debug_samples[sequence_index]["txrate"]
            tx_data.tx_ctr_freq = debug_samples[sequence_index]["txctrfreq"]
            tx_data.pulse_timing_us = debug_samples[sequence_index]["pulse_timing"]
            tx_data.pulse_sample_start = debug_samples[sequence_index][
                "pulse_sample_start"
            ]
            tx_data.tx_samples = debug_samples[sequence_index]["sequence_samples"]
            tx_data.dm_rate = debug_samples[sequence_index]["dmrate"]
            tx_data.decimated_tx_samples = debug_samples[sequence_index][
                "decimated_samples"
            ]
            sequence_add.tx_data = tx_data

        for slice_id in sequence.slice_ids:
            sqn_slice = sequence.slice_dict[slice_id]
            rxchannel = messages.RxChannelMetadata()
            rxchannel.slice_id = slice_id
            rxchannel.slice_comment = sqn_slice.comment
            rxchannel.interfacing = "{}".format(sqn_slice.slice_interfacing)
            rxchannel.rx_only = sqn_slice.rxonly
            rxchannel.pulse_len = sqn_slice.pulse_len
            rxchannel.tau_spacing = sqn_slice.tau_spacing
            rxchannel.rx_freq = sqn_slice.freq
            rxchannel.ptab = sqn_slice.pulse_sequence

            # We always build one sequence in advance, so we trim the last one from when radar
            # control stops processing the averaging period.
            for encoding in sequence.output_encodings[slice_id][:num_sequences]:
                rxchannel.add_sqn_encodings(encoding.flatten().tolist())
            sequence.output_encodings[slice_id] = []

            rxchannel.rx_main_antennas = sqn_slice.rx_main_antennas
            rxchannel.rx_intf_antennas = sqn_slice.rx_intf_antennas
            rxchannel.tx_antenna_phases = sequence.tx_main_phase_shifts[slice_id][
                beam_iter
            ]

            beams = sqn_slice.rx_beam_order[beam_iter]
            if isinstance(beams, int):
                beams = [beams]

            rx_main_phases = []
            rx_intf_phases = []
            for beam in beams:
                beam_add = messages.Beam(sqn_slice.beam_angle[beam], beam)
                rxchannel.add_beam(beam_add)
                rx_main_phases.append(
                    sequence.rx_beam_phases[slice_id]["main"][
                        beam, sequence.rx_main_antenna_indices[slice_id]
                    ]
                )
                rx_intf_phases.append(
                    sequence.rx_beam_phases[slice_id]["intf"][
                        beam, sequence.rx_intf_antenna_indices[slice_id]
                    ]
                )
            rxchannel.rx_main_phases = np.array(rx_main_phases, dtype=np.complex64)
            rxchannel.rx_intf_phases = np.array(rx_intf_phases, dtype=np.complex64)

            rxchannel.first_range = float(sqn_slice.first_range)
            rxchannel.num_ranges = sqn_slice.num_ranges
            rxchannel.range_sep = sqn_slice.range_sep

            if sqn_slice.acf:
                rxchannel.acf = sqn_slice.acf
                rxchannel.xcf = sqn_slice.xcf
                rxchannel.acfint = sqn_slice.acfint

                for lag in sqn_slice.lag_table:
                    lag_add = messages.LagTable(lag, int(lag[1] - lag[0]))
                    rxchannel.add_ltab(lag_add)
                rxchannel.averaging_method = sqn_slice.averaging_method
            sequence_add.add_rx_channel(rxchannel)
        message.sequences.append(sequence_add)

    log.debug("sending metadata to data_write")

    socket_operations.send_bytes(
        radctrl_to_datawrite,
        datawrite_radctrl_iden,
        pickle.dumps(message, protocol=pickle.HIGHEST_PROTOCOL),
    )


def round_up_time(dt=None, round_to=60):
    """
    Round a datetime object to any time lapse in seconds

    :param dt: datetime.datetime object, default now.
    :param round_to: Closest number of seconds to round to, default 1 minute.
    :author: Thierry Husson 2012 - Use it as you want but don't blame me.
    :modified: K.Kotyk 2019

    Will round to the nearest minute mark. Adds one minute if rounded down.
    """

    if dt is None:
        dt = datetime.utcnow()
    midnight = dt.replace(hour=0, minute=0, second=0)
    seconds = (dt.replace(tzinfo=None) - midnight).seconds
    rounding = (seconds + round_to / 2) // round_to * round_to
    result = dt + timedelta(0, rounding - seconds, -dt.microsecond)

    if result < dt:
        result += timedelta(minutes=1)
    return result


def main():
    """
    Run the radar with the experiment supplied by experiment_handler.

    Receives an instance of an experiment. Iterates through the Scans,
    AveragingPeriods, Sequences, and pulses of the experiment.

    For every pulse, samples and other control information are sent to the n200_driver.

    For every pulse sequence, processing information is sent to the signal processing
    block.

    After every averaging period, the experiment block is given the
    opportunity to change the experiment (not currently implemented). If a new
    experiment is sent, radar will halt the old one and begin with the new experiment.
    """

    # Get config options
    options = Options()

    # The socket identities for radar_control, retrieved from options
    ids = [
        options.radctrl_to_exphan_identity,
        options.radctrl_to_dsp_identity,
        options.radctrl_to_driver_identity,
        options.radctrl_to_brian_identity,
        options.radctrl_to_dw_identity,
    ]

    # Setup sockets
    # Socket to send pulse samples over
    # TODO test: need to make sure that we know that all sockets are set up after this try...except block.
    # TODO test: starting the programs in different orders.
    try:
        sockets_list = socket_operations.create_sockets(ids, options.router_address)
    except zmq.ZMQBaseError as e:
        log.error("zmq failed setting up sockets", error=e)
        log.exception("zmq failed setting up sockets", exception=e)
        sys.exit(1)

    radar_control_to_exp_handler = sockets_list[0]
    radar_control_to_dsp = sockets_list[1]
    radar_control_to_driver = sockets_list[2]
    radar_control_to_brian = sockets_list[3]
    radar_control_to_dw = sockets_list[4]

    # seqnum is used as a identifier in all packets while radar is running so set it up here.
    # seqnum will get increased by num_sequences (number of averages or sequences in the averaging period)
    # at the end of every averaging period.
    seqnum_start = 0

    # Wait for experiment handler at the start until we have an experiment to run.
    new_experiment_waiting = False

    while not new_experiment_waiting:
        new_experiment_waiting, experiment = search_for_experiment(
            radar_control_to_exp_handler,
            options.exphan_to_radctrl_identity,
            "EXPNEEDED",
        )

    new_experiment_waiting = False
    new_experiment_loaded = True

    # Flag for starting the radar on the minute boundary
    wait_for_first_scanbound = experiment.slice_dict.get("wait_for_first_scanbound")

    # Send driver initial setup data - rates and center frequency from experiment.
    # Wait for acknowledgment that USRP object is set up.
    setup_driver(
        radar_control_to_driver,
        options.driver_to_radctrl_identity,
        experiment.slice_dict[0].txctrfreq,
        experiment.slice_dict[0].rxctrfreq,
        experiment.txrate,
        experiment.rxrate,
    )

    first_aveperiod = True
    next_scan_start = None

    while True:
        # This loops through all scans in an experiment, or restarts this loop if a new experiment occurs.
        # TODO : further documentation throughout in comments (high level) and in separate documentation.
        # Iterate through Scans, AveragingPeriods, Sequences, Pulses.
        # Start anew on first scan if we have a new experiment.
        if new_experiment_waiting:
            try:
                experiment = new_experiment
            except NameError as e:
                # new_experiment does not exist, should never happen as flag only gets set when
                # there is a new experiment.
                log.error("experiment could not be found", error=e)
                log.exception("experiment could not be found", exception=e)
                sys.exit(1)

            new_experiment_waiting = False
            new_experiment = None
            new_experiment_loaded = True

        for scan_num, scan in enumerate(experiment.scan_objects):
            log.debug("scan number", scan_num=scan_num)

            # Scan iter is the iterator through the scanbound or through the number of averaging periods in the scan
            if (
                first_aveperiod
                and scan.scanbound is not None
                and not wait_for_first_scanbound
            ):
                # On first integration, determine current averaging period and set scan_iter to it
                now = datetime.utcnow()
                current_minute = now.replace(second=0, microsecond=0)
                scan_iter = next(
                    (
                        i
                        for i, v in enumerate(scan.scanbound)
                        if current_minute + timedelta(seconds=v) > now
                    ),
                    0,
                )
            else:
                # Otherwise start at first averaging period
                scan_iter = 0

            # If a new experiment was received during the last scan, it finished the integration period
            # it was on and returned here with new_experiment_waiting set to True. Break to load new experiment.
            # Start anew on first scan if we have a new experiment
            if new_experiment_waiting:
                break

            if scan.scanbound:
                if scan.align_scan_to_beamorder:
                    for aveperiod in scan.aveperiods:
                        # Always align first beam at start of scan
                        aveperiod.beam_iter = 0

                # Find the start of the next scan with a scanbound so we can determine time remaining for end of scan
                next_scanbound = None
                next_scan_num = scan_num
                while next_scanbound is None:
                    next_scan_num += 1
                    if next_scan_num == len(experiment.scan_objects):
                        next_scan_num = 0
                    next_scanbound = experiment.scan_objects[next_scan_num].scanbound

                if first_aveperiod:
                    # On the very first averaging period of Borealis starting, calculate the start minute
                    # align scanbound reference time to find when to start
                    now = datetime.utcnow()
                    dt = now.replace(second=0, microsecond=0)
                    if dt + timedelta(seconds=scan.scanbound[scan_iter]) >= now:
                        start_minute = dt
                    else:
                        start_minute = round_up_time(now)
                else:
                    # At the start of a scan object that has scanbound, recalculate the start minute to the
                    # previously calculated next_scan_start
                    start_minute = next_scan_start.replace(second=0, microsecond=0)

                # Find the modulus of the number of aveperiod times to run in the scan and the number
                # of AvePeriod classes. The classes will be alternated so we can determine which class
                # will be running at the end of the scan.
                index_of_last_aveperiod_in_scan = (
                    scan.num_aveperiods_in_scan + scan.aveperiod_iter
                ) % len(scan.aveperiods)
                last_aveperiod_intt = scan.aveperiods[
                    index_of_last_aveperiod_in_scan
                ].intt
                # A scanbound necessitates intt
                end_of_scan = (
                    start_minute
                    + timedelta(seconds=scan.scanbound[-1])
                    + timedelta(seconds=last_aveperiod_intt * 1e-3)
                )
                end_minute = end_of_scan.replace(second=0, microsecond=0)

                if end_minute + timedelta(seconds=next_scanbound[0]) >= end_of_scan:
                    next_scan_start = end_minute + timedelta(seconds=next_scanbound[0])
                else:
                    next_scan_start = round_up_time(end_of_scan) + timedelta(
                        seconds=next_scanbound[0]
                    )

<<<<<<< HEAD
            while (
                scan_iter < scan.num_aveperiods_in_scan and not new_experiment_waiting
            ):
                # If there are multiple aveperiods in a scan they are alternated (INTTIME interfaced)
=======
            while scan_iter < scan.num_aveperiods_in_scan and not new_experiment_waiting:
                # If there are multiple aveperiods in a scan they are alternated (AVEPERIOD interfaced)
>>>>>>> 6c33385d
                aveperiod = scan.aveperiods[scan.aveperiod_iter]
                if TIME_PROFILE:
                    time_start_of_aveperiod = datetime.utcnow()

                # Get new experiment here, before starting a new averaging period.
                # If new_experiment_waiting is set here, implement new_experiment after this
                # averaging period. There may be a new experiment waiting, or a new experiment.
                if not new_experiment_waiting and not new_experiment_loaded:
                    new_experiment_waiting, new_experiment = search_for_experiment(
                        radar_control_to_exp_handler,
                        options.exphan_to_radctrl_identity,
                        "NOERROR",
                    )
                elif new_experiment_loaded:
                    new_experiment_loaded = False

                log.debug("new averaging period")

                # All phases are set up for this averaging period for the beams required.
                # Time to start averaging in the below loop.
                if not scan.scanbound:
                    averaging_period_start_time = datetime.utcnow()  # ms
                    log.verbose(
                        "averaging period start time",
                        averaging_period_start_time=averaging_period_start_time,
                        averaging_period_start_time_units="",
                    )
                if aveperiod.intt is not None:
                    intt_break = True

                    if scan.scanbound:
                        # Calculate scan start time. First beam in the sequence will likely
                        # be ready to go if the first scan aligns directly to the minute. The
                        # rest will need to wait until their boundary time is up.
                        beam_scanbound = start_minute + timedelta(
                            seconds=scan.scanbound[scan_iter]
                        )
                        time_diff = beam_scanbound - datetime.utcnow()
                        if time_diff.total_seconds() > 0:
                            if first_aveperiod:
                                log.verbose(
                                    "seconds to next avg period",
                                    time_until_avg_period=time_diff.total_seconds(),
                                    time_until_avg_period_units="s",
                                    scan_iter=scan_iter,
                                    beam_scanbound=beam_scanbound,
                                )
                            else:
                                log.debug(
                                    "seconds to next avg period",
                                    time_until_avg_period=time_diff.total_seconds(),
                                    time_until_avg_period_units="s",
                                    scan_iter=scan_iter,
                                    beam_scanbound=beam_scanbound,
                                )
                            # TODO: reduce sleep if we want to use GPS timestamped transmissions
                            time.sleep(time_diff.total_seconds())
                        else:
                            # TODO: This will be wrong if the start time is in the past.
                            # TODO: maybe use datetime.utcnow() like below instead of beam_scanbound
                            #       when the avg period should have started?
                            log.debug(
                                "expected avg period start time",
                                scan_iter=scan_iter,
                                beam_scanbound=beam_scanbound,
                            )

                        averaging_period_start_time = datetime.utcnow()
                        log.verbose(
                            "avg period start time",
                            avg_period_start_time=averaging_period_start_time,
                            avg_period_start_time_units="s",
                            scan_iter=scan_iter,
                            beam_scanbound=beam_scanbound,
                        )

                        # Here we find how much system time has elapsed to find the true amount
                        # of time we can integrate for this scan boundary. We can then see if
                        # we have enough time left to run the averaging period.
                        time_elapsed = averaging_period_start_time - start_minute
                        if scan_iter < len(scan.scanbound) - 1:
                            scanbound_time = scan.scanbound[scan_iter + 1]
                            # TODO: scanbound_time could be in the past if system has taken
                            #       too long, perhaps calculate which 'beam' (scan_iter) instead by
                            #       rewriting this code for an experiment-wide scanbound attribute instead
                            #       of individual scanbounds inside the scan objects
                            # TODO: if scan_iter skips ahead, aveperiod.beam_iter may also need to
                            #       if scan.align_to_beamorder is True
                            bound_time_remaining = (
                                scanbound_time - time_elapsed.total_seconds()
                            )
                        else:
                            bound_time_remaining = (
                                next_scan_start - averaging_period_start_time
                            )
                            bound_time_remaining = bound_time_remaining.total_seconds()

                        log.verbose(
                            "bound time remaining",
                            bound_time_remaining=bound_time_remaining,
                            bound_time_remaining_units="s",
                            scan_num=scan_num,
                            scan_iter=scan_iter,  # scan_iter is averaging period number for some reason
                            beam_scanbound=beam_scanbound,
                        )

                        if bound_time_remaining < aveperiod.intt * 1e-3:
                            # Reduce the averaging period to only the time remaining until the next scan boundary
                            # TODO: Check for bound_time_remaining > 0
                            #       to be sure there is actually time to run this intt
                            #       (if bound_time_remaining < 0, we need a solution to reset)
                            averaging_period_done_time = (
                                averaging_period_start_time
                                + timedelta(milliseconds=bound_time_remaining * 1e3)
                            )
                        else:
                            averaging_period_done_time = (
                                averaging_period_start_time
                                + timedelta(milliseconds=aveperiod.intt)
                            )
                    else:  # No scanbound for this scan
                        averaging_period_done_time = (
                            averaging_period_start_time
                            + timedelta(milliseconds=aveperiod.intt)
                        )
                else:  # intt does not exist, therefore using intn
                    intt_break = False
                    ending_number_of_sequences = aveperiod.intn  # this will exist

                msg = {
                    x: y[aveperiod.beam_iter]
                    for x, y in aveperiod.slice_to_beamorder.items()
                }
                log.verbose("avg period slice and beam number", slice_and_beam=msg)

                if TIME_PROFILE:
                    aveperiod_prep_time = datetime.utcnow() - time_start_of_aveperiod
                    log.verbose(
                        "time to prep aveperiod",
                        aveperiod_prep_time=aveperiod_prep_time,
                        aveperiod_prep_time_units="",
                    )

                # Time to start averaging in the below loop
                num_sequences = 0
                time_remains = True
                pulse_transmit_data_tracker = {}
                debug_samples = []

                while time_remains:
                    for sequence_index, sequence in enumerate(aveperiod.sequences):

                        # Alternating sequences if there are multiple in the averaging_period
                        start_time = datetime.utcnow()
                        if intt_break:
                            if start_time >= averaging_period_done_time:
                                time_remains = False
                                averaging_period_time = (
                                    start_time - averaging_period_start_time
                                )
                                break
                        else:  # Break at a certain number of sequences
                            if num_sequences == ending_number_of_sequences:
                                time_remains = False
                                averaging_period_time = (
                                    start_time - averaging_period_start_time
                                )
                                break

                        # On first sequence, we make the first set of samples
                        if sequence_index not in pulse_transmit_data_tracker:
                            pulse_transmit_data_tracker[sequence_index] = {}
                            sqn, dbg = sequence.make_sequence(
                                aveperiod.beam_iter, num_sequences
                            )
                            if dbg:
                                debug_samples.append(dbg)
                            pulse_transmit_data_tracker[sequence_index][
                                num_sequences
                            ] = sqn

                        decimation_scheme = sequence.decimation_scheme

                        def send_pulses():
                            for pulse_transmit_data in pulse_transmit_data_tracker[
                                sequence_index
                            ][num_sequences]:
                                data_to_driver(
                                    radar_control_to_driver,
                                    options.driver_to_radctrl_identity,
                                    pulse_transmit_data["samples_array"],
                                    sequence.txctrfreq,
                                    sequence.rxctrfreq,
                                    experiment.txrate,
                                    experiment.rxrate,
                                    sequence.numberofreceivesamples,
                                    sequence.seqtime,
                                    pulse_transmit_data["startofburst"],
                                    pulse_transmit_data["endofburst"],
                                    pulse_transmit_data["timing"],
                                    seqnum_start + num_sequences,
                                    sequence.align_sequences,
                                    repeat=pulse_transmit_data["isarepeat"],
                                )

                            if TIME_PROFILE:
                                pulses_to_driver_time = datetime.utcnow() - start_time
                                log.verbose(
                                    "pulses to driver time",
                                    pulses_to_driver_time=pulses_to_driver_time,
                                    pulses_to_driver_time_units="s",
                                )

                        def send_dsp_meta():
                            rx_beam_phases = sequence.get_rx_phases(aveperiod.beam_iter)
                            send_dsp_metadata(
                                radar_control_to_dsp,
                                options.dsp_to_radctrl_identity,
                                radar_control_to_brian,
                                options.brian_to_radctrl_identity,
                                experiment.rxrate,
                                experiment.output_rx_rate,
                                seqnum_start + num_sequences,
                                sequence.slice_ids,
                                experiment.slice_dict,
                                rx_beam_phases,
                                sequence.seqtime,
                                sequence.first_rx_sample_start,
                                sequence.rxctrfreq,
                                sequence.output_encodings,
                                sequence.decimation_scheme,
                            )

                            if TIME_PROFILE:
                                sequence_metadata_time = datetime.utcnow() - start_time
                                log.verbose(
                                    "metadata to dsp time",
                                    sequence_metadata_time=sequence_metadata_time,
                                    sequence_metadata_time_units="s",
                                )

                        def make_next_samples():
                            sqn, dbg = sequence.make_sequence(
                                aveperiod.beam_iter,
                                num_sequences + len(aveperiod.sequences),
                            )
                            if dbg:
                                debug_samples.append(dbg)
                            pulse_transmit_data_tracker[sequence_index][
                                num_sequences + len(aveperiod.sequences)
                            ] = sqn

                            if TIME_PROFILE:
                                new_sequence_time = datetime.utcnow() - start_time
                                log.verbose(
                                    "make new sequence time",
                                    new_sequence_time=new_sequence_time,
                                    new_sequence_time_units="s",
                                )

                        # These three things can happen simultaneously. We can spawn them as threads.
                        threads = [
                            threading.Thread(target=send_pulses),
                            threading.Thread(target=send_dsp_meta),
                            threading.Thread(target=make_next_samples),
                        ]

                        for thread in threads:
                            thread.daemon = True
                            thread.start()

                        for thread in threads:
                            thread.join()

                        num_sequences += 1

                        if first_aveperiod:
                            first_aveperiod = False

                        # Sequence is done
                        if __debug__:
                            time.sleep(1)

                if TIME_PROFILE:
                    avg_period_end_time = datetime.utcnow()
                    log.verbose(
                        "avg period end time",
                        avg_period_end_time=avg_period_end_time,
                        avg_period_end_time_units="s",
                    )

                log.info(
                    "aveperiod done",
                    num_sequences=num_sequences,
                    slice_ids=aveperiod.slice_ids,
                )

                if scan.aveperiod_iter == 0 and aveperiod.beam_iter == 0:
                    # This is the first averaging period in the scan object.
                    # if scanbound is aligned to beamorder, the scan_iter will also = 0 at this point.
                    scan_flag = True
                else:
                    scan_flag = False

                last_sequence_num = seqnum_start + num_sequences - 1

                def send_dw():
                    send_datawrite_metadata(
                        radar_control_to_dw,
                        options.dw_to_radctrl_identity,
                        last_sequence_num,
                        num_sequences,
                        scan_flag,
                        averaging_period_time,
                        aveperiod.sequences,
                        aveperiod.beam_iter,
                        experiment.cpid,
                        experiment.experiment_name,
                        experiment.scheduling_mode,
                        experiment.output_rx_rate,
                        experiment.comment_string,
                        decimation_scheme.filter_scaling_factors,
                        experiment.slice_dict[0].rxctrfreq,
                        debug_samples=debug_samples,
                    )

                thread = threading.Thread(target=send_dw)
                thread.daemon = True
                thread.start()
                # end of the averaging period loop - move onto the next averaging period.
                # Increment the sequence number by the number of sequences that were in this
                # averaging period.
                seqnum_start += num_sequences

                if TIME_PROFILE:
                    time_to_finish_aveperiod = datetime.utcnow() - avg_period_end_time
                    log.verbose(
                        "time to finish avg period",
                        avg_period_elapsed_time=time_to_finish_aveperiod,
                        avg_period_elapsed_time_units="s",
                    )

                aveperiod.beam_iter += 1
                if aveperiod.beam_iter == aveperiod.num_beams_in_scan:
                    aveperiod.beam_iter = 0
                scan_iter += 1
                scan.aveperiod_iter += 1
                if scan.aveperiod_iter == len(scan.aveperiods):
                    scan.aveperiod_iter = 0


if __name__ == "__main__":
    from utils import log_config

    log = log_config.log()
    log.info(f"RADAR_CONTROL BOOTED")
    try:
        main()
        log.info(f"RADAR_CONTROL EXITED")
    except Exception as main_exception:
        log.critical("RADAR_CONTROL CRASHED", error=main_exception)
        log.exception("RADAR_CONTROL CRASHED", exception=main_exception)<|MERGE_RESOLUTION|>--- conflicted
+++ resolved
@@ -685,15 +685,10 @@
                         seconds=next_scanbound[0]
                     )
 
-<<<<<<< HEAD
             while (
                 scan_iter < scan.num_aveperiods_in_scan and not new_experiment_waiting
             ):
-                # If there are multiple aveperiods in a scan they are alternated (INTTIME interfaced)
-=======
-            while scan_iter < scan.num_aveperiods_in_scan and not new_experiment_waiting:
                 # If there are multiple aveperiods in a scan they are alternated (AVEPERIOD interfaced)
->>>>>>> 6c33385d
                 aveperiod = scan.aveperiods[scan.aveperiod_iter]
                 if TIME_PROFILE:
                     time_start_of_aveperiod = datetime.utcnow()
