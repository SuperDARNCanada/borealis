#!/usr/bin/env python3

"""
radar_control process
~~~~~~~~~~~~~~~~~~~~~
Radar_control is the process that runs the radar (sends pulses to the driver with
timing information and sends processing information to the signal processing process).
Experiment_handler provides the experiment for radar_control to run. It iterates
through the interface_class_base objects to control the radar.

:copyright: 2018 SuperDARN Canada
:author: Marci Detwiller
"""

import os
import sys
import time
from datetime import datetime, timedelta
import zmq
import threading
import numpy as np
from functools import reduce
from dataclasses import dataclass, field

from utils.options import Options
import utils.message_formats as messages
from utils import socket_operations as so

sys.path.append(os.environ["BOREALISPATH"])
if __debug__:
    from build.debug.src.utils.protobuf.driverpacket_pb2 import DriverPacket
else:
    from build.release.src.utils.protobuf.driverpacket_pb2 import DriverPacket

TIME_PROFILE = False


@dataclass
class CFSParameters:
    """
    Parameters used to track clear frequency search
    """

    cfs_freq: list = field(default_factory=list)
    cfs_mags: list = field(default_factory=list)
<<<<<<< HEAD
    cfs_range: list = field(default_factory=dict)
    cfs_masks: list = field(default_factory=dict)
    last_cfs_set_time: int = 0
    last_cfs_power: list = field(default_factory=dict)
=======
    cfs_range: dict = field(default_factory=dict)
    cfs_masks: dict = field(default_factory=dict)
    last_cfs_set_time: int = 0
    last_cfs_power: dict = field(default_factory=dict)
>>>>>>> 7fc7b88d
    set_new_freq: bool = True

    def check_update_freq(self, cfs_spectrum, cfs_slices, threshold):
        """
        Checks if any scanned frequencies have power levels that
        exceed the current power of each cfs slice based on a threshold

        :params cfs_spectrum:   Results of the CFS analysis
<<<<<<< HEAD
        :type   cfs_spectrum:   dataclass
=======
        :type   cfs_spectrum:   OutputDataset dataclass from message_formats.py
>>>>>>> 7fc7b88d
        :params cfs_slices:     Slice ids of each cfs slice to be checked
        :type   cfs_slices:     list
        :params threshold:      Power threshold (dB) used in check
        :type   threshold:      float
        """
        cfs_data = [dset.cfs_data for dset in cfs_spectrum.output_datasets]
        for i, slice_id in enumerate(cfs_slices):
            if any(
                np.asarray(cfs_data[i][self.cfs_masks[slice_id]])
                <= self.last_cfs_power[slice_id][1] - threshold
            ):
                self.set_new_freq = True
<<<<<<< HEAD
=======
            # Shift the current frequency down to baseband and then use the
            # result to determine the index in the measured frequency
            # spectrum that the current frequency is from
>>>>>>> 7fc7b88d
            shifted_frequency = self.last_cfs_power[slice_id][0] - int(
                sum(self.cfs_range[slice_id]) / 2
            )
            idx = (
                np.abs(np.asarray(self.cfs_freq) - shifted_frequency * 1000)
            ).argmin()
            if cfs_data[i][idx] > self.last_cfs_power[slice_id][1] + threshold:
                self.set_new_freq = True


@dataclass
class RadctrlParameters:
    """
    Class holding parameters that are passed between processes during the radar
    operation.
    """

    experiment: ...
    aveperiod: ...
    sequence: ...
    options: ...
    decimation_scheme: ... = field(init=False)
    seqnum_start: int
    startup_flag: bool
    num_sequences: int = 0
    last_sequence_num: int = 0
    sequence_index: int = 0
    start_time: datetime = datetime.utcnow()
    averaging_period_start_time: datetime = datetime.utcnow()
    averaging_period_time: timedelta = timedelta(seconds=0)
    debug_samples: list = field(default_factory=list)
    pulse_transmit_data_tracker: dict = field(default_factory=dict)
    slice_dict: dict = field(default_factory=dict, init=False)
    cfs_scan_flag: bool = False
    cfs_params: dict = field(default_factory=CFSParameters)
    scan_flag: bool = False
    dsp_cfs_identity: str = ""
    router_address: str = ""
    radctrl_cfs_identity: str = ""
    dw_cfs_identity: str = ""
    brian_to_radctrl_identity: str = ""

    def __post_init__(self):
        self.slice_dict = self.experiment.slice_dict
        # Set slice_dict after an experiment has been assigned
        if self.sequence:
            self.decimation_scheme = self.sequence.decimation_scheme
        else:
            self.decimation_scheme = None
        # define decimation scheme only is a sequence was defined

        self.dsp_cfs_identity = self.options.dsp_cfs_identity
        self.router_address = self.options.router_address
        self.radctrl_cfs_identity = self.options.radctrl_cfs_identity
        self.dw_cfs_identity = self.options.dw_cfs_identity
        self.brian_to_radctrl_identity = self.options.brian_to_radctrl_identity


def driver_comms_thread(radctrl_driver_iden, driver_socket_iden, router_addr):
    """
    Thread for handling communication between radar_control and usrp_driver.
    """

    driver_comms_socket = zmq.Context().instance().socket(zmq.PAIR)
    driver_comms_socket.connect("inproc://radctrl_driver")

    radctrl_driver_socket = so.create_sockets(router_addr, radctrl_driver_iden)

    first_time = True
    while True:
        message = driver_comms_socket.recv_pyobj()
        # Wait until the main thread sends a message intended for the driver

        so.send_bytes(radctrl_driver_socket, driver_socket_iden, message)
        # Send the message to the driver

        if first_time:
            so.recv_string(radctrl_driver_socket, driver_socket_iden, log)
            # Driver sends back an ACK on the first communication

            driver_comms_socket.send_string("Driver ready to go")
            # Let the main thread know that the driver is ready to go

            first_time = False


def create_driver_message(radctrl_params, pulse_transmit_data):
    """
    Place data in the driver packet and send it via zeromq to the driver.

    :param radctrl_params: The current averaging period parameters dataclass.The parameters extracted are:

        * ``sequence.txctrfreq`` - the transmit center frequency to tune to
        * ``sequence.rxctrfreq`` - the receive center frequency to tune to. With rx_sample_rate from config.ini
          file, this determines the received signal band
        * ``experiment.txrate`` - the tx sampling rate (Hz)
        * ``experiment.rxrate`` - the rx sampling rate (Hz)
        * ``sequence.numberofreceivesamples`` - number of samples to receive at the rx_sample_rate from config.ini
          file. This determines length of Scope Sync GPIO being high for this sequence
        * ``sequence.seqtime`` - relative timing offset
        * ``seqnum`` - the sequence number. This is a unique identifier for the sequence that is always increasing
          with increasing sequences while radar_control is running. It is only reset when program restarts. It is
          determined as ``seqnum_start`` + ``num_sequences``
        * ``sequence.align_sequences`` - a boolean indicating whether to align the start of the sequence to a
          clean tenth of a second.
    :param pulse_transmit_data: dictionary of current transmit pulse data. The message extracts:

        * ``samples_array`` - this is a list of length main_antenna_count from the config file. It contains one
          numpy array of complex values per antenna. If the antenna will not be transmitted on, it contains a
          numpy array of zeros of the same length as the rest. All arrays will have the same length according to
          the pulse length
        * ``startofburst`` - start of burst boolean, true for first pulse in sequence
        * ``endofburst`` - end of burst boolean, true for last pulse in sequence
        * ``timing`` - in us, the time past timezero to send this pulse. Timezero is the start of the sequence
        * ``sarepeat`` - a boolean indicating whether the pulse is the exact same as the last pulse
          in the sequence, in which case we will save the time and not send the samples list and other
          params that will be the same
    :return: The compiled ``DriverPacket`` message to send to the usrp driver
    :rtype: dataclass
    """

    message = DriverPacket()

    # If this is the first time the driver is being set-up, only send tx and rx rates and center frequencies
    if radctrl_params.startup_flag:
        message.txcenterfreq = (
            radctrl_params.slice_dict[0].txctrfreq * 1000
        )  # convert to Hz
        message.rxcenterfreq = (
            radctrl_params.slice_dict[0].rxctrfreq * 1000
        )  # convert to Hz
        message.txrate = radctrl_params.experiment.txrate
        message.rxrate = radctrl_params.experiment.rxrate
    else:
        timing = pulse_transmit_data["timing"]
        SOB = pulse_transmit_data["startofburst"]
        EOB = pulse_transmit_data["endofburst"]

        message.timetosendsamples = timing
        message.SOB = SOB
        message.EOB = EOB
        message.sequence_num = (
            radctrl_params.seqnum_start + radctrl_params.num_sequences
        )
        message.numberofreceivesamples = radctrl_params.sequence.numberofreceivesamples
        message.seqtime = radctrl_params.sequence.seqtime
        message.align_sequences = radctrl_params.sequence.align_sequences

        if pulse_transmit_data["isarepeat"]:
            # antennas empty
            # samples empty
            # ctrfreq empty
            # rxrate and txrate empty
            log.debug("repeat timing", timing=timing, sob=SOB, eob=EOB)
        else:
            # Setup data to send to driver for transmit.
            log.debug("non-repeat timing", timing=timing, sob=SOB, eob=EOB)
            samples_array = pulse_transmit_data["samples_array"]
            for ant_idx in range(samples_array.shape[0]):
                sample_add = message.channel_samples.add()
                # Add one Samples message for each channel possible in config.
                # Any unused channels will be sent zeros.
                # Protobuf expects types: int, long, or float, will reject numpy types and
                # throw a TypeError so we must convert the numpy arrays to lists
                sample_add.real.extend(samples_array[ant_idx, :].real.tolist())
                sample_add.imag.extend(samples_array[ant_idx, :].imag.tolist())

            message.txcenterfreq = (
                radctrl_params.sequence.txctrfreq * 1000
            )  # convert to Hz
            message.rxcenterfreq = (
                radctrl_params.sequence.rxctrfreq * 1000
            )  # convert to Hz
            message.txrate = radctrl_params.experiment.txrate
            message.rxrate = radctrl_params.experiment.rxrate
            message.numberofreceivesamples = (
                radctrl_params.sequence.numberofreceivesamples
            )

    return message.SerializeToString()


def dsp_comms_thread(radctrl_dsp_iden, dsp_socket_iden, router_addr):
    """
    Thread for handling communication between radar_control and rx_signal_processing.
    """

    inproc_socket = zmq.Context().instance().socket(zmq.PAIR)
    inproc_socket.connect("inproc://radctrl_dsp")

    radctrl_dsp_socket = so.create_sockets(router_addr, radctrl_dsp_iden)

    while True:
        message = inproc_socket.recv_pyobj()
        # Wait for metadata from the main thread

        so.send_pyobj(radctrl_dsp_socket, dsp_socket_iden, message)
        # Send the message to rx_signal_processing

        so.recv_string(radctrl_dsp_socket, dsp_socket_iden, log)
        # Wait for rx_signal_processing to acknowledge that it received the metadata

        inproc_socket.send_string("DSP acknowledged metadata")
        # Let the main thread know that DSP has received the metadata


def create_dsp_message(radctrl_params):
    """
    Place data in the receiver packet and send it via zeromq to the signal processing unit and brian.
    Happens every sequence.

    :param radctrl_params: The radar control parameter dataclass updated during the averaging period. The message grabs:

        * ``experiment.rxrate`` - The receiver sampling rate (Hz)
        * ``experiment.output_rx_rate`` - The output sample rate desired for the output data (Hz)
        * ``seqnum`` - the sequence number. This is a unique identifier for the sequence that is always increasing
          with increasing sequences while radar_control is running. It is only reset when program restarts.
          It is calculated from ``seqnum_start`` + ``num_sequences``
        * ``sequence.slice_ids`` - The identifiers of the slices that are combined in this sequence.
          These IDs tell us where to look in the beam dictionary and slice dictionary for frequency information
          and beam direction information about this sequence to give to the signal processing unit
        * ``sequence.slice_dict`` - The slice dictionary, which contains information about all slices and will be
          referenced for information about the slices in this sequence. Namely, we get the frequency we want to
          receive at, the number of ranges and the first range information
        * ``beam_dict`` - The dictionary containing beam directions for each slice, generated using
          ``sequence.get_rx_phases(aveperiod.beam_iter)``
        * ``sequence.seqtime`` - entire duration of sequence, including receive time after all transmissions
        * ``sequence.first_rx_sample_start`` - The sample where the first rx sample will start relative to the
          tx data
        * ``sequence.rxctrfreq`` - the center frequency of receiving
        * ``sequence.output_encodings`` - Phase offsets (degrees) applied to each pulse in the sequence
        * ``decimation_scheme`` - object of type DecimationScheme that has all decimation and filtering data
        * ``cfs_scan_flag`` - flag indicating of sequence is a clear frequency search rx only sequence
    :return: The compiled ``SequenceMetadataMessage`` message to send to rx signal processing
    :rtype: dataclass
    """

    message = messages.SequenceMetadataMessage()
    message.sequence_time = radctrl_params.sequence.seqtime
    message.sequence_num = radctrl_params.seqnum_start + radctrl_params.num_sequences
    message.offset_to_first_rx_sample = radctrl_params.sequence.first_rx_sample_start
    message.rx_rate = radctrl_params.experiment.rxrate
    message.output_sample_rate = radctrl_params.sequence.output_rx_rate
    message.rx_ctr_freq = radctrl_params.sequence.rxctrfreq * 1.0e3
    message.cfs_scan_flag = radctrl_params.cfs_scan_flag
    if radctrl_params.cfs_scan_flag:
        message.cfs_fft_n = radctrl_params.aveperiod.cfs_fft_n

    if radctrl_params.decimation_scheme is not None:
        for stage in radctrl_params.decimation_scheme.stages:
            dm_stage_add = messages.DecimationStageMessage(
                stage.stage_num, stage.input_rate, stage.dm_rate, stage.filter_taps
            )
            message.add_decimation_stage(dm_stage_add)

    slice_dict = radctrl_params.sequence.slice_dict
    if radctrl_params.aveperiod.cfs_flag:
        beam_dict = radctrl_params.sequence.get_rx_phases(0)
    else:
        beam_dict = radctrl_params.sequence.get_rx_phases(
            radctrl_params.aveperiod.beam_iter
        )
    for slice_id in radctrl_params.sequence.slice_ids:
        chan_add = messages.RxChannel(slice_id)
        chan_add.tau_spacing = slice_dict[slice_id].tau_spacing

        # Send the translational frequencies to dsp in order to bandpass filter correctly.
        chan_add.rx_freq = slice_dict[slice_id].freq * 1.0e3
        chan_add.num_ranges = slice_dict[slice_id].num_ranges
        chan_add.first_range = slice_dict[slice_id].first_range
        chan_add.range_sep = slice_dict[slice_id].range_sep
        chan_add.rx_intf_antennas = slice_dict[slice_id].rx_intf_antennas
        chan_add.pulses = slice_dict[slice_id].pulse_sequence

        main_bms = beam_dict[slice_id]["main"]
        intf_bms = beam_dict[slice_id]["intf"]

        # Combine main and intf such that for a given beam all main phases come first.
        beams = np.hstack((main_bms, intf_bms))
        chan_add.beam_phases = np.array(beams)

        for lag in slice_dict[slice_id].lag_table:
            lag_add = messages.Lag(lag[0], lag[1], int(lag[1] - lag[0]))

            # Get the phase offset for this pulse combination
            pulse_phase_offsets = radctrl_params.sequence.output_encodings
            if len(pulse_phase_offsets[slice_id]) != 0:
                pulse_phase_offset = pulse_phase_offsets[slice_id][-1]
                lag0_idx = slice_dict[slice_id].pulse_sequence.index(lag[0])
                lag1_idx = slice_dict[slice_id].pulse_sequence.index(lag[1])
                phase_in_rad = np.radians(
                    pulse_phase_offset[lag0_idx] - pulse_phase_offset[lag1_idx]
                )
                phase_offset = np.exp(1j * np.array(phase_in_rad, np.float32))
            # Catch case where no pulse phase offsets are specified
            else:
                phase_offset = 1.0 + 0.0j

            lag_add.phase_offset_real = np.real(phase_offset)
            lag_add.phase_offset_imag = np.imag(phase_offset)
            chan_add.add_lag(lag_add)
        message.add_rx_channel(chan_add)

    return message


def search_for_experiment(radar_control_to_exp_handler, exphan_to_radctrl_iden, status):
    """
    Check for new experiments from the experiment handler

    :param radar_control_to_exp_handler: String identifier of the radar control to experiment handler socket
    :param exphan_to_radctrl_iden: String identifier of the experiment handler to radar control socket
    :param status: status string (EXP_NEEDED or NO_ERROR).
    :returns new_experiment_received: boolean (True for new experiment received)
    :returns experiment: experiment instance (or None if there is no new experiment)
    """

    try:
        so.send_string(radar_control_to_exp_handler, exphan_to_radctrl_iden, status)
    except zmq.ZMQBaseError as e:
        log.error("zmq failed request", error=e)
        log.exception("zmq failed request", exception=e)
        sys.exit(1)

    experiment = None
    new_experiment_received = False

    try:
        new_exp = so.recv_pyobj(
            radar_control_to_exp_handler,
            exphan_to_radctrl_iden,
            log,
        )
    except zmq.ZMQBaseError as e:
        log.error("zmq failed receive", error=e)
        log.exception("zmq failed receive", exception=e)
        sys.exit(1)

    if new_exp is not None:
        experiment = new_exp
        new_experiment_received = True
        log.info("new experiment found")
    else:
        log.debug("experiment continuing without update")
        # TODO decide what to do here. I think we need this case if someone doesn't build their experiment properly

    return new_experiment_received, experiment


def make_next_samples(radctrl_params):
    sqn, dbg = radctrl_params.sequence.make_sequence(
        radctrl_params.aveperiod.beam_iter,
        radctrl_params.num_sequences + len(radctrl_params.aveperiod.sequences),
    )
    if dbg:
        radctrl_params.debug_samples.append(dbg)
    radctrl_params.pulse_transmit_data_tracker[radctrl_params.sequence_index][
        radctrl_params.num_sequences + len(radctrl_params.aveperiod.sequences)
    ] = sqn

    if TIME_PROFILE:
        new_sequence_time = datetime.utcnow() - radctrl_params.start_time
        log.verbose(
            "make new sequence time",
            new_sequence_time=new_sequence_time,
            new_sequence_time_units="s",
        )


def dw_comms_thread(radctrl_dw_iden, dw_socket_iden, router_addr):
    """
    Thread for handling communication between radar_control and data_write.
    """

    inproc_socket = zmq.Context().instance().socket(zmq.PAIR)
    inproc_socket.connect("inproc://radctrl_dw")

    radctrl_dw_socket = so.create_sockets(router_addr, radctrl_dw_iden)

    while True:
        message = inproc_socket.recv_pyobj()
        # Wait for metadata from the main thread

        so.send_pyobj(radctrl_dw_socket, dw_socket_iden, message)
        # Send the message to data write


def create_dw_message(radctrl_params):
    """
    Send the metadata about this averaging period to datawrite so that it can be recorded.

    :param radctrl_params: The radar control parameter dataclass updated during the aveperiod. The message grabs:

        * ``seqnum`` - The last sequence number (identifier) that is valid for this averaging period. Used
          to verify and synchronize driver, dsp, datawrite. Calculated with ``seqnum_start`` + ``num_sequences``
        * ``num_sequences``- The number of sequences that were sent in this averaging period. (number of
          sequences to average together)
        * ``scan_flag`` - True if this averaging period is the first in a scan
        * ``averaging_period_time`` - The time that expired during this averaging period
        * ``aveperiod.sequences`` - The sequences of class Sequence for this averaging period (AveragingPeriod)
        * ``aveperiod.beam_iter`` - The beam iterator of this averaging period
        * ``experiment.cpid`` - the ID of the experiment that is running
        * ``experiment.experiment_name`` - the experiment name to be placed in the data files
        * ``experiment.scheduling_mode`` - the type of scheduling mode running at this time, to write to file
        * ``experiment.output_rx_rate`` - The output sample rate of the output data, defined by the
          experiment, in Hz
        * ``experiment.comment_string`` - The comment string for the experiment, user-defined
        * ``decimation_scheme.filter_scaling_factors`` - The decimation scheme scaling factors used for the
          experiment, to get the scaling for the data for accurate power measurements between experiments
        * ``experiment.slice_dict[0].rxctrfreq`` - The receive center frequency (kHz)
        * ``debug_samples`` - the debug samples for this averaging period, to be written to the
          file if debug is set. This is a list of dictionaries for each Sequence in the
          AveragingPeriod. The dictionary is set up in the sample_building module function
          create_debug_sequence_samples. The keys are ``txrate``, ``txctrfreq``, ``pulse_timing`,
          ``pulse_sample_start``, ``sequence_samples``, ``decimated_sequence``, and ``dmrate``.
          The ``sequence_samples`` and ``decimated_samples`` values are themselves dictionaries, where the
          keys are the antenna numbers (there is a sample set for each transmit antenna)
    :return: The compiled ``AveperiodMetadataMessage`` message to send to data write
    :rtype: dataclass
    """

    message = messages.AveperiodMetadataMessage()
    message.experiment_id = radctrl_params.experiment.cpid
    message.experiment_name = radctrl_params.experiment.experiment_name
    message.experiment_comment = radctrl_params.experiment.comment_string
    message.rx_ctr_freq = radctrl_params.experiment.slice_dict[0].rxctrfreq
    if radctrl_params.aveperiod.cfs_flag:
        message.num_sequences = (
            radctrl_params.num_sequences - 1
        )  # first sequence was CFS
    else:
        message.num_sequences = radctrl_params.num_sequences
    message.last_sqn_num = radctrl_params.last_sequence_num
    message.scan_flag = radctrl_params.scan_flag
    message.aveperiod_time = radctrl_params.averaging_period_time.total_seconds()
    message.input_sample_rate = radctrl_params.experiment.rxrate
    message.data_normalization_factor = reduce(
        lambda x, y: x * y, radctrl_params.decimation_scheme.filter_scaling_factors
    )  # multiply all
    message.scheduling_mode = radctrl_params.experiment.scheduling_mode
    message.cfs_freqs = radctrl_params.cfs_params.cfs_freq
    message.cfs_noise = radctrl_params.cfs_params.cfs_mags
    message.cfs_range = radctrl_params.cfs_params.cfs_range
    message.cfs_masks = radctrl_params.cfs_params.cfs_masks
    message.cfs_slice_ids = radctrl_params.aveperiod.cfs_slice_ids

    for sequence_index, sequence in enumerate(radctrl_params.aveperiod.sequences):
        sequence_add = messages.Sequence()
        sequence_add.blanks = sequence.blanks
        sequence_add.output_sample_rate = sequence.output_rx_rate

        if len(radctrl_params.debug_samples) > 0:
            tx_data = messages.TxData()
            tx_data.tx_rate = radctrl_params.debug_samples[sequence_index]["txrate"]
            tx_data.tx_ctr_freq = radctrl_params.debug_samples[sequence_index][
                "txctrfreq"
            ]
            tx_data.pulse_timing_us = radctrl_params.debug_samples[sequence_index][
                "pulse_timing"
            ]
            tx_data.pulse_sample_start = radctrl_params.debug_samples[sequence_index][
                "pulse_sample_start"
            ]
            tx_data.tx_samples = radctrl_params.debug_samples[sequence_index][
                "sequence_samples"
            ]
            tx_data.dm_rate = radctrl_params.debug_samples[sequence_index]["dmrate"]
            tx_data.decimated_tx_samples = radctrl_params.debug_samples[sequence_index][
                "decimated_samples"
            ]
            sequence_add.tx_data = tx_data

        for slice_id in sequence.slice_ids:
            sqn_slice = sequence.slice_dict[slice_id]
            rxchannel = messages.RxChannelMetadata()
            rxchannel.slice_id = slice_id
            rxchannel.slice_comment = sqn_slice.comment
            rxchannel.interfacing = "{}".format(sqn_slice.slice_interfacing)
            rxchannel.rx_only = sqn_slice.rxonly
            rxchannel.pulse_len = sqn_slice.pulse_len
            rxchannel.tau_spacing = sqn_slice.tau_spacing
            rxchannel.rx_freq = sqn_slice.freq
            rxchannel.ptab = sqn_slice.pulse_sequence

            # We always build one sequence in advance, so we trim the last one from when radar
            # control stops processing the averaging period.
            for encoding in sequence.output_encodings[slice_id][
                : radctrl_params.num_sequences
            ]:
                rxchannel.add_sqn_encodings(encoding.flatten().tolist())
            sequence.output_encodings[slice_id] = []

            rxchannel.rx_main_antennas = sqn_slice.rx_main_antennas
            rxchannel.rx_intf_antennas = sqn_slice.rx_intf_antennas
            rxchannel.tx_antenna_phases = sequence.tx_main_phase_shifts[slice_id][
                radctrl_params.aveperiod.beam_iter
            ]

            beams = sqn_slice.rx_beam_order[radctrl_params.aveperiod.beam_iter]
            if isinstance(beams, int):
                beams = [beams]

            rx_main_phases = []
            rx_intf_phases = []
            for beam in beams:
                beam_add = messages.Beam(sqn_slice.beam_angle[beam], beam)
                rxchannel.add_beam(beam_add)
                rx_main_phases.append(
                    sequence.rx_beam_phases[slice_id]["main"][
                        beam, sequence.rx_main_antenna_indices[slice_id]
                    ]
                )
                rx_intf_phases.append(
                    sequence.rx_beam_phases[slice_id]["intf"][
                        beam, sequence.rx_intf_antenna_indices[slice_id]
                    ]
                )
            rxchannel.rx_main_phases = np.array(rx_main_phases, dtype=np.complex64)
            rxchannel.rx_intf_phases = np.array(rx_intf_phases, dtype=np.complex64)

            rxchannel.first_range = float(sqn_slice.first_range)
            rxchannel.num_ranges = sqn_slice.num_ranges
            rxchannel.range_sep = sqn_slice.range_sep

            if sqn_slice.acf:
                rxchannel.acf = sqn_slice.acf
                rxchannel.xcf = sqn_slice.xcf
                rxchannel.acfint = sqn_slice.acfint

                for lag in sqn_slice.lag_table:
                    lag_add = messages.LagTable(lag, int(lag[1] - lag[0]))
                    rxchannel.add_ltab(lag_add)
                rxchannel.averaging_method = sqn_slice.averaging_method
            sequence_add.add_rx_channel(rxchannel)
        message.sequences.append(sequence_add)

    return message


def round_up_time(dt=None, round_to=60):
    """
    Round a datetime object to any time-lapse in seconds

    :param dt: datetime.datetime object, default now.
    :param round_to: Closest number of seconds to round to, default 1 minute.
    :author: Thierry Husson 2012 - Use it as you want but don't blame me.
    :modified: K.Kotyk 2019

    Will round to the nearest minute mark. Adds one minute if rounded down.
    """

    if dt is None:
        dt = datetime.utcnow()
    midnight = dt.replace(hour=0, minute=0, second=0)
    seconds = (dt.replace(tzinfo=None) - midnight).seconds
    rounding = (seconds + round_to / 2) // round_to * round_to
    result = dt + timedelta(0, rounding - seconds, -dt.microsecond)

    if result < dt:
        result += timedelta(minutes=1)
    return result


def run_cfs_scan(
    radctrl_process_socket, radctrl_brian_socket, radctrl_params, to_driver_inproc_sock
):
    # 2. Send DSP meta data
    # 3. Retrieve DSP results

    dsp_socket_iden = radctrl_params.dsp_cfs_identity
    router_addr = radctrl_params.router_address
    cfs_socket = so.create_sockets(router_addr, radctrl_params.radctrl_cfs_identity)

    aveperiod = radctrl_params.aveperiod
    sequence = aveperiod.cfs_sequence
    sqn, dbg = sequence.make_sequence(aveperiod.beam_iter, 0)

    cfs_sqn_num = radctrl_params.seqnum_start + radctrl_params.num_sequences
    so.send_pyobj(cfs_socket, radctrl_params.dw_cfs_identity, cfs_sqn_num)

    brian_socket_iden = radctrl_params.brian_to_radctrl_identity
    so.recv_string(radctrl_brian_socket, brian_socket_iden, log)
    # The above call is blocking; will wait until something is received

    for pulse_transmit_data in sqn:
        driver_message = create_driver_message(radctrl_params, pulse_transmit_data)
        to_driver_inproc_sock.send_pyobj(driver_message)

    radctrl_params.cfs_scan_flag = True

    dsp_message = create_dsp_message(radctrl_params)
    radctrl_process_socket.send_pyobj(dsp_message)
    # Send metadata to dsp_comms_thread, so it can package into a message for rx_signal_processing

    so.send_pyobj(radctrl_brian_socket, brian_socket_iden, dsp_message)
    # Send the metadata along to brian

    freq_data = so.recv_pyobj(
        cfs_socket,
        dsp_socket_iden,
        log,
        expected_type=messages.ProcessedSequenceMessage,
    )

    radctrl_process_socket.recv_string()
    # Consume the DSP ACK that dsp_comms_thread will send

    return freq_data


def cfs_block(ave_params, cfs_params_dict, cfs_sockets):
    aveperiod = ave_params.aveperiod
    if (
        cfs_params_dict[aveperiod].last_cfs_set_time
        < time.time() - ave_params.aveperiod.cfs_stable_time
        or aveperiod.cfs_always_run
    ):
        # Only let CFS run after the user set stable time has
        # passed to prevent CFS from switching freqs to quickly
        log.info("Running CFS scan sequence")
        ave_params.sequence = aveperiod.cfs_sequence
        ave_params.decimation_scheme = aveperiod.cfs_sequence.decimation_scheme

        freq_spectrum = run_cfs_scan(
            cfs_sockets[0],
            cfs_sockets[1],
            ave_params,
            cfs_sockets[2],
        )
        ave_params.num_sequences += 1
        ave_params.cfs_scan_flag = False

        if (
            cfs_params_dict[aveperiod].last_cfs_set_time
            < time.time() - ave_params.aveperiod.cfs_stable_time
        ):
            cfs_params_dict[aveperiod].last_cfs_set_time = time.time()
            log.info(
                "New CFS record time:",
                set_time=cfs_params_dict[aveperiod].last_cfs_set_time,
            )

            if (
                not cfs_params_dict[aveperiod].set_new_freq
                and aveperiod.cfs_pwr_threshold
            ):
                # If using a user set power threshold to trigger CFS freq setting, check
                # if any power related condition are triggered
                cfs_params_dict[aveperiod].check_update_freq(
                    freq_spectrum,
                    aveperiod.cfs_slice_ids,
                    aveperiod.cfs_pwr_threshold,
                )

            if (
                cfs_params_dict[aveperiod].set_new_freq
                or not aveperiod.cfs_pwr_threshold
            ):
                # If using a power threshold and one of the power conditions were
                # triggerd, or if not using a power threshold, set the CFS params
                cfs_params_dict[aveperiod].set_new_freq = False
                cfs_params_dict[aveperiod].cfs_masks, last_set_cfs = (
                    aveperiod.update_cfs_freqs(freq_spectrum)
                )
                cfs_params_dict[aveperiod].last_cfs_power = last_set_cfs
                cfs_params_dict[aveperiod].cfs_freq = freq_spectrum.cfs_freq
                cfs_params_dict[aveperiod].cfs_mags = [
                    mag.cfs_data for mag in freq_spectrum.output_datasets
                ]

                for ind in range(len(aveperiod.cfs_slice_ids)):
                    cfs_params_dict[aveperiod].cfs_range[
                        aveperiod.cfs_slice_ids[ind]
                    ] = aveperiod.cfs_range[ind]

    ave_params.cfs_params = cfs_params_dict[aveperiod]


def main():
    """
    Run the radar with the experiment supplied by experiment_handler.

    Receives an instance of an experiment. Iterates through the Scans,
    AveragingPeriods, Sequences, and pulses of the experiment.

    For every pulse, samples and other control information are sent to the n200_driver.

    For every pulse sequence, processing information is sent to the signal processing
    block.

    After every averaging period, the experiment block is given the
    opportunity to change the experiment (not currently implemented). If a new
    experiment is sent, radar will halt the old one and begin with the new experiment.
    """

    # Get config options
    options = Options()

    # The socket identities for radar_control, retrieved from options
    ids = [
        options.radctrl_to_exphan_identity,
        options.radctrl_to_brian_identity,
    ]

    # Setup sockets
    # Socket to send pulse samples over
    # TODO test: need to make sure that we know that all sockets are set up after this try...except block.
    # TODO test: starting the programs in different orders.
    try:
        sockets_list = so.create_sockets(options.router_address, *ids)
    except zmq.ZMQBaseError as e:
        log.error("zmq failed setting up sockets", error=e)
        log.exception("zmq failed setting up sockets", exception=e)
        sys.exit(1)

    radar_control_to_exp_handler = sockets_list[0]
    radctrl_brian_socket = sockets_list[1]

    # Sockets for thread communication
    radctrl_inproc_socket = zmq.Context().instance().socket(zmq.PAIR)
    radctrl_inproc_socket.bind("inproc://radctrl_dsp")

    driver_comms_socket = zmq.Context().instance().socket(zmq.PAIR)
    driver_comms_socket.bind("inproc://radctrl_driver")

    dw_comms_socket = zmq.Context().instance().socket(zmq.PAIR)
    dw_comms_socket.bind("inproc://radctrl_dw")

    # seqnum is used as an identifier in all packets while radar is running so set it up here.
    # seqnum will get increased by num_sequences (number of averages or sequences in the averaging period)
    # at the end of every averaging period.
    seqnum_start = 0

    # Wait for experiment handler at the start until we have an experiment to run.
    new_experiment_waiting = False

    while not new_experiment_waiting:
        new_experiment_waiting, experiment = search_for_experiment(
            radar_control_to_exp_handler,
            options.exphan_to_radctrl_identity,
            "EXPNEEDED",
        )

    new_experiment_waiting = False
    new_experiment_loaded = True

    # Flag for starting the radar on the minute boundary
    wait_for_first_scanbound = experiment.slice_dict.get("wait_for_first_scanbound")

    # Send driver initial setup data - rates and center frequency from experiment.
    # Wait for acknowledgment that USRP object is set up.

    start_up_params = RadctrlParameters(
        experiment, None, None, options, seqnum_start, True
    )
    driver_start_message = create_driver_message(start_up_params, None)

    dsp_comms = threading.Thread(
        target=dsp_comms_thread,
        args=(
            options.radctrl_to_dsp_identity,
            options.dsp_to_radctrl_identity,
            options.router_address,
        ),
    )

    driver_comms = threading.Thread(
        target=driver_comms_thread,
        args=(
            options.radctrl_to_driver_identity,
            options.driver_to_radctrl_identity,
            options.router_address,
        ),
    )

    dw_comms = threading.Thread(
        target=dw_comms_thread,
        args=(
            options.radctrl_to_dw_identity,
            options.dw_to_radctrl_identity,
            options.router_address,
        ),
    )

    dsp_comms.start()
    driver_comms.start()
    dw_comms.start()

    driver_comms_socket.send_pyobj(driver_start_message)
    driver_comms_socket.recv_string()
    # Wait until driver acknowledges that it is good to start

    first_aveperiod = True
    next_scan_start = None

    cfs_params_dict = dict()
    while True:
        # This loops through all scans in an experiment, or restarts this loop if a new experiment occurs.
        # TODO : further documentation throughout in comments (high level) and in separate documentation.
        # Iterate through Scans, AveragingPeriods, Sequences, Pulses.
        # Start anew on first scan if we have a new experiment.
        if new_experiment_waiting:
            try:
                experiment = new_experiment
            except NameError as e:
                # new_experiment does not exist, should never happen as flag only gets set when
                # there is a new experiment.
                log.error("experiment could not be found", error=e)
                log.exception("experiment could not be found", exception=e)
                sys.exit(1)

            new_experiment_waiting = False
            new_experiment = None
            new_experiment_loaded = True

        for scan_num, scan in enumerate(experiment.scan_objects):
            log.debug("scan number", scan_num=scan_num)

            # Scan iter is the iterator through the scanbound or through the number of averaging periods in the scan
            if (
                first_aveperiod
                and scan.scanbound is not None
                and not wait_for_first_scanbound
            ):
                # On first integration, determine current averaging period and set scan_iter to it
                now = datetime.utcnow()
                current_minute = now.replace(second=0, microsecond=0)
                scan_iter = next(
                    (
                        i
                        for i, v in enumerate(scan.scanbound)
                        if current_minute + timedelta(seconds=v) > now
                    ),
                    0,
                )
            else:
                # Otherwise start at first averaging period
                scan_iter = 0

            # If a new experiment was received during the last scan, it finished the integration period
            # it was on and returned here with new_experiment_waiting set to True. Break to load new experiment.
            # Start anew on first scan if we have a new experiment
            if new_experiment_waiting:
                break

            if scan.scanbound:
                if scan.align_scan_to_beamorder:
                    for aveperiod in scan.aveperiods:
                        # Always align first beam at start of scan
                        aveperiod.beam_iter = 0

                # Find the start of the next scan with a scanbound so we can determine time remaining for end of scan
                next_scanbound = None
                next_scan_num = scan_num
                while next_scanbound is None:
                    next_scan_num += 1
                    if next_scan_num == len(experiment.scan_objects):
                        next_scan_num = 0
                    next_scanbound = experiment.scan_objects[next_scan_num].scanbound

                if first_aveperiod:
                    # On the very first averaging period of Borealis starting, calculate the start minute
                    # align scanbound reference time to find when to start
                    now = datetime.utcnow()
                    dt = now.replace(second=0, microsecond=0)
                    if dt + timedelta(seconds=scan.scanbound[scan_iter]) >= now:
                        start_minute = dt
                    else:
                        start_minute = round_up_time(now)
                else:
                    # At the start of a scan object that has scanbound, recalculate the start minute to the
                    # previously calculated next_scan_start
                    start_minute = next_scan_start.replace(second=0, microsecond=0)

                # Find the modulus of the number of aveperiod times to run in the scan and the number
                # of AvePeriod classes. The classes will be alternated so we can determine which class
                # will be running at the end of the scan.
                index_of_last_aveperiod_in_scan = (
                    scan.num_aveperiods_in_scan + scan.aveperiod_iter
                ) % len(scan.aveperiods)
                last_aveperiod_intt = scan.aveperiods[
                    index_of_last_aveperiod_in_scan
                ].intt
                # A scanbound necessitates intt
                end_of_scan = (
                    start_minute
                    + timedelta(seconds=scan.scanbound[-1])
                    + timedelta(seconds=last_aveperiod_intt * 1e-3)
                )
                end_minute = end_of_scan.replace(second=0, microsecond=0)

                if end_minute + timedelta(seconds=next_scanbound[0]) >= end_of_scan:
                    next_scan_start = end_minute + timedelta(seconds=next_scanbound[0])
                else:
                    next_scan_start = round_up_time(end_of_scan) + timedelta(
                        seconds=next_scanbound[0]
                    )

            while (
                scan_iter < scan.num_aveperiods_in_scan and not new_experiment_waiting
            ):
                # If there are multiple aveperiods in a scan they are alternated (AVEPERIOD interfaced)
                aveperiod = scan.aveperiods[scan.aveperiod_iter]
                if aveperiod not in cfs_params_dict.keys() and aveperiod.cfs_flag:
                    cfs_params_dict[aveperiod] = CFSParameters(last_cfs_set_time=0)
                if TIME_PROFILE:
                    time_start_of_aveperiod = datetime.utcnow()

                # Get new experiment here, before starting a new averaging period.
                # If new_experiment_waiting is set here, implement new_experiment after this
                # averaging period. There may be a new experiment waiting, or a new experiment.
                if not new_experiment_waiting and not new_experiment_loaded:
                    new_experiment_waiting, new_experiment = search_for_experiment(
                        radar_control_to_exp_handler,
                        options.exphan_to_radctrl_identity,
                        "NOERROR",
                    )
                elif new_experiment_loaded:
                    new_experiment_loaded = False

                log.debug("new averaging period")

                # All phases are set up for this averaging period for the beams required.
                # Time to start averaging in the below loop.
                if not scan.scanbound:
                    averaging_period_start_time = datetime.utcnow()  # ms
                    log.verbose(
                        "averaging period start time",
                        averaging_period_start_time=averaging_period_start_time,
                        averaging_period_start_time_units="",
                    )
                if aveperiod.intt is not None:
                    intt_break = True

                    if scan.scanbound:
                        # Calculate scan start time. First beam in the sequence will likely
                        # be ready to go if the first scan aligns directly to the minute. The
                        # rest will need to wait until their boundary time is up.
                        beam_scanbound = start_minute + timedelta(
                            seconds=scan.scanbound[scan_iter]
                        )
                        time_diff = beam_scanbound - datetime.utcnow()
                        if time_diff.total_seconds() > 0:
                            if first_aveperiod:
                                log.verbose(
                                    "seconds to next avg period",
                                    time_until_avg_period=time_diff.total_seconds(),
                                    time_until_avg_period_units="s",
                                    scan_iter=scan_iter,
                                    beam_scanbound=beam_scanbound,
                                )
                            else:
                                log.debug(
                                    "seconds to next avg period",
                                    time_until_avg_period=time_diff.total_seconds(),
                                    time_until_avg_period_units="s",
                                    scan_iter=scan_iter,
                                    beam_scanbound=beam_scanbound,
                                )
                            # TODO: reduce sleep if we want to use GPS timestamped transmissions
                            time.sleep(time_diff.total_seconds())
                        else:
                            # TODO: This will be wrong if the start time is in the past.
                            # TODO: maybe use datetime.utcnow() like below instead of beam_scanbound
                            #       when the avg period should have started?
                            log.debug(
                                "expected avg period start time",
                                scan_iter=scan_iter,
                                beam_scanbound=beam_scanbound,
                            )

                        averaging_period_start_time = datetime.utcnow()
                        log.verbose(
                            "avg period start time",
                            avg_period_start_time=averaging_period_start_time,
                            avg_period_start_time_units="s",
                            scan_iter=scan_iter,
                            beam_scanbound=beam_scanbound,
                        )

                        # Here we find how much system time has elapsed to find the true amount
                        # of time we can integrate for this scan boundary. We can then see if
                        # we have enough time left to run the averaging period.
                        time_elapsed = averaging_period_start_time - start_minute
                        if scan_iter < len(scan.scanbound) - 1:
                            scanbound_time = scan.scanbound[scan_iter + 1]
                            # TODO: scanbound_time could be in the past if system has taken
                            #       too long, perhaps calculate which 'beam' (scan_iter) instead by
                            #       rewriting this code for an experiment-wide scanbound attribute instead
                            #       of individual scanbounds inside the scan objects
                            # TODO: if scan_iter skips ahead, aveperiod.beam_iter may also need to
                            #       if scan.align_to_beamorder is True
                            bound_time_remaining = (
                                scanbound_time - time_elapsed.total_seconds()
                            )
                        else:
                            bound_time_remaining = (
                                next_scan_start - averaging_period_start_time
                            )
                            bound_time_remaining = bound_time_remaining.total_seconds()

                        log.verbose(
                            "bound time remaining",
                            bound_time_remaining=bound_time_remaining,
                            bound_time_remaining_units="s",
                            scan_num=scan_num,
                            scan_iter=scan_iter,  # scan_iter is averaging period number for some reason
                            beam_scanbound=beam_scanbound,
                        )

                        if bound_time_remaining < aveperiod.intt * 1e-3:
                            # Reduce the averaging period to only the time remaining until the next scan boundary
                            # TODO: Check for bound_time_remaining > 0
                            #       to be sure there is actually time to run this intt
                            #       (if bound_time_remaining < 0, we need a solution to reset)
                            averaging_period_done_time = (
                                averaging_period_start_time
                                + timedelta(milliseconds=bound_time_remaining * 1e3)
                            )
                        else:
                            averaging_period_done_time = (
                                averaging_period_start_time
                                + timedelta(milliseconds=aveperiod.intt)
                            )
                    else:  # No scanbound for this scan
                        averaging_period_done_time = (
                            averaging_period_start_time
                            + timedelta(milliseconds=aveperiod.intt)
                        )
                else:  # intt does not exist, therefore using intn
                    intt_break = False
                    ending_number_of_sequences = aveperiod.intn  # this will exist

                msg = {
                    x: y[aveperiod.beam_iter]
                    for x, y in aveperiod.slice_to_beamorder.items()
                }
                log.verbose("avg period slice and beam number", slice_and_beam=msg)

                if TIME_PROFILE:
                    aveperiod_prep_time = datetime.utcnow() - time_start_of_aveperiod
                    log.verbose(
                        "time to prep aveperiod",
                        aveperiod_prep_time=aveperiod_prep_time,
                        aveperiod_prep_time_units="",
                    )

                # Time to start averaging in the below loop
                ave_params = RadctrlParameters(
                    experiment,
                    aveperiod,
                    aveperiod.sequences[0],
                    options,
                    seqnum_start,
                    False,
                )
                time_remains = True

                while time_remains:
                    if ave_params.num_sequences == 0 and aveperiod.cfs_flag:
<<<<<<< HEAD
                        cfs_block(
                            ave_params,
                            cfs_params_dict,
                            [
                                radctrl_inproc_socket,
                                radctrl_brian_socket,
                                driver_comms_socket,
                            ],
                        )

=======
                        if (
                            cfs_params_dict[aveperiod].last_cfs_set_time
                            < time.time() - ave_params.aveperiod.cfs_stable_time
                        ):
                            # Only let CFS run after the user set stable time has
                            # passed to prevent CFS from switching freqs to quickly
                            ave_params.sequence = aveperiod.cfs_sequence
                            ave_params.decimation_scheme = (
                                aveperiod.cfs_sequence.decimation_scheme
                            )

                            freq_spectrum = run_cfs_scan(
                                radctrl_inproc_socket,
                                radctrl_brian_socket,
                                ave_params,
                                driver_comms_socket,
                            )
                            ave_params.num_sequences += 1
                            ave_params.cfs_scan_flag = False

                            if (
                                not cfs_params_dict[aveperiod].set_new_freq
                                and aveperiod.cfs_pwr_threshold is not None
                            ):
                                # If using a user set power threshold to trigger CFS freq setting, check
                                # if any power related condition are triggered
                                cfs_params_dict[aveperiod].check_update_freq(
                                    freq_spectrum,
                                    aveperiod.cfs_slice_ids,
                                    aveperiod.cfs_pwr_threshold,
                                )

                            if (
                                cfs_params_dict[aveperiod].set_new_freq
                                or aveperiod.cfs_pwr_threshold is None
                            ):
                                # If using a power threshold and one of the power conditions were
                                # triggerd, or if not using a power threshold, set the CFS params
                                cfs_params_dict[aveperiod].set_new_freq = False
                                cfs_params_dict[
                                    aveperiod
                                ].last_cfs_set_time = time.time()
                                cfs_params_dict[aveperiod].cfs_masks, last_set_cfs = (
                                    aveperiod.update_cfs_freqs(freq_spectrum)
                                )
                                cfs_params_dict[aveperiod].last_cfs_power = last_set_cfs
                                cfs_params_dict[
                                    aveperiod
                                ].cfs_freq = freq_spectrum.cfs_freq
                                cfs_params_dict[aveperiod].cfs_mags = [
                                    mag.cfs_data
                                    for mag in freq_spectrum.output_datasets
                                ]

                                for ind in range(len(aveperiod.cfs_slice_ids)):
                                    cfs_params_dict[aveperiod].cfs_range[
                                        aveperiod.cfs_slice_ids[ind]
                                    ] = aveperiod.cfs_range[ind]

                        ave_params.cfs_params = cfs_params_dict[aveperiod]
                    # End CFS block

>>>>>>> 7fc7b88d
                    for sequence_index, sequence in enumerate(aveperiod.sequences):
                        # Alternating sequences if there are multiple in the averaging_period
                        ave_params.start_time = datetime.utcnow()
                        ave_params.sequence = sequence
                        ave_params.sequence_index = sequence_index

                        if intt_break:
                            if ave_params.start_time >= averaging_period_done_time:
                                time_remains = False
                                ave_params.averaging_period_time = (
                                    ave_params.start_time - averaging_period_start_time
                                )
                                break
                        else:  # Break at a certain number of sequences
                            if ave_params.num_sequences == ending_number_of_sequences:
                                time_remains = False
                                ave_params.averaging_period_time = (
                                    ave_params.start_time - averaging_period_start_time
                                )
                                break

                        # On first sequence, we make the first set of samples
                        if sequence_index not in ave_params.pulse_transmit_data_tracker:
                            ave_params.pulse_transmit_data_tracker[sequence_index] = {}
                            sqn, dbg = sequence.make_sequence(
                                aveperiod.beam_iter, ave_params.num_sequences
                            )
                            if dbg:
                                ave_params.debug_samples.append(dbg)
                            ave_params.pulse_transmit_data_tracker[sequence_index][
                                ave_params.num_sequences
                            ] = sqn

                        ave_params.decimation_scheme = sequence.decimation_scheme

                        # These three things can happen simultaneously. We can spawn them as threads.
                        threads = [
                            threading.Thread(target=make_next_samples(ave_params))
                        ]

                        for thread in threads:
                            thread.daemon = True
                            thread.start()

                        for (
                            pulse_transmit_data
                        ) in ave_params.pulse_transmit_data_tracker[sequence_index][
                            ave_params.num_sequences
                        ]:
                            driver_message = create_driver_message(
                                ave_params, pulse_transmit_data
                            )
                            driver_comms_socket.send_pyobj(driver_message)

                        dsp_message = create_dsp_message(ave_params)
                        radctrl_inproc_socket.send_pyobj(dsp_message)
                        # Send metadata to dsp_comms_thread, so it can pass it to rx_signal_processing

                        so.send_pyobj(
                            radctrl_brian_socket,
                            options.brian_to_radctrl_identity,
                            dsp_message,
                        )
                        # Send the metadata along to brian

                        for thread in threads:
                            thread.join()

                        radctrl_inproc_socket.recv_string()
                        # wait for dsp to signal that it received the metadata

                        ave_params.num_sequences += 1

                        if first_aveperiod:
                            first_aveperiod = False

                        # Sequence is done
                        if __debug__:
                            time.sleep(1)

                if TIME_PROFILE:
                    avg_period_end_time = datetime.utcnow()
                    log.verbose(
                        "avg period end time",
                        avg_period_end_time=avg_period_end_time,
                        avg_period_end_time_units="s",
                    )

                log.info(
                    "aveperiod done",
                    num_sequences=ave_params.num_sequences,
                    slice_ids=aveperiod.slice_ids,
                )

                if scan.aveperiod_iter == 0 and aveperiod.beam_iter == 0:
                    # This is the first averaging period in the scan object.
                    # if scanbound is aligned to beamorder, the scan_iter will also = 0 at this point.
                    ave_params.scan_flag = True
                else:
                    ave_params.scan_flag = False

                ave_params.last_sequence_num = (
                    ave_params.seqnum_start + ave_params.num_sequences - 1
                )

                dw_message = create_dw_message(ave_params)
                dw_comms_socket.send_pyobj(dw_message)
                # Send metadata to dw_comms_thread, so it can package into a message for data write

                # end of the averaging period loop - move onto the next averaging period.
                # Increment the sequence number by the number of sequences that were in this
                # averaging period.
                seqnum_start += ave_params.num_sequences

                if TIME_PROFILE:
                    time_to_finish_aveperiod = datetime.utcnow() - avg_period_end_time
                    log.verbose(
                        "time to finish avg period",
                        avg_period_elapsed_time=time_to_finish_aveperiod,
                        avg_period_elapsed_time_units="s",
                    )

                aveperiod.beam_iter += 1
                if aveperiod.beam_iter == aveperiod.num_beams_in_scan:
                    aveperiod.beam_iter = 0
                scan_iter += 1
                scan.aveperiod_iter += 1
                if scan.aveperiod_iter == len(scan.aveperiods):
                    scan.aveperiod_iter = 0


if __name__ == "__main__":
    from utils import log_config

    log = log_config.log()
    log.info("RADAR_CONTROL BOOTED")
    try:
        main()
        log.info("RADAR_CONTROL EXITED")
    except Exception as main_exception:
        log.critical("RADAR_CONTROL CRASHED", error=main_exception)
        log.exception("RADAR_CONTROL CRASHED", exception=main_exception)<|MERGE_RESOLUTION|>--- conflicted
+++ resolved
@@ -43,17 +43,10 @@
 
     cfs_freq: list = field(default_factory=list)
     cfs_mags: list = field(default_factory=list)
-<<<<<<< HEAD
-    cfs_range: list = field(default_factory=dict)
-    cfs_masks: list = field(default_factory=dict)
-    last_cfs_set_time: int = 0
-    last_cfs_power: list = field(default_factory=dict)
-=======
     cfs_range: dict = field(default_factory=dict)
     cfs_masks: dict = field(default_factory=dict)
     last_cfs_set_time: int = 0
     last_cfs_power: dict = field(default_factory=dict)
->>>>>>> 7fc7b88d
     set_new_freq: bool = True
 
     def check_update_freq(self, cfs_spectrum, cfs_slices, threshold):
@@ -62,11 +55,7 @@
         exceed the current power of each cfs slice based on a threshold
 
         :params cfs_spectrum:   Results of the CFS analysis
-<<<<<<< HEAD
-        :type   cfs_spectrum:   dataclass
-=======
         :type   cfs_spectrum:   OutputDataset dataclass from message_formats.py
->>>>>>> 7fc7b88d
         :params cfs_slices:     Slice ids of each cfs slice to be checked
         :type   cfs_slices:     list
         :params threshold:      Power threshold (dB) used in check
@@ -79,12 +68,9 @@
                 <= self.last_cfs_power[slice_id][1] - threshold
             ):
                 self.set_new_freq = True
-<<<<<<< HEAD
-=======
             # Shift the current frequency down to baseband and then use the
             # result to determine the index in the measured frequency
             # spectrum that the current frequency is from
->>>>>>> 7fc7b88d
             shifted_frequency = self.last_cfs_power[slice_id][0] - int(
                 sum(self.cfs_range[slice_id]) / 2
             )
@@ -1145,7 +1131,6 @@
 
                 while time_remains:
                     if ave_params.num_sequences == 0 and aveperiod.cfs_flag:
-<<<<<<< HEAD
                         cfs_block(
                             ave_params,
                             cfs_params_dict,
@@ -1156,70 +1141,6 @@
                             ],
                         )
 
-=======
-                        if (
-                            cfs_params_dict[aveperiod].last_cfs_set_time
-                            < time.time() - ave_params.aveperiod.cfs_stable_time
-                        ):
-                            # Only let CFS run after the user set stable time has
-                            # passed to prevent CFS from switching freqs to quickly
-                            ave_params.sequence = aveperiod.cfs_sequence
-                            ave_params.decimation_scheme = (
-                                aveperiod.cfs_sequence.decimation_scheme
-                            )
-
-                            freq_spectrum = run_cfs_scan(
-                                radctrl_inproc_socket,
-                                radctrl_brian_socket,
-                                ave_params,
-                                driver_comms_socket,
-                            )
-                            ave_params.num_sequences += 1
-                            ave_params.cfs_scan_flag = False
-
-                            if (
-                                not cfs_params_dict[aveperiod].set_new_freq
-                                and aveperiod.cfs_pwr_threshold is not None
-                            ):
-                                # If using a user set power threshold to trigger CFS freq setting, check
-                                # if any power related condition are triggered
-                                cfs_params_dict[aveperiod].check_update_freq(
-                                    freq_spectrum,
-                                    aveperiod.cfs_slice_ids,
-                                    aveperiod.cfs_pwr_threshold,
-                                )
-
-                            if (
-                                cfs_params_dict[aveperiod].set_new_freq
-                                or aveperiod.cfs_pwr_threshold is None
-                            ):
-                                # If using a power threshold and one of the power conditions were
-                                # triggerd, or if not using a power threshold, set the CFS params
-                                cfs_params_dict[aveperiod].set_new_freq = False
-                                cfs_params_dict[
-                                    aveperiod
-                                ].last_cfs_set_time = time.time()
-                                cfs_params_dict[aveperiod].cfs_masks, last_set_cfs = (
-                                    aveperiod.update_cfs_freqs(freq_spectrum)
-                                )
-                                cfs_params_dict[aveperiod].last_cfs_power = last_set_cfs
-                                cfs_params_dict[
-                                    aveperiod
-                                ].cfs_freq = freq_spectrum.cfs_freq
-                                cfs_params_dict[aveperiod].cfs_mags = [
-                                    mag.cfs_data
-                                    for mag in freq_spectrum.output_datasets
-                                ]
-
-                                for ind in range(len(aveperiod.cfs_slice_ids)):
-                                    cfs_params_dict[aveperiod].cfs_range[
-                                        aveperiod.cfs_slice_ids[ind]
-                                    ] = aveperiod.cfs_range[ind]
-
-                        ave_params.cfs_params = cfs_params_dict[aveperiod]
-                    # End CFS block
-
->>>>>>> 7fc7b88d
                     for sequence_index, sequence in enumerate(aveperiod.sequences):
                         # Alternating sequences if there are multiple in the averaging_period
                         ave_params.start_time = datetime.utcnow()
