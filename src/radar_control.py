--- conflicted
+++ resolved
@@ -1019,19 +1019,9 @@
                 # If there are multiple aveperiods in a scan they are alternated (AVEPERIOD interfaced)
                 aveperiod = scan.aveperiods[scan.aveperiod_iter]
                 if aveperiod not in cfs_params_dict.keys() and aveperiod.cfs_flag:
-<<<<<<< HEAD
                     cfs_params_dict[aveperiod] = CFSParameters(
                         aveperiod.num_beams_in_scan
                     )
-
-=======
-                    cfs_params_dict[aveperiod] = CFSParameters()
-                    for beam_iter in range(aveperiod.num_beams_in_scan):
-                        cfs_params_dict[aveperiod].last_cfs_set_time[beam_iter] = 0
-                        cfs_params_dict[aveperiod].set_new_freq[beam_iter] = True
-                        cfs_params_dict[aveperiod].cfs_mags[beam_iter] = dict()
-                        cfs_params_dict[aveperiod].cfs_masks[beam_iter] = dict()
->>>>>>> 2d149e16
                 if TIME_PROFILE:
                     time_start_of_aveperiod = datetime.utcnow()
 
