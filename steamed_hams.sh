#!/bin/bash

# PROJECT BOREALIS BOOTER
# 12-JUNE-2018
# Adam Lozinsky

# Title Header.

# ARGS:
# $1 : experiment module to run, ex. normalscan
# $2 : run-type, including release, debug, and python-profiling

echo ""
echo "Project Borealis Booter"
echo "v2.3-Alpha Season 1 Episode 3"
echo "-----------------------------------------------------------------------------------"

rm -r /dev/shm/*

# These are the commands to in each window.
if [ "$2" = "release" ]; then
    start_brian="python3 -O brian/brian.py; bash"
    start_exphan="sleep 0.001s; python3 -O experiment_handler/experiment_handler.py "$1" ; bash;"
    start_radctrl="sleep 0.001s; python3 -O radar_control/radar_control.py; bash;"
<<<<<<< HEAD
    start_datawrite="sleep 0.001s;python3 -O data_write/data_write.py --file-type=hdf5 --enable-raw-acfs --enable-bfiq --enable-pre-bfiq; bash;"
    start_usrp_driver="sleep 0.001s; source mode "$2"; usrp_driver > usrp_output.txt; bash"
=======
    start_datawrite="sleep 0.001s;python3 -O data_write/data_write.py --file-type=hdf5 --enable-bfiq --enable-pre-bfiq; bash;"
    start_usrp_driver="sleep 0.001s; source mode "$2"; usrp_driver; bash"
>>>>>>> c07ac1ae
    start_dsp="sleep 0.001s; source mode "$2"; signal_processing; bash;"
    start_tids="sleep 0.001s; python3 -O usrp_drivers/set_affinity.py; bash;"
elif [ "$2" = "python-profiling" ]; then  # uses source mode release for C code.
    start_brian="python3 -O -m cProfile -o testing/python_testing/brian.cprof brian/brian.py; bash"
    start_exphan="sleep 0.001s; python3 -O -m cProfile -o testing/python_testing/experiment_handler.cprof experiment_handler/experiment_handler.py "$1" ; bash;"
    start_radctrl="sleep 0.001s; python3 -O -m cProfile -o testing/python_testing/radar_control.cprof radar_control/radar_control.py; bash;"
    start_datawrite="sleep 0.001s; python3 -O -m cProfile -o testing/python_testing/data_write.cprof data_write/data_write.py; bash;"
    start_usrp_driver="sleep 0.001s; source mode release; usrp_driver > usrp_output.txt ; read -p 'press enter' "
    start_dsp="sleep 0.001s; source mode release; signal_processing; bash;"
    start_tids="sleep 0.001s; python3 -O usrp_drivers/set_affinity.py; bash;"
elif [ "$2" = "debug" ] || [ "$2" = "engineeringdebug" ]; then
    start_brian="python3 brian/brian.py; bash"
    start_exphan="sleep 0.001s; python3 experiment_handler/experiment_handler.py "$1" ; bash"
    start_radctrl="sleep 0.001s; python3 radar_control/radar_control.py; bash"
#    start_datawrite="sleep 0.001s; python3 data_write/data_write.py --enable-bfiq --enable-pre-bfiq --enable-tx --enable-raw-rf; bash"
    start_datawrite="sleep 0.001s; python3 data_write/data_write.py --enable-pre-bfiq --enable-raw-rf; bash"
    start_usrp_driver="sleep 0.001s; source mode "$2" ; gdb -ex start usrp_driver 2>usrp_output.txt; bash"
    start_dsp="sleep 0.001s; source mode "$2"; /usr/local/cuda/bin/cuda-gdb -ex start signal_processing; bash"
    start_tids="sleep 0.001s; python3 usrp_drivers/set_affinity.py; bash"
else
    echo "Mode '$2' is unknown, exiting without running Borealis"
    exit -1
fi

# Modify screen rc file
sed -i.bak "s#START_BRIAN#$start_brian#; \
            s#START_EXPHAN#$start_exphan#; \
            s#START_RADCTRL#$start_radctrl#; \
            s#START_DATAWRITE#$start_datawrite#; \
            s#START_USRP_DRIVER#$start_usrp_driver#; \
            s#START_DSP#$start_dsp#; \
            s#START_TIDS#$start_tids#;" borealisscreenrc

# Launch a detached screen with editted layout.
screen -S borealis -c borealisscreenrc
# Return the original config file
mv borealisscreenrc.bak borealisscreenrc<|MERGE_RESOLUTION|>--- conflicted
+++ resolved
@@ -22,13 +22,8 @@
     start_brian="python3 -O brian/brian.py; bash"
     start_exphan="sleep 0.001s; python3 -O experiment_handler/experiment_handler.py "$1" ; bash;"
     start_radctrl="sleep 0.001s; python3 -O radar_control/radar_control.py; bash;"
-<<<<<<< HEAD
     start_datawrite="sleep 0.001s;python3 -O data_write/data_write.py --file-type=hdf5 --enable-raw-acfs --enable-bfiq --enable-pre-bfiq; bash;"
     start_usrp_driver="sleep 0.001s; source mode "$2"; usrp_driver > usrp_output.txt; bash"
-=======
-    start_datawrite="sleep 0.001s;python3 -O data_write/data_write.py --file-type=hdf5 --enable-bfiq --enable-pre-bfiq; bash;"
-    start_usrp_driver="sleep 0.001s; source mode "$2"; usrp_driver; bash"
->>>>>>> c07ac1ae
     start_dsp="sleep 0.001s; source mode "$2"; signal_processing; bash;"
     start_tids="sleep 0.001s; python3 -O usrp_drivers/set_affinity.py; bash;"
 elif [ "$2" = "python-profiling" ]; then  # uses source mode release for C code.
