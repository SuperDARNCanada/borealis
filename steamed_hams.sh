#!/bin/bash

# PROJECT BOREALIS BOOTER
# 12-JUNE-2018
# Adam Lozinsky

# Title Header.

# ARGS:
# $1 : experiment module to run, ex. normalscan
# $2 : run-type, including release, debug, and python-profiling

echo ""
echo "Project Borealis Booter"
echo "v2.3-Alpha Season 1 Episode 3"
echo "-----------------------------------------------------------------------------------"

rm -r /dev/shm/*
screen -X -S borealis quit
sleep 1

# These are the commands to in each window.
if [ "$2" = "release" ]; then
    start_brian="python3 -O brian/brian.py; bash"
    start_exphan="sleep 0.001s; python3 -O experiment_handler/experiment_handler.py "$1" ; bash;"
    start_radctrl="sleep 0.001s; python3 -O radar_control/radar_control.py; bash;"
    start_datawrite="sleep 0.001s;python3 -O data_write/data_write.py --file-type=hdf5 --enable-raw-acfs --enable-bfiq --enable-antenna-iq; bash;"
    start_usrp_driver="sleep 0.001s; source mode "$2"; usrp_driver > usrp_output.txt; bash"
    start_dsp="sleep 0.001s; source mode "$2"; signal_processing; bash;"
elif [ "$2" = "python-profiling" ]; then  # uses source mode release for C code.
    start_brian="python3 -O -m cProfile -o testing/python_testing/brian.cprof brian/brian.py; bash"
    start_exphan="sleep 0.001s; python3 -O -m cProfile -o testing/python_testing/experiment_handler.cprof experiment_handler/experiment_handler.py "$1" ; bash;"
    start_radctrl="sleep 0.001s; python3 -O -m cProfile -o testing/python_testing/radar_control.cprof radar_control/radar_control.py; bash;"
    start_datawrite="sleep 0.001s; python3 -O -m cProfile -o testing/python_testing/data_write.cprof data_write/data_write.py; bash;"
    start_usrp_driver="sleep 0.001s; source mode release; usrp_driver > usrp_output.txt ; read -p 'press enter' "
    start_dsp="sleep 0.001s; source mode release; signal_processing; bash;"
elif [ "$2" = "debug" ] || [ "$2" = "engineeringdebug" ]; then
    start_brian="python3 brian/brian.py; bash"
    start_exphan="sleep 0.001s; python3 experiment_handler/experiment_handler.py "$1" ; bash"
    start_radctrl="sleep 0.001s; python3 radar_control/radar_control.py; bash"
#    start_datawrite="sleep 0.001s; python3 data_write/data_write.py --enable-bfiq --enable-pre-bfiq --enable-tx --enable-raw-rf; bash"
    start_datawrite="sleep 0.001s; python3 data_write/data_write.py --enable-antenna-iq --enable-raw-rf --enable-raw-acfs; bash"
    start_usrp_driver="sleep 0.001s; source mode "$2" ; gdb -ex start usrp_driver 2>usrp_output.txt; bash"
#    start_dsp="sleep 0.001s; source mode "$2"; /usr/local/cuda/bin/cuda-gdb -ex start signal_processing; bash"
    start_dsp="sleep 0.001s; source mode release; signal_processing; bash;"
else
    echo "Mode '$2' is unknown, exiting without running Borealis"
    exit -1
fi

# Modify screen rc file
sed -i.bak "s#START_BRIAN#$start_brian#; \
            s#START_EXPHAN#$start_exphan#; \
            s#START_RADCTRL#$start_radctrl#; \
            s#START_DATAWRITE#$start_datawrite#; \
            s#START_USRP_DRIVER#$start_usrp_driver#; \
<<<<<<< HEAD
            s#START_DSP#$start_dsp#; \
            s#START_TIDS#$start_tids#;" $BOREALISPATH/borealisscreenrc
=======
            s#START_DSP#$start_dsp#;" borealisscreenrc
>>>>>>> 29aa51ff

# Launch a detached screen with editted layout.
screen -S borealis -c $BOREALISPATH/borealisscreenrc
# Return the original config file
mv $BOREALISPATH/borealisscreenrc.bak $BOREALISPATH/borealisscreenrc<|MERGE_RESOLUTION|>--- conflicted
+++ resolved
@@ -54,12 +54,7 @@
             s#START_RADCTRL#$start_radctrl#; \
             s#START_DATAWRITE#$start_datawrite#; \
             s#START_USRP_DRIVER#$start_usrp_driver#; \
-<<<<<<< HEAD
-            s#START_DSP#$start_dsp#; \
-            s#START_TIDS#$start_tids#;" $BOREALISPATH/borealisscreenrc
-=======
-            s#START_DSP#$start_dsp#;" borealisscreenrc
->>>>>>> 29aa51ff
+            s#START_DSP#$start_dsp#;" $BOREALISPATH/borealisscreenrc
 
 # Launch a detached screen with editted layout.
 screen -S borealis -c $BOREALISPATH/borealisscreenrc
