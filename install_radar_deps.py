#!/usr/bin/env python3

"""
Copyright SuperDARN Canada 2020
Keith Kotyk

Installation script for Borealis utilities.
NOTE: This script has been tested on:
    OpenSuSe 15.1-15.3
    Ubuntu 19.10
    Ubuntu 20.04
"""
import subprocess as sp
import sys
import os
import multiprocessing as mp
import argparse as ap


def usage_msg():
    """
    Return the usage message for this process.

    This is used if a -h flag or invalid arguments are provided.

    :returns: the usage message
    """

    usage_message = """ install_radar_deps.py [-h] radar install_dir

    This script will download and configure all dependencies for the
    Borealis project. You must supply an installation directory.

    Example usage:
    python3 install_radar_deps.py sas /home/radar/borealis/

    """
    return usage_message


def execute_cmd(cmd):
    """
    Execute a shell command and return the output

    :param      cmd:  The command
    :type       cmd:  string

    :returns:   Decoded output of the command.
    :rtype:     string
    """
    # try/except block lets install script continue even if something fails
    try:
        output = sp.check_output(cmd, shell=True)
    except sp.CalledProcessError as err:
        output = err.output

    output = output.decode('utf-8')
    print(output)  # catches echo statements
    return output


def get_distribution():
    """
    Gets the linux distribution type.

    :returns:   The distribution name.
    :rtype:     str
    """

    os_info = execute_cmd("cat /etc/os-release")

    os_info = os_info.splitlines()
    # get Pretty name if available
    for line in os_info:
        if 'PRETTY_NAME' in line:
            distro = line.strip("PRETTY_NAME=").strip('"')
            break
    else:  # no break, no PRETTY_NAME
        distro = os_info[0].strip("NAME=").strip('"')

    return distro


def install_packages():
    """
    Install the needed packages used by Borealis. Multiple options are listed for distributions that
    use different names.
    """

    packages = ["wget",
                "gcc",
                "gcc-c++",
                "vim",
                "git",
                "scons",
                "python3-pip",
                "gdb",
                "jq",
                "screen",

                "hdf5",
                "libhdf5-dev",
                "hdf5-tools",

                "autoconf",
                "automake",
                "libtool",
                "curl",
                "make",
                "unzip",

                "libarmadillo9",
                "libarmadillo-dev",
                "armadillo-devel",

                "pps-tools",

                "libboost_*_66_0",
                "libboost-*67.0*",  # Ubuntu 19.10
                "libboost-*71.0*",  # Ubuntu 20.04

                "python3-mako",
                "doxygen",
                "python3-docutils",
                "cmake",

                "uhd-udev",
                "libuhd-dev",

                "libgps23",
                "dpdk",

                "net-snmp-devel",
                "net-snmp-dev",
                "libsnmp-dev",

                "libevent-devel",
                "libevent-dev",

                "dpdk-devel",
                "dpdk-dev",

                "pps-tools-devel",
                "pps-tools-dev",
                "pps-tools",

                "libX11-devel",
                "libx11-dev",

                "python3-devel",
                "python3-dev",
                "python-base",

                "python39",
                "python39-devel",

                "boost-devel",
                "liboost-all-dev",
                "libboost-dev",

                "libusb-1_0-devel",
                "libusb-1.0-0-dev",

                "dpdk-dev",
                "dpdk-devel",

                "kernel-devel",
                "linux-headers-generic",

<<<<<<< HEAD
                "unison",
                ]
=======
                "libncurses5"]
>>>>>>> 6050f247

    pip = ["deepdish",
           "posix_ipc",
           "inotify",
           "matplotlib",
           "virtualenv",
           "protobuf",
           "numpy",
           "zmq"]

    if "openSUSE" in DISTRO:
        pck_mgr = 'zypper'
    elif 'Ubuntu' in DISTRO:
        pck_mgr = 'apt-get'
    else:
        print("Could not detect package manager type")
        sys.exit(-1)

    for pck in packages:
        install_cmd = pck_mgr + " install -y " + pck
        print(install_cmd)
        execute_cmd(install_cmd)

    update_pip = "sudo -u radar pip{version} install --upgrade pip".format(version=args.python_version)
    execute_cmd(update_pip)

    pip_cmd = "sudo -u radar pip{version} install ".format(version=args.python_version) + " ".join(pip)
    execute_cmd(pip_cmd)


def install_protobuf():
    """
    Install protobuf.
    """

    proto_cmd = "cd ${IDIR};" \
                "git clone https://github.com/protocolbuffers/protobuf.git;" \
                "cd protobuf || exit;" \
                "git checkout v3.19.4;" \
                "git submodule init && git submodule update;" \
                "./autogen.sh;" \
                "./configure;" \
                "make -j${CORES};" \
                "make -j${CORES} check;" \
                "make install;" \
                "ldconfig;"

    execute_cmd(proto_cmd)


def install_zmq():
    """
    Install ZMQ and C++ bindings.
    """
    libsodium_cmd = "cd ${IDIR};" \
                    "wget https://download.libsodium.org/libsodium/releases/LATEST.tar.gz;" \
                    "tar xzf LATEST.tar.gz;" \
                    "cd libsodium-stable || exit;" \
                    "./configure;" \
                    "make -j${CORES} && make -j${CORES} check;" \
                    "make install;" \
                    "ldconfig;"
    execute_cmd(libsodium_cmd)

    zmq_cmd = "cd ${IDIR};" \
              "git clone https://github.com/zeromq/libzmq.git;" \
              "cd libzmq || exit;" \
              "./autogen.sh;" \
              "./configure --with-libsodium && make -j${CORES};" \
              "make install;" \
              "ldconfig;" \
              "cd ../ || exit;" \
              "git clone https://github.com/zeromq/cppzmq.git;" \
              "cd cppzmq || exit;" \
              "cp zmq.hpp /usr/local/include/;" \
              "cp zmq_addon.hpp /usr/local/include;"

    execute_cmd(zmq_cmd)


def install_ntp():
    """
    Install NTP with PPS support.
    """

    ntp_cmd = "cd ${IDIR};" \
              "cp -v /usr/include/sys/timepps.h /usr/include/ || exit;" \
              "wget -N http://www.eecis.udel.edu/~ntp/ntp_spool/ntp4/ntp-4.2/ntp-4.2.8p13.tar.gz;" \
              "tar xvf ntp-4.2.8p13.tar.gz;" \
              "cd ntp-4.2.8p13/ || exit;" \
              "./configure --enable-atom;" \
              "make -j${CORES};" \
              "make install;"

    execute_cmd(ntp_cmd)


def install_uhd():
    """
    Install UHD. UHD is particular about which version of boost it uses, so check that.
    """

    def fix_boost_links():
        import glob
        import pathlib as pl

        if "openSUSE" in DISTRO:
            libpath = '/usr/lib64/'
            boost_version = "1.66"
        elif "Ubuntu" in DISTRO:
            if "20.04" in DISTRO:
                boost_version = "1.71"
            elif "19.10" in DISTRO:
                boost_version = "1.67"
            else:
                print("Ubuntu version {} unrecognized; exiting".format(DISTRO))
                sys.exit(1)
            libpath = '/usr/lib/x86_64-linux-gnu'
        else:
            print("Distro {} unrecognized; exiting".format(DISTRO))
            sys.exit(1)

        files = glob.glob('{}/libboost_*.so.{}*'.format(libpath, boost_version))
        print(files)

        files_with_no_ext = []

        for f in files:
            strip_ext = f
            while pl.Path(strip_ext).stem != strip_ext:
                strip_ext = pl.Path(strip_ext).stem
            files_with_no_ext.append(strip_ext)

        print(files_with_no_ext)

        for (f, n) in zip(files, files_with_no_ext):
            cmd = 'ln -s -f {} {}/{}.so'.format(f, libpath, n)
            execute_cmd(cmd)

        cmd = ""
        if "openSUSE" in DISTRO:
            cmd = 'ln -s -f {libpath}/libboost_python-py3.so {libpath}/libboost_python3.so'.format(libpath=libpath)
        elif "Ubuntu" in DISTRO:
            boost_python = glob.glob('{}/libboost_python3*.so.{}*'.format(libpath, boost_version))[0]
            cmd = 'ln -s -f {} {}/libboost_python3.so'.format(boost_python, libpath)
        execute_cmd(cmd)

    fix_boost_links()

    uhd_cmd = "cd ${IDIR};" \
              "git clone --recursive https://github.com/EttusResearch/uhd.git;" \
              "cd uhd || exit;" \
              "git checkout UHD-4.0;" \
              "git submodule init;" \
              "git submodule update;" \
              "cd host || exit;" \
              "mkdir build;" \
              "cd build || exit;" \
              "cmake -DENABLE_PYTHON3=on -DPYTHON_EXECUTABLE=$(which python3) " \
              "-DRUNTIME_PYTHON_EXECUTABLE=$(which python3) -DENABLE_PYTHON_API=ON -DENABLE_DPDK=OFF ../;" \
              "make -j${CORES};" \
              "make -j${CORES} test;" \
              "make install;" \
              "ldconfig;"

    execute_cmd(uhd_cmd)


def install_cuda():
    """
    Install CUDA.
    """
    if "openSUSE" in DISTRO:
<<<<<<< HEAD
        pre_cuda_setup_cmd = "groupadd video;" \
                             "usermod -a -G video $USER;" \
                             "rpm --erase gpg-pubkey-7fa2af80*"
        execute_cmd(pre_cuda_setup_cmd)
        cuda_zypper_cmd = "zypper removerepo cuda-opensuse15-x86_64;" \
                          "zypper addrepo https://developer.download.nvidia.com/compute/cuda/repos/opensuse15/x86_64/cuda-opensuse15.repo;" \
                          "echo a | zypper refresh;"
        execute_cmd(cuda_zypper_cmd)
        cuda_cmd = "zypper install -y cuda"
=======
        cuda_file = 'cuda_11.4.3_470.82.01_linux.run'
>>>>>>> 6050f247
    elif 'Ubuntu' in DISTRO:
        pre_cuda_setup_cmd = "apt-get install -y gcc-7 g++-7;" \
                             "update-alternatives --remove-all gcc;" \
                             "update-alternatives --remove-all g++;" \
                             "update-alternatives --install /usr/bin/gcc gcc /usr/bin/gcc-7 50;" \
                             "update-alternatives --install /usr/bin/g++ g++ /usr/bin/g++-7 50;" \
                             "update-alternatives --config gcc;" \
                             "update-alternatives --config g++;"
        execute_cmd(pre_cuda_setup_cmd)
        cuda_file = 'cuda_11.4.3_470.82.01_linux.run'
<<<<<<< HEAD
        cuda_cmd = "cd ${{IDIR}};" \
                   "wget -N http://developer.download.nvidia.com/compute/cuda/10.2/Prod/local_installers/{cuda_file};" \
                   "sh {cuda_file} --silent --toolkit --samples;".format(cuda_file=cuda_file)
    else:
        cuda_cmd = f'echo "Failed; No CUDA install script for Linux Distribution: {DISTRO}"'
=======

    cuda_cmd = "cd ${{IDIR}};" \
    "wget -N https://developer.download.nvidia.com/compute/cuda/11.4.3/local_installers/{cuda_file};" \
    "sh {cuda_file} --silent --toolkit --samples;".format(cuda_file=cuda_file)
>>>>>>> 6050f247

    execute_cmd(cuda_cmd)


def install_realtime():
    """
    Create virtual environment and install utilities needed for RT capabilities.
    """

<<<<<<< HEAD
=======
    rt_cmd = "bash -c \"cd /usr/local;" \
    "git clone https://github.com/SuperDARN/hdw.git;" \
    "mkdir -p $BOREALISPATH/borealisrt_env;" \
    "virtualenv $BOREALISPATH/borealisrt_env;" \
    "source $BOREALISPATH/borealisrt_env/bin/activate;" \
    "pip install zmq;" \
    "pip install git+git://github.com/SuperDARNCanada/backscatter.git#egg=backscatter;" \
    "cd $HOME;" \
    "git clone https://github.com/SuperDARN/pyDARNio.git;" \
    "cd pyDARNio;" \
    "pip install .;" \
    "deactivate;\""
>>>>>>> 6050f247

    execute_cmd("mkdir -p $BOREALISPATH/borealisrt_env")
    execute_cmd("virtualenv -p python{version} $BOREALISPATH/borealisrt_env;".format(version=args.python_version))
    pip_cmd = "source $BOREALISPATH/borealisrt_env/bin/activate;" \
              "sudo -u radar pip install zmq pydarnio;" \
              "sudo -u radar pip install git+https://github.com/SuperDARNCanada/backscatter.git#egg=backscatter;" \
              "deactivate;"

    execute_cmd(pip_cmd)


def install_dspenv():
    """
    Create virtual environment and install utilities needed for python DSP.
    """

    execute_cmd("bash -c \"mkdir -p $BOREALISPATH/dspenv;\"")
    execute_cmd("virtualenv -p python{version} $BOREALISPATH/dspenv;".format(version=args.python_version))
    pip_cmd = "source $BOREALISPATH/dspenv/bin/activate;" \
              "sudo -u radar pip install zmq numpy scipy matplotlib cupy protobuf posix_ipc;" \
              "deactivate;"

    execute_cmd(pip_cmd)


def install_directories():
    mkdirs_cmd = "mkdir -p /data/borealis_logs;" \
                 "mkdir -p /data/borealis_data;" \
                 "chown {normal_user}:{normal_group} /data/borealis_*;"

    mkdirs_cmd = mkdirs_cmd.format(normal_user=args.user, normal_group=args.group)

    execute_cmd(mkdirs_cmd)


def install_hdw_dat():
    execute_cmd("git clone https://github.com/SuperDARN/hdw.git /usr/local/hdw/")
    install_hdw_cmd = "cp -v /usr/local/hdw/hdw.dat.{radar_abbreviation} $BOREALISPATH" \
                      "".format(radar_abbreviation=args.radar)
    execute_cmd(install_hdw_cmd)

<<<<<<< HEAD
=======
    install_hdw_cmd = "ln -svi /usr/local/hdw/hdw.dat.{radar_abbreviation} " \
                      "$BOREALISPATH/hdw.dat.{radar_abbreviation};"
    install_hdw_cmd = install_hdw_cmd.format(radar_abbreviation=args.radar)
    execute_cmd(install_hdw_cmd)

>>>>>>> 6050f247

def install_config():
    install_config_cmd = "bash -c 'cd $BOREALISPATH';" \
                         "git submodule update --init;" \
                         "chown -R {normal_user}:{normal_group} borealis_config_files;"
    install_config_cmd = install_config_cmd.format(normal_user=args.user, normal_group=args.group)
    execute_cmd(install_config_cmd)


def install_data_utils():

    install_data_utils_cmd = "git clone https://github.com/SuperDARNCanada/borealis-data-utils.git $HOME;" \
                             "git clone https://github.com/SuperDARNCanada/data_flow.git $HOME;"
    execute_cmd(install_data_utils_cmd)


parser = ap.ArgumentParser(usage=usage_msg(), description="Installation script for Borealis utils")
parser.add_argument("--borealis-dir", help="Path to the Borealis installation directory", default="")
parser.add_argument("--user", help="The username of the user who will run borealis. Default 'radar'", default="radar")
parser.add_argument("--group", help="The group name of the user who will run borealis. Default 'users'",
                    default="users")
parser.add_argument("--python-version", help="The version of Python to use for the installation. Default 3.9",
                    default='3.9')
parser.add_argument("radar", help="The three letter abbreviation for this radar. Example: sas")
parser.add_argument("install_dir", help="Path to the installation directory")
args = parser.parse_args()

if os.geteuid() != 0:
    print("You must run this script as root.")
    sys.exit(1)

if not os.path.isdir(args.install_dir):
    print("Install directory does not exist: {}".format(args.install_dir))
    sys.exit(1)

if args.borealis_dir == "":
    try:
        BOREALISPATH = os.environ['BOREALISPATH']
    except KeyError as e:
        print("You must have an environment variable set for BOREALISPATH.")
        sys.exit(1)
else:
    os.environ['BOREALISPATH'] = args.borealis_dir

DISTRO = get_distribution()

# Set env variables that will be read by subshells
os.environ['IDIR'] = args.install_dir
os.environ['CORES'] = str(mp.cpu_count())

execute_cmd('echo "export PYTHON_VERSION={version}" >> /home/{user}/.bashrc'.format(version=args.python_version,
                                                                                    user=args.user))

install_packages()
install_protobuf()
install_zmq()
install_ntp()
install_uhd()
install_cuda()
install_realtime()
install_dspenv()
install_directories()
install_hdw_dat()
install_config()
install_data_utils()<|MERGE_RESOLUTION|>--- conflicted
+++ resolved
@@ -111,7 +111,6 @@
 
                 "libarmadillo9",
                 "libarmadillo-dev",
-                "armadillo-devel",
 
                 "pps-tools",
 
@@ -149,7 +148,6 @@
 
                 "python3-devel",
                 "python3-dev",
-                "python-base",
 
                 "python39",
                 "python39-devel",
@@ -167,12 +165,8 @@
                 "kernel-devel",
                 "linux-headers-generic",
 
-<<<<<<< HEAD
                 "unison",
                 ]
-=======
-                "libncurses5"]
->>>>>>> 6050f247
 
     pip = ["deepdish",
            "posix_ipc",
@@ -346,7 +340,6 @@
     Install CUDA.
     """
     if "openSUSE" in DISTRO:
-<<<<<<< HEAD
         pre_cuda_setup_cmd = "groupadd video;" \
                              "usermod -a -G video $USER;" \
                              "rpm --erase gpg-pubkey-7fa2af80*"
@@ -356,9 +349,6 @@
                           "echo a | zypper refresh;"
         execute_cmd(cuda_zypper_cmd)
         cuda_cmd = "zypper install -y cuda"
-=======
-        cuda_file = 'cuda_11.4.3_470.82.01_linux.run'
->>>>>>> 6050f247
     elif 'Ubuntu' in DISTRO:
         pre_cuda_setup_cmd = "apt-get install -y gcc-7 g++-7;" \
                              "update-alternatives --remove-all gcc;" \
@@ -369,18 +359,11 @@
                              "update-alternatives --config g++;"
         execute_cmd(pre_cuda_setup_cmd)
         cuda_file = 'cuda_11.4.3_470.82.01_linux.run'
-<<<<<<< HEAD
         cuda_cmd = "cd ${{IDIR}};" \
                    "wget -N http://developer.download.nvidia.com/compute/cuda/10.2/Prod/local_installers/{cuda_file};" \
                    "sh {cuda_file} --silent --toolkit --samples;".format(cuda_file=cuda_file)
     else:
         cuda_cmd = f'echo "Failed; No CUDA install script for Linux Distribution: {DISTRO}"'
-=======
-
-    cuda_cmd = "cd ${{IDIR}};" \
-    "wget -N https://developer.download.nvidia.com/compute/cuda/11.4.3/local_installers/{cuda_file};" \
-    "sh {cuda_file} --silent --toolkit --samples;".format(cuda_file=cuda_file)
->>>>>>> 6050f247
 
     execute_cmd(cuda_cmd)
 
@@ -390,21 +373,6 @@
     Create virtual environment and install utilities needed for RT capabilities.
     """
 
-<<<<<<< HEAD
-=======
-    rt_cmd = "bash -c \"cd /usr/local;" \
-    "git clone https://github.com/SuperDARN/hdw.git;" \
-    "mkdir -p $BOREALISPATH/borealisrt_env;" \
-    "virtualenv $BOREALISPATH/borealisrt_env;" \
-    "source $BOREALISPATH/borealisrt_env/bin/activate;" \
-    "pip install zmq;" \
-    "pip install git+git://github.com/SuperDARNCanada/backscatter.git#egg=backscatter;" \
-    "cd $HOME;" \
-    "git clone https://github.com/SuperDARN/pyDARNio.git;" \
-    "cd pyDARNio;" \
-    "pip install .;" \
-    "deactivate;\""
->>>>>>> 6050f247
 
     execute_cmd("mkdir -p $BOREALISPATH/borealisrt_env")
     execute_cmd("virtualenv -p python{version} $BOREALISPATH/borealisrt_env;".format(version=args.python_version))
@@ -433,6 +401,7 @@
 def install_directories():
     mkdirs_cmd = "mkdir -p /data/borealis_logs;" \
                  "mkdir -p /data/borealis_data;" \
+                 "mkdir -p ${HOME}/logs;" \
                  "chown {normal_user}:{normal_group} /data/borealis_*;"
 
     mkdirs_cmd = mkdirs_cmd.format(normal_user=args.user, normal_group=args.group)
@@ -446,14 +415,6 @@
                       "".format(radar_abbreviation=args.radar)
     execute_cmd(install_hdw_cmd)
 
-<<<<<<< HEAD
-=======
-    install_hdw_cmd = "ln -svi /usr/local/hdw/hdw.dat.{radar_abbreviation} " \
-                      "$BOREALISPATH/hdw.dat.{radar_abbreviation};"
-    install_hdw_cmd = install_hdw_cmd.format(radar_abbreviation=args.radar)
-    execute_cmd(install_hdw_cmd)
-
->>>>>>> 6050f247
 
 def install_config():
     install_config_cmd = "bash -c 'cd $BOREALISPATH';" \
@@ -461,13 +422,6 @@
                          "chown -R {normal_user}:{normal_group} borealis_config_files;"
     install_config_cmd = install_config_cmd.format(normal_user=args.user, normal_group=args.group)
     execute_cmd(install_config_cmd)
-
-
-def install_data_utils():
-
-    install_data_utils_cmd = "git clone https://github.com/SuperDARNCanada/borealis-data-utils.git $HOME;" \
-                             "git clone https://github.com/SuperDARNCanada/data_flow.git $HOME;"
-    execute_cmd(install_data_utils_cmd)
 
 
 parser = ap.ArgumentParser(usage=usage_msg(), description="Installation script for Borealis utils")
@@ -517,5 +471,4 @@
 install_dspenv()
 install_directories()
 install_hdw_dat()
-install_config()
-install_data_utils()+install_config()