[build-system]
requires = ["setuptools>=61.0.0", "wheel"]
build-backend = "setuptools.build_meta"

[project]
name = "borealis"
version = "0.7"
description = "SuperDARN Digital Radar System"
readme = "README.md"
authors = [{name = "SuperDARN Canada"}]
license = {file = "LICENSE"}
requires-python = ">=3.8"
dependencies = [
    "backscatter @ git+https://github.com/SuperDARNCanada/backscatter.git",
    "darn-dmap>=1.4.0",
    "graypy",
    "h5py>=3.3.0",
    "inotify",
    "numpy<2",
    "posix_ipc",
    "protobuf==3.19.5",
<<<<<<< HEAD
    "pydantic<2",
    "pyDARNio>=1.3.0",
=======
    "pydantic>=2",
    "pyDARNio @ git+https://github.com/SuperDARN/pyDARNio.git@develop",
>>>>>>> 34528adc
    "rich",
    "scipy",
    "structlog==24.1.0",
    "zmq",
]

[project.optional-dependencies]
gpu = ["cupy"]
dev = [
    "ruff",
    "pre-commit",
    "jupyter"
]

[project.urls]
Homepage = "https://borealis.readthedocs.io"

[project.scripts]
steamed_hams = "scripts.steamed_hams:main"
restart_borealis = "scripts.restart_borealis:main"

[tool.setuptools.packages.find]
where = ["borealis", "build"]
exclude = ["usrp_drivers", "src.borealis_experiments.testing_archive*"]

[tool.ruff]
include = [
    "scheduler/**/*.py",
    "scripts/**/*.py",
    "src/**/*.py",
    "tests/**/*.ipynb",
    "tests/**/*.py",
    "**/pyproject.toml"
]
extend-exclude = [
    "src/borealis_experiments/**/*.py",
    "tests/archive/**/*",
]

[tool.ruff.lint]
ignore = ["E402"]   # Module level import not at top of file (required for sys.path.append() before import)<|MERGE_RESOLUTION|>--- conflicted
+++ resolved
@@ -19,13 +19,8 @@
     "numpy<2",
     "posix_ipc",
     "protobuf==3.19.5",
-<<<<<<< HEAD
-    "pydantic<2",
-    "pyDARNio>=1.3.0",
-=======
     "pydantic>=2",
-    "pyDARNio @ git+https://github.com/SuperDARN/pyDARNio.git@develop",
->>>>>>> 34528adc
+    "pyDARNio @ git+https://github.com/SuperDARN/pyDARNio.git@borealis_v1",
     "rich",
     "scipy",
     "structlog==24.1.0",
