--- conflicted
+++ resolved
@@ -334,84 +334,6 @@
 }
 
 /**
-<<<<<<< HEAD
-=======
- * @brief       Sets a time at which the USRPs should all synchronize their commands too.
- *
- * @param[in]   UHD time spec struct with the future command time.
- */
-void USRP::set_command_time(uhd::time_spec_t cmd_time) {
-  usrp_->set_command_time(cmd_time);
-}
-
-/**
- * @brief      Sets the scope sync GPIO to high.
- *
- * @param[in]  scope_high  The timespec for when in the future to set the scope sync pin.
- */
-void USRP::set_scope_sync(uhd::time_spec_t scope_high)
-{
-  usrp_->set_command_time(scope_high);
-  usrp_->set_gpio_attr(gpio_bank_, "OUT", 0xFFFF, scope_sync_mask_, mboard_);
-}
-
-/**
- * @brief      Sets the attenuator GPIO to high.
- *
- * @param[in]  atten_high  The timespec for when in the future to set the attenuator pin.
- */
-void USRP::set_atten(uhd::time_spec_t atten_high)
-{
-  usrp_->set_command_time(atten_high);
-  usrp_->set_gpio_attr(gpio_bank_, "OUT", 0xFFFF, atten_mask_, mboard_);
-}
-
-/**
- * @brief      Sets the t/r GPIO to high.
- *
- * @param[in]  tr_high  The timespec for when in the future to set the TR pin.
- */
-void USRP::set_tr(uhd::time_spec_t tr_high)
-{
-  usrp_->set_command_time(tr_high);
-  usrp_->set_gpio_attr(gpio_bank_, "OUT", 0xFFFF, tr_mask_, mboard_);
-}
-
-/**
- * @brief      Clears the scope sync GPIO to low.
- *
- * @param[in]  scope_low  The timespec for when in the future to clear the scope sync pin.
- */
-void USRP::clear_scope_sync(uhd::time_spec_t scope_low)
-{
-  usrp_->set_command_time(scope_low);
-  usrp_->set_gpio_attr(gpio_bank_, "OUT", 0x0000, scope_sync_mask_, mboard_);
-}
-
-/**
- * @brief      Clears the attenuator GPIO to low.
- *
- * @param[in]  atten_low  The timespec for when in the future to clear the attenuator pin.
- */
-void USRP::clear_atten(uhd::time_spec_t atten_low)
-{
-  usrp_->set_command_time(atten_low);
-  usrp_->set_gpio_attr(gpio_bank_, "OUT", 0x0000, atten_mask_, mboard_);
-}
-
-/**
- * @brief      Clears the t/r GPIO to low.
- *
- * @param[in]  tr_low  The timespec for when in the future to clear the TR pin.
- */
-void USRP::clear_tr(uhd::time_spec_t tr_low)
-{
-  usrp_->set_command_time(tr_low);
-  usrp_->set_gpio_attr(gpio_bank_, "OUT", 0x0000, tr_mask_, mboard_);
-}
-
-/**
->>>>>>> 84d881f7
  * @brief      Clears any timed USRP commands.
  */
 void USRP::clear_command_time()
