**********************
Building an Experiment
**********************

Borealis has an extensive set of features and this means that experiments can be designed to be very simple or very complex. To help organize writing of experiments, we've designed the system so that experiments can be broken into smaller components, called slices, that interface together with other components to perform desired functionality. An experiment can have a single slice or several working together, depending on the complexity.

Each slice contains the information needed about a specific pulse sequence to run. The parameters of a slice contain features such as pulse sequence, frequency, fundamental time lag spacing, etc. These are the parameters that researchers will be familiar with. Each slice can be an experiment on its
own, or can be just a piece of a larger experiment. 

Introduction to Borealis Slices 
-------------------------------

Slices are software objects made for the Borealis system that allow easy integration of 
multiple modes into a single experiment. Each slice could be an experiment on its own, and 
averaged products are produced from each slice individually. Slices can be used to create 
separate frequency channels, separate pulse sequences, separate beam scanning order, 
etc. that can run simultaneously. Slices can be interfaced in four different ways. 
 
The following parameters are unique to a slice:  

* tx or rx frequency
* pulse sequence
* tau spacing (mpinc)
* pulse length
* number of range gates
* first range gate
* beam directions
* beam order

A slice is defined using a dictionary and the necessary slice keys. For a complete 
list of keys that can be used in a slice, see below 'Slice Keys'. 

The other necessary part of an experiment is specifying how slices will interface with each other. Interfacing in this case refers to how these two components are meant to be run. To understand the interfacing, lets first understand the basic building blocks of a SuperDARN experiment. These are:

**Sequence (integration)**  

Made up of pulses with a specified spacing, at a specified frequency, and with a specified receive time 
following the transmission (to gather information from the number of ranges specified). Researchers might 
be familiar with a common SuperDARN 7 or 8 pulse sequence design. The sequence definition here is the time to 
transmit one sequence and the time for receiving echoes from that sequence.

**Averaging period (integration time)**  

A time where the sequences are repeated to gather enough information to average and reduce the effect of 
spurious emissions on the data. These are defined by either number of sequences, or a length of time during 
which as many sequences as possible are transmitted. For example, researchers may be familiar with the standard 
3 second averaging period in which ~30 pulse sequences are sent out and received in a single beam direction.

**Scan**  

A time where the averaging periods are repeated, traditionally to look in different beam 
directions with each averaging period. A scan is defined by the number of beams or integration times.

Interfacing Types Between Slices
--------------------------------

Knowing the basic building blocks of a SuperDARN-style experiment, the following types of interfacing are possible, arranged
from highest level to lowest level:

1. **SCAN**

   The scan by scan interfacing allows for slices to run a scan of one slice, followed by a scan of the second. The scan mode of interfacing typically means that the slice will cycle through all of its beams before switching to another slice.

   There are no requirements for slices interfaced in this manner.

2. **INTTIME**

   This type of interfacing allows for one slice to run its integration period (also known as integration time or averaging period), before switching to another slice's integration period. This type of interface effectively creates an interleaving scan where the scans for multiple slices are run 'at the same time', by interleaving the integration times.
   
   Slices which are interfaced in this manner must share:  
    - the same SCANBOUND value.

3. **INTEGRATION**
   
   Integration interfacing allows for pulse sequences defined in the slices to alternate between each other within a single integration period. It's important to note that data from a single slice is averaged only with other data from that slice. So in this case, the integration period is running two slices and can produce two averaged datasets, but the sequences (integrations) within the integration period are interleaved.
   
   Slices which are interfaced in this manner must share:  
    - the same SCANBOUND value.
    - the same INTT or INTN value.
    - the same BEAM_ORDER length (scan length)

4. **PULSE**
   
   Pulse interfacing allows for pulse sequences to be run together concurrently. Slices will have their pulse sequences layered together so that the data transmits at the same time. For example, slices of different frequencies can be mixed simultaneously, and slices of different pulse sequences can also run together at the cost of having more blanked samples. When slices are interfaced in this way the radar is truly transmitting and receiving the slices simultaneously.
   
   Slices which are interfaced in this manner must share:  
    - the same SCANBOUND value.
    - the same INTT or INTN value.
    - the same BEAM_ORDER length (scan length)

Slice Interfacing Examples
--------------------------

Let's look at some examples of common experiments that can easily be separated into multiple slices. 

In a CUTLASS-style experiment, the pulse in the sequence is actually two pulses of differing transmit frequency. This is a 'quasi'-simultaneous multi-frequency experiment where the frequency changes in the middle of the pulse. To build this experiment, two slices can be PULSE interfaced. The pulses from both slices are combined into a single set of transmitted samples for that sequence and samples received from those sequences are used for both slices (filtering the raw data separates the frequencies). 

.. image:: img/cutlass.png
   :width: 800px
   :alt: CUTLASS-style experiment slice interfacing 
   :align: center

In a themisscan experiment, a single beam is interleaved with a full scan. The beam_order can be unique to different slices, and these slices could be INTTIME interfaced to separate the camping beam data from the full scan,
if desired. With INTTIME interfacing, one averaging period of one slice will be followed by an averaging period of another, and so on. The averaging periods are interleaved. The resulting experiment runs beams 0, 7, 1, 7, etc. 

.. image:: img/themisscan.png
   :width: 800px
   :alt: THEMISSCAN slice interfacing 
   :align: center

In a twofsound experiment, a full scan of one frequency is followed by a full scan of another frequency. The txfreq are unique between the slices. In this experiment, the slices are SCAN interfaced. A full scan of slice 0 runs 
followed by a full scan of slice 1, and then the process repeats. 

.. image:: img/twofsound.png
   :width: 800px
   :alt: TWOFSOUND slice interfacing 
   :align: center


Here's a theoretical example showing all types of interfacing. In this example, slices 0 and 1 are PULSE interfaced. Slices 0 and 2 are INTEGRATION interfaced. Slices 0 and 3 are INTTIME interfaced. Slices 0 and 4 are SCAN interfaced.

.. image:: img/one-experiment-all-interfacing-types.png
   :width: 800px
   :alt: An example showing all types of slice interfacing 
   :align: center

Writing an Experiment
---------------------

<<<<<<< HEAD
All experiments must be written as their own class and must be built off of the built-in ExperimentPrototype class.

This means the ExperimentPrototype class must be imported at the start of the experiment file::
=======
slice_id
    The ID of this slice object. An experiment can have multiple slices. These
    are configured automatically by the experiment code, when you add a slice.

cpid
    The ID of the experiment, consistent with existing radar control programs. You will 
    need to request this from your institution's radar operator. You should clearly 
    document the name of the experiment and some operating details that correspond 
    to the CPID.
>>>>>>> 88cae9c7

    from experiments.experiment_prototype import ExperimentPrototype


The only experiment-wide attribute that is required to be set by the user
when initializing is the CPID, or control program identifier. This should
be unique to the experiment.

Other fields that are possible to be set experiment-wide are:

output_rx_rate
    The sampling rate of the output data. The default is 10.0e3/3 Hz, or 3.333 kHz.

rx_bandwidth
    The sampling rate of the USRPs (before decimation). The default is 5.0e6 Hz,
    or 5 MHz.

tx_bandwidth
    The output sampling rate of the transmitted signal. The default is 5.0e6 Hz,
    or 5 MHz.

txctrfreq
    The centre frequency of the transmit chain. The default is 12000.0 kHz, or
    12 MHz. Note that this is tuned so will be set to a quantized value, which
    in general is not exactly 12 MHz, and the value can be accessed by the user
    at this attribute after the experiment begins.

rxctrfreq
    The centre frequency of the receive chain. The default is 12000.0 kHz, or
    12 MHz. Note that this is tuned so will be set to a quantized value, which
    in general is not exactly 12 MHz, and the value can be accessed by the user
    at this attribute after the experiment begins.

decimation_scheme
    The decimation scheme for the experiment, provided by an instance of the
    class DecimationScheme. There is a default scheme specifically set for the
    default rates and centre frequencies above.

comment_string
    A comment string describing the experiment. It is highly encouraged to
    provide some description of the experiment for the output data files. The
    default is '', or an empty string.

Below is an example of properly inheriting the prototype class and defining your own experiment::

    class MyClass(ExperimentPrototype):

        def __init__(self):
            cpid = 123123  # this must be a unique id for your control program.
            super(MyClass, self).__init__(cpid,
                comment_string='My experiment explanation')

The experiment handler will create an instance of your experiment when your experiment is scheduled to start running. Your class is a child class of ExperimentPrototype and because of this, the parent class needs to be instantiated when the experiment is instantiated. This is important because the experiment_handler will build the scans required by your class in a way that is easily readable and iterable by the radar control program. This is done by methods that are set up in the ExperimentPrototype parent class.

The next step is to add slices to your experiment. An experiment is defined by the slices in the class, and how the slices interface. As mentioned above, slices are just dictionaries, with a preset list of keys available to define your experiment. The keys that can be used in the slice dictionary are described below.


Slice Keys
----------

These are the keys that are set by the user when initializing a slice. Some
are required, some can be defaulted, and some are set by the experiment
and are read-only.

**Slice Keys Required by the User**

pulse_sequence *required*
    The pulse sequence timing, given in quantities of tau_spacing, for example
    normalscan = [0, 14, 22, 24, 27, 31, 42, 43].

tau_spacing *required*
    multi-pulse increment in us, Defines minimum space between pulses.

pulse_len *required*
    length of pulse in us. Range gate size is also determined by this.

num_ranges *required*
    Number of range gates.

first_range *required*
    distance to the first range gate, in km

intt *required or intn required*
    duration of an integration, in ms. (maximum)

intn *required or intt required*
    number of averages to make a single integration, only used if intt = None.

beam_angle *required*
    list of beam directions, in degrees off azimuth. Positive is E of N. The beam_angle list
    length = number of beams. Traditionally beams have been 3.24 degrees separated but we
    don't refer to them as beam -19.64 degrees, we refer as beam 1, beam 2. Beam 0 will
    be the 0th element in the list, beam 1 will be the 1st, etc. These beam numbers are
    needed to write the beam_order list. This is like a mapping of beam number (list
    index) to beam direction off boresight. Typically you can use the radar's common
    beam angle list. For example, at Saskatoon site the beam angles are a standard
    16-beam list: [-26.25, -22.75, -19.25, -15.75, -12.25, -8.75,
            -5.25, -1.75, 1.75, 5.25, 8.75, 12.25, 15.75, 19.25, 22.75,
            26.25]

beam_order *required*
    beam numbers written in order of preference, one element in this list corresponds to
    one integration period. Can have lists within the list, resulting in multiple beams
    running simultaneously in the averaging period, so imaging. A beam number of 0 in
    this list gives us the direction of the 0th element in the beam_angle list. It is
    up to the writer to ensure their beam pattern makes sense. Typically beam_order is
    just in order (scanning W to E or E to W, ie. [0, 1, 2, 3, 4, 5, 6, 7, 8, 9, 10,
    11, 12, 13, 14, 15]. You can list numbers multiple times in the beam_order list,
    for example [0, 1, 1, 2, 1] or use multiple beam numbers in a single
    integration time (example [[0, 1], [3, 4]], which would trigger an imaging
    integration. When we do imaging we will still have to quantize the directions we
    are looking in to certain beam directions.

<<<<<<< HEAD
clrfrqrange *required or txfreq or rxfreq required*
=======
scanbound
    A list of seconds past the minute for integration times in a scan to align to. You
    will want to ensure that there is a slightly larger amount of time in the scan
    boundaries than the integration time set for the slice. For example, if you want
    to align integration times at the 3 second mark, you may want to have a set 
    integration time of ~2.9s to ensure that the experiment will start on time. 
    Typically 50ms difference will be enough. This is especially important for the last integration
    time in the scan, as the experiment will always wait for the next scan start boundary
    (potentially causing a minute of downtime). You could also just leave a small amount
    of downtime at the end of the scan.

clrfrqrange
>>>>>>> 88cae9c7
    range for clear frequency search, should be a list of length = 2, [min_freq, max_freq]
    in kHz. **Not currently supported.**

txfreq *required or clrfrqrange or rxfreq required*
    transmit frequency, in kHz. Note if you specify clrfrqrange it won't be used.

rxfreq *required or clrfrqrange or txfreq required*
    receive frequency, in kHz. Note if you specify clrfrqrange or txfreq it won't be used. Only
    necessary to specify if you want a receive-only slice.


**Defaultable Slice Keys**

acf *defaults*
    flag for rawacf and generation. The default is False. If True, the following fields are
    also used:
    - averaging_method (default 'mean')
    - xcf (default True if acf is True)
    - acfint (default True if acf is True)
    - lagtable (default built based on all possible pulse combos)

acfint *defaults*
    flag for interferometer autocorrelation data. The default is True if acf is True, otherwise
    False.

averaging_method *defaults*
    a string defining the type of averaging to be done. Current methods are 'mean' or 'median'.
    The default is 'mean'.

comment *defaults*
    a comment string that will be placed in the borealis files describing the slice. Defaults
    to empty string.

lag_table *defaults*
    used in acf calculations. It is a list of lags. Example of a lag: [24, 27] from
    8-pulse normalscan. This defaults to a lagtable built by the pulse sequence
    provided. All combinations of pulses will be calculated, with both the first pulses
    and last pulses used for lag-0.

pulse_phase_offset *defaults*
    Allows phase shifting between pulses, enabling encoding of pulses. Default all
    zeros for all pulses in pulse_sequence.

range_sep *defaults*
    a calculated value from pulse_len. If already set, it will be overwritten to be the correct
    value determined by the pulse_len. This is the range gate separation,
    in azimuthal direction, in km.

rx_int_antennas *defaults*
    The antennas to receive on in interferometer array, default is all
    antennas given max number from config.

rx_main_antennas *defaults*
    The antennas to receive on in main array, default is all antennas
    given max number from config.

scanbound *defaults*
    A list of seconds past the minute for integration times in a scan to align to. Defaults
    to None, not required.

seqoffset *defaults*
    offset in us that this slice's sequence will begin at, after the start of the sequence.
    This is intended for PULSE interfacing, when you want multiple slice's pulses in one sequence
    you can offset one slice's sequence from the other by a certain time value so as to not run both
    frequencies in the same pulse, etc. Default is 0 offset.

tx_antennas *defaults*
    The antennas to transmit on, default is all main antennas given max
    number from config.

xcf *defaults*
    flag for cross-correlation data. The default is True if acf is True, otherwise False.


**Read-only Slice Keys**

clrfrqflag *read-only*
    A boolean flag to indicate that a clear frequency search will be done.
    **Not currently supported.**

cpid *read-only*
    The ID of the experiment, consistent with existing radar control programs.
    This is actually an experiment-wide attribute but is stored within the
    slice as well. This is provided by the user but not within the slice,
    instead when the experiment is initialized.

rx_only *read-only*
    A boolean flag to indicate that the slice doesn't transmit, only receives.

slice_id *read-only*
    The ID of this slice object. An experiment can have multiple slices. This
    is not set by the user but instead set by the experiment when the
    slice is added. Each slice id within an experiment is unique. When experiments
    start, the first slice_id will be 0 and incremented from there.

slice_interfacing *read-only*
    A dictionary of slice_id : interface_type for each sibling slice in the
    experiment at any given time.


**Not currently supported and will be removed**

wavetype *defaults*
    string for wavetype. The default is SINE. **Not currently supported.**

iwavetable *defaults*
    a list of numeric values to sample from. The default is None. Not currently supported
    but could be set up (with caution) for non-SINE. **Not currently supported.**

qwavetable *defaults*
    a list of numeric values to sample from. The default is None. Not currently supported
    but could be set up (with caution) for non-SINE. **Not currently supported.**


Experiment Example
------------------

An example of adding a slice to your experiment is as follows::

        self.add_slice({  # slice_id will be 0, there is only one slice.
            "pulse_sequence": [0, 9, 12, 20, 22, 26, 27],
            "tau_spacing": tau_spacing,  # us
            "pulse_len": 300,  # us
            "num_ranges": 75,  # range gates
            "first_range": 180,  # first range gate, in km
            "intt": 3500,  # duration of an integration, in ms
            "beam_angle": [-26.25, -22.75, -19.25, -15.75, -12.25, -8.75,
                           -5.25, -1.75, 1.75, 5.25, 8.75, 12.25, 15.75, 19.25, 22.75,
                           26.25],
            "beam_order": [15, 14, 13, 12, 11, 10, 9, 8, 7, 6, 5, 4, 3, 2, 1, 0],
            "scanbound": [i * 3.5 for i in range(len(beams_to_use))], #1 min scan
            "txfreq" : 10500, #kHz
            "acf": True,
            "xcf": True,  # cross-correlation processing
            "acfint": True,  # interferometer acfs
        })

        self.add_slice(slice_1)

This slice would be assigned with slice_id = 0 if it's the first slice added to the experiment. The experiment could also add another slice::

        slice_2 = copy.deepcopy(slice_1)
        slice_2['txfreq'] = 13200 #kHz
        slice_2['comment'] = 'This is my second slice.'

        self.add_slice(slice_2, interfacing_dict={0: 'SCAN'})

Notice that you must specify interfacing to an existing slice when you add a second or greater order slice to the experiment. To see the types 
of interfacing that can be used, see above section 'Interfacing Types Between Slices'. 

This experiment is very similar to the twofsound experiment. To see examples of common experiments, look at :doc:`experiments`.

..  TODO how to check your experiment for errors<|MERGE_RESOLUTION|>--- conflicted
+++ resolved
@@ -124,63 +124,55 @@
    :alt: An example showing all types of slice interfacing 
    :align: center
 
+---------------------
 Writing an Experiment
 ---------------------
 
-<<<<<<< HEAD
 All experiments must be written as their own class and must be built off of the built-in ExperimentPrototype class.
 
 This means the ExperimentPrototype class must be imported at the start of the experiment file::
-=======
-slice_id
-    The ID of this slice object. An experiment can have multiple slices. These
-    are configured automatically by the experiment code, when you add a slice.
-
-cpid
-    The ID of the experiment, consistent with existing radar control programs. You will 
-    need to request this from your institution's radar operator. You should clearly 
-    document the name of the experiment and some operating details that correspond 
-    to the CPID.
->>>>>>> 88cae9c7
 
     from experiments.experiment_prototype import ExperimentPrototype
 
-
-The only experiment-wide attribute that is required to be set by the user
-when initializing is the CPID, or control program identifier. This should
-be unique to the experiment.
-
-Other fields that are possible to be set experiment-wide are:
-
-output_rx_rate
+Experiment-Wide Attributes
+--------------------------
+
+cpid *required*
+    The only experiment-wide attribute that is required to be set by the user
+    when initializing is the CPID, or control program identifier. This should
+    be unique to the experiment. You will need to request this from your 
+    institution's radar operator. You should clearly document the name of the 
+    experiment and some operating details that correspond to the CPID.
+
+output_rx_rate *defaults*
     The sampling rate of the output data. The default is 10.0e3/3 Hz, or 3.333 kHz.
 
-rx_bandwidth
+rx_bandwidth *defaults*
     The sampling rate of the USRPs (before decimation). The default is 5.0e6 Hz,
     or 5 MHz.
 
-tx_bandwidth
+tx_bandwidth *defaults*
     The output sampling rate of the transmitted signal. The default is 5.0e6 Hz,
     or 5 MHz.
 
-txctrfreq
+txctrfreq *defaults*
     The centre frequency of the transmit chain. The default is 12000.0 kHz, or
     12 MHz. Note that this is tuned so will be set to a quantized value, which
     in general is not exactly 12 MHz, and the value can be accessed by the user
     at this attribute after the experiment begins.
 
-rxctrfreq
+rxctrfreq *defaults*
     The centre frequency of the receive chain. The default is 12000.0 kHz, or
     12 MHz. Note that this is tuned so will be set to a quantized value, which
     in general is not exactly 12 MHz, and the value can be accessed by the user
     at this attribute after the experiment begins.
 
-decimation_scheme
+decimation_scheme *defaults*
     The decimation scheme for the experiment, provided by an instance of the
     class DecimationScheme. There is a default scheme specifically set for the
     default rates and centre frequencies above.
 
-comment_string
+comment_string *defaults*
     A comment string describing the experiment. It is highly encouraged to
     provide some description of the experiment for the output data files. The
     default is '', or an empty string.
@@ -255,22 +247,7 @@
     integration. When we do imaging we will still have to quantize the directions we
     are looking in to certain beam directions.
 
-<<<<<<< HEAD
 clrfrqrange *required or txfreq or rxfreq required*
-=======
-scanbound
-    A list of seconds past the minute for integration times in a scan to align to. You
-    will want to ensure that there is a slightly larger amount of time in the scan
-    boundaries than the integration time set for the slice. For example, if you want
-    to align integration times at the 3 second mark, you may want to have a set 
-    integration time of ~2.9s to ensure that the experiment will start on time. 
-    Typically 50ms difference will be enough. This is especially important for the last integration
-    time in the scan, as the experiment will always wait for the next scan start boundary
-    (potentially causing a minute of downtime). You could also just leave a small amount
-    of downtime at the end of the scan.
-
-clrfrqrange
->>>>>>> 88cae9c7
     range for clear frequency search, should be a list of length = 2, [min_freq, max_freq]
     in kHz. **Not currently supported.**
 
@@ -329,7 +306,14 @@
 
 scanbound *defaults*
     A list of seconds past the minute for integration times in a scan to align to. Defaults
-    to None, not required.
+    to None, not required. If you set this, you will want to ensure that there is a slightly 
+    larger amount of time in the scan boundaries than the integration time set for the slice. 
+    For example, if you want to align integration times at the 3n second marks, you may want to 
+    have a set integration time of ~2.9s to ensure that the experiment will start on time. 
+    Typically 50ms difference will be enough. This is especially important for the last integration
+    time in the scan, as the experiment will always wait for the next scan start boundary
+    (potentially causing a minute of downtime). You could also just leave a small amount
+    of downtime at the end of the scan.
 
 seqoffset *defaults*
     offset in us that this slice's sequence will begin at, after the start of the sequence.
@@ -362,7 +346,7 @@
 
 slice_id *read-only*
     The ID of this slice object. An experiment can have multiple slices. This
-    is not set by the user but instead set by the experiment when the
+    is not set by the user but instead set by the experiment automatically when the
     slice is added. Each slice id within an experiment is unique. When experiments
     start, the first slice_id will be 0 and incremented from there.
 
