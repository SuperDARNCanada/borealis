--- conflicted
+++ resolved
@@ -7,10 +7,8 @@
 Each slice contains the information needed about a specific pulse sequence to run. The parameters of a slice contain features such as pulse sequence, frequency, fundamental time lag spacing, etc. These are the parameters that researchers will be familiar with. Each slice can be an experiment on its
 own, or can be just a piece of a larger experiment. 
 
-<<<<<<< HEAD
-=======
-What are slices? 
-----------------
+Introduction to Borealis Slices 
+-------------------------------
 
 Slices are software objects made for the Borealis system that allow easy integration of 
 multiple modes into a single experiment. Each slice could be an experiment on its own, and 
@@ -29,6 +27,9 @@
 * beam directions
 * beam order
 
+A slice is defined using a dictionary and the necessary slice keys. For a complete 
+list of keys that can be used in a slice, see below 'Slice Keys'. 
+
 The other necessary part of an experiment is specifying how slices will interface with each other. Interfacing in this case refers to how these two components are meant to be run. To understand the interfacing, lets first understand the basic building blocks of a SuperDARN experiment. These are:
 
 **Sequence (integration)**  
@@ -50,29 +51,42 @@
 A time where the averaging periods are repeated, traditionally to look in different beam 
 directions with each averaging period. A scan is defined by the number of beams or integration times.
 
-Interfacing types 
------------------
+Interfacing Types Between Slices
+--------------------------------
 
 Knowing the basic building blocks of a SuperDARN-style experiment, the following types of interfacing are possible, arranged
 from highest level to lowest level:
 
-**1. SCAN**   
-
-The scan by scan interfacing allows for slices to run a scan of one slice, followed by a scan of the second. The scan mode of interfacing typically means that the slice will cycle through all of its beams before switching to another slice.
-
-**2. INTTIME**   
-
-This type of interfacing allows for an integration period to run for one slice, before switching to another. This type of interface effectively creates an interleaving scan where the scans for different slices are run simultaneously, however the pulse sequences are alternated integration time by 
-integration time rather than run concurrently.
-
-**3. INTEGRATION**   
-
-Integration interfacing allows for pulse sequences defined in the slices to alternate sequence by sequence within an integration period. Slices which are interfaced in this manner must share the same INTT and INTN values for this to work. It's important to remember that each sequence 
-only averages with sequences from the same slice. 
-
-**4. PULSE**   
-
-Pulse interfacing allows for pulse sequences to be run concurrently. Slices will have their pulse sequences mixed and layered together so that the data transmits at the same time. For example, slices of different frequencies can be mixed so the pulses from multiple slices transmit at once, or slices of different pulse sequences can also run together at the cost of having more blanked samples.
+1. **SCAN**
+
+   The scan by scan interfacing allows for slices to run a scan of one slice, followed by a scan of the second. The scan mode of interfacing typically means that the slice will cycle through all of its beams before switching to another slice.
+
+   There are no requirements for slices interfaced in this manner.
+
+2. **INTTIME**
+
+   This type of interfacing allows for one slice to run its integration period (also known as integration time or averaging period), before switching to another slice's integration period. This type of interface effectively creates an interleaving scan where the scans for multiple slices are run 'at the same time', by interleaving the integration times.
+   
+   Slices which are interfaced in this manner must share:  
+    - the same SCANBOUND value.
+
+3. **INTEGRATION**
+   
+   Integration interfacing allows for pulse sequences defined in the slices to alternate between each other within a single integration period. It's important to note that data from a single slice is averaged only with other data from that slice. So in this case, the integration period is running two slices and can produce two averaged datasets, but the sequences (integrations) within the integration period are interleaved.
+   
+   Slices which are interfaced in this manner must share:  
+    - the same SCANBOUND value.
+    - the same INTT or INTN value.
+    - the same BEAM_ORDER length (scan length)
+
+4. **PULSE**
+   
+   Pulse interfacing allows for pulse sequences to be run together concurrently. Slices will have their pulse sequences layered together so that the data transmits at the same time. For example, slices of different frequencies can be mixed simultaneously, and slices of different pulse sequences can also run together at the cost of having more blanked samples. When slices are interfaced in this way the radar is truly transmitting and receiving the slices simultaneously.
+   
+   Slices which are interfaced in this manner must share:  
+    - the same SCANBOUND value.
+    - the same INTT or INTN value.
+    - the same BEAM_ORDER length (scan length)
 
 Slice Interfacing Examples
 --------------------------
@@ -110,132 +124,6 @@
    :alt: An example showing all types of slice interfacing 
    :align: center
 
-Slice Keys
-----------
-A slice is defined by the user as a python dictionary in an experiment file, with the following preset keys:
-
-slice_id
-    The ID of this slice object. An experiment can have multiple slices.
-
-cpid
-    The ID of the experiment, consistent with existing radar control programs.
-
-tx_antennas
-    The antennas to transmit on, default is all main antennas given max
-    number from config.
-
-rx_main_antennas
-    The antennas to receive on in main array, default = all antennas
-    given max number from config.
-
-rx_int_antennas
-    The antennas to receive on in interferometer array, default is all
-    antennas given max number from config.
-
-pulse_sequence
-    The pulse sequence timing, given in quantities of tau_spacing, for example
-    normalscan = [0, 14, 22, 24, 27, 31, 42, 43]
-
-tau_spacing
-    multi-pulse increment in us, Defines minimum space between pulses.
-
-pulse_phase_offset
-    Allows phase shifting between pulses, enabling encoding of pulses. Default all
-    zeros for all pulses in pulse_sequence.
-
-pulse_len
-    length of pulse in us. Range gate size is also determined by this.
-
-num_ranges
-    Number of range gates.
-
-first_range
-    first range gate, in km
-
-intt
-    duration of an integration, in ms. (maximum)
-
-intn
-    number of averages to make a single integration, if intt = None.
-
-beam_angle
-    list of beam directions, in degrees off azimuth. Positive is E of N. Array
-    length = number of beams. Traditionally beams have been 3.24 degrees separated but we
-    don't refer to them as beam -19.64 degrees, we refer as beam 1, beam 2. Beam 0 will
-    be the 0th element in the list, beam 1 will be the 1st, etc. These beam numbers are
-    needed to write the beam_order list. This is like a mapping of beam number (list
-    index) to beam direction off boresight.
-
-beam_order
-    beam numbers written in order of preference, one element in this list corresponds to
-    one integration period. Can have lists within the list, resulting in multiple beams
-    running simultaneously in the averaging period, so imaging. A beam number of 0 in
-    this list gives us the direction of the 0th element in the beam_angle list. It is
-    up to the user to ensure their beam pattern makes sense. Typically beam_order is
-    just in order (scanning W to E or E to W, ie. [0, 1, 2, 3, 4, 5, 6, 7, 8, 9, 10,
-    11, 12, 13, 14, 15]. You can list numbers multiple times in the beam_order list,
-    for example [0, 1, 1, 2, 1] or use multiple beam numbers in a single
-    integration time (example [[0, 1], [3, 4]], which would trigger an imaging
-    integration. When we do imaging we will still have to quantize the directions we
-    are looking in to certain beam directions.
-
-scanbound
-    A list of seconds past the minute for integration times in a scan to align to.
-
-clrfrqrange
-    range for clear frequency search, should be a list of length = 2, [min_freq, max_freq]
-    in kHz. Not currently implemented. 
-
-txfreq
-    transmit frequency, in kHz. Note if you specify clrfrqrange it won't be used.
-
-rxfreq
-    receive frequency, in kHz. Note if you specify clrfrqrange or txfreq it won't be used. Only
-    necessary to specify if you want a receive-only slice.
-
-wavetype
-    string for wavetype. The default is SINE. Any other wavetypes not currently supported but
-    possible to add in at later date.
-
-iwavetable
-    a list of numeric values to sample from. The default is None. Not currently supported
-    but could be set up (with caution) for non-SINE.
-
-qwavetable
-    a list of numeric values to sample from. The default is None. Not currently supported
-    but could be set up (with caution) for non-SINE.
-
-seqoffset
-    offset in us that this slice's sequence will begin at, after the start of the sequence.
-    This is intended for PULSE interfacing, when you want multiple slice's pulses in one sequence
-    you can offset one slice's sequence from the other by a certain time value so as to not run both
-    frequencies in the same pulse, etc.
-
-comment
-    a comment string that will be placed in the borealis files describing the slice.
-
-acf
-    flag for RAWACF and generation. The default is False.
-
-xcf
-    flag for cross-correlation data generation (between MAIN and INT array received data). 
-    The default is True if acf is True, otherwise False.
-
-acfint
-    flag for interferometer autocorrelation data. The default is True if acf is True, otherwise
-    False.
-
-range_sep
-    a calculated value from pulse_len. If already set, it will be overwritten to be the correct
-    value determined by the pulse_len. Used for acfs. This is the range gate separation,
-    in radial direction of the beam, in km.
-
-lag_table
-    used in acf calculations. It is a list of lags. Example of a lag: [24, 27] from
-    8-pulse normalscan.
-
-
->>>>>>> 9166217e
 Writing an Experiment
 ---------------------
 
@@ -291,43 +179,13 @@
 
         def __init__(self):
             cpid = 123123  # this must be a unique id for your control program.
-<<<<<<< HEAD
-            super(MyClass, self).__init__(cpid, comment_string='My clever experiment.')
-=======
             super(MyClass, self).__init__(cpid,
                 comment_string='My experiment explanation')
->>>>>>> 9166217e
 
 The experiment handler will create an instance of your experiment when your experiment is scheduled to start running. Your class is a child class of ExperimentPrototype and because of this, the parent class needs to be instantiated when the experiment is instantiated. This is important because the experiment_handler will build the scans required by your class in a way that is easily readable and iterable by the radar control program. This is done by methods that are set up in the ExperimentPrototype parent class.
 
-The next step is to add slices to your experiment. An experiment is defined by the slices in the class, and how the slices interface. As mentioned above, slices are just dictionaries, with a preset list of keys available to define your experiment::
-
-
-        slice_1 = {  # slice_id = 0
-            "pulse_sequence": scf.SEQUENCE_7P,
-            "tau_spacing": scf.TAU_SPACING_7P,
-            "pulse_len": scf.PULSE_LEN_45KM,
-            "num_ranges": num_ranges,
-            "first_range": scf.STD_FIRST_RANGE,
-            "intt": 3500,  # duration of an integration, in ms
-            "beam_angle": scf.STD_16_BEAM_ANGLE,
-            "beam_order": beams_to_use,
-            "scanbound": [i * 3.5 for i in range(len(beams_to_use))], #1 min scan
-            "txfreq" : 10500, #kHz
-            "acf": True,
-            "xcf": True,  # cross-correlation processing
-            "acfint": True,  # interferometer acfs
-            "comment": 'This slice is my first slice.'
-        }
-
-<<<<<<< HEAD
-Experiment Slices
------------------
-
-Experiment slices are any individual component of an experiment. An experiment
-slice represents one defined pulse sequence at a single frequency and processed
-given certain parameters. A slice is defined using a dictionary and the
-necessary slice keys.
+The next step is to add slices to your experiment. An experiment is defined by the slices in the class, and how the slices interface. As mentioned above, slices are just dictionaries, with a preset list of keys available to define your experiment. The keys that can be used in the slice dictionary are described below.
+
 
 Slice Keys
 ----------
@@ -402,7 +260,6 @@
     - xcf (default True if acf is True)
     - acfint (default True if acf is True)
     - lagtable (default built based on all possible pulse combos)
-    - range_sep (will be built by pulse_len to verify any provided value)
 
 acfint *defaults*
     flag for interferometer autocorrelation data. The default is True if acf is True, otherwise
@@ -428,7 +285,7 @@
 
 range_sep *defaults*
     a calculated value from pulse_len. If already set, it will be overwritten to be the correct
-    value determined by the pulse_len. Used for acfs. This is the range gate separation,
+    value determined by the pulse_len. This is the range gate separation,
     in azimuthal direction, in km.
 
 rx_int_antennas *defaults*
@@ -497,44 +354,8 @@
     but could be set up (with caution) for non-SINE. **Not currently supported.**
 
 
-Interfacing Types Between Slices
---------------------------------
-
-The other necessary part of an experiment is specifying how slices will interface with each other. Interfacing in this case refers to how these two components are meant to be run. The following types of interfacing are possible:
-
-1. **SCAN**
-
-   The scan by scan interfacing allows for slices to run a scan of one slice, followed by a scan of the second. The scan mode of interfacing typically means that the slice will cycle through all of its beams before switching to another slice.
-
-   There are no requirements for slices interfaced in this manner.
-
-2. **INTTIME**
-
-   This type of interfacing allows for one slice to run its integration period (also known as integration time or averaging period), before switching to another slice's integration period. This type of interface effectively creates an interleaving scan where the scans for multiple slices are run 'at the same time', by interleaving the integration times.
-   
-   Slices which are interfaced in this manner must share:  
-    - the same SCANBOUND value.
-
-3. **INTEGRATION**
-   
-   Integration interfacing allows for pulse sequences defined in the slices to alternate between each other within a single integration period. It's important to note that data from a single slice is averaged only with other data from that slice. So in this case, the integration period is running two slices and can produce two averaged datasets, but the sequences (integrations) within the integration period are interleaved.
-   
-   Slices which are interfaced in this manner must share:  
-    - the same SCANBOUND value.
-    - the same INTT or INTN value.
-    - the same BEAM_ORDER length (scan length)
-
-4. **PULSE**
-   
-   Pulse interfacing allows for pulse sequences to be run together concurrently. Slices will have their pulse sequences mixed and layered together so that the data transmits at the same time. For example, slices of different frequencies can be mixed simultaneously, and slices of different pulse sequences can also run together at the cost of having more blanked samples. When slices are interfaced in this way the radar is truly transmitting and receiving the slices simultaneously.
-   
-   Slices which are interfaced in this manner must share:  
-    - the same SCANBOUND value.
-    - the same INTT or INTN value.
-    - the same BEAM_ORDER length (scan length)
-
-Slice Example
--------------
+Experiment Example
+------------------
 
 An example of adding a slice to your experiment is as follows::
 
@@ -556,9 +377,6 @@
             "acfint": True,  # interferometer acfs
         })
 
-The above is an example that shows how you might create the normalscan fast experiment
-for SuperDARN.
-=======
         self.add_slice(slice_1)
 
 This slice would be assigned with slice_id = 0 if it's the first slice added to the experiment. The experiment could also add another slice::
@@ -568,14 +386,10 @@
         slice_2['comment'] = 'This is my second slice.'
 
         self.add_slice(slice_2, interfacing_dict={0: 'SCAN'})
->>>>>>> 9166217e
-
-Notice that you must specify interfacing to an existing slice when you add a second or greater order slice to the experiment. 
-
-<<<<<<< HEAD
-TODO
-
-..  TODO how to check your experiment for errors
-=======
+
+Notice that you must specify interfacing to an existing slice when you add a second or greater order slice to the experiment. To see the types 
+of interfacing that can be used, see above section 'Interfacing Types Between Slices'. 
+
 This experiment is very similar to the twofsound experiment. To see examples of common experiments, look at :doc:`experiments`.
->>>>>>> 9166217e
+
+..  TODO how to check your experiment for errors