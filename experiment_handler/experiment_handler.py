--- conflicted
+++ resolved
@@ -21,36 +21,20 @@
 import argparse
 import inspect
 import importlib
+import threading
+import cPickle as pickle
 
 BOREALISPATH = os.environ['BOREALISPATH']
 sys.path.append(BOREALISPATH)
-print(BOREALISPATH)
-
-from radar_status.radar_status import RadarStatus
+
 from utils.experiment_options.experimentoptions import ExperimentOptions
-<<<<<<< HEAD
 from utils.zmq_borealis_helpers import socket_operations
-import threading
-import cPickle as pickle
+from experiment_prototype.experiment_exception import ExperimentException
 
 
 def printing(msg):
     EXPERIMENT_HANDLER = "\033[34m" + "EXPERIMENT HANDLER: " + "\033[0m"
     sys.stdout.write(EXPERIMENT_HANDLER + msg + "\n")
-
-
-def experiment_handler(semaphore):
-
-    # setup two sockets - one to get ACF data and
-    # another to talk to runradar.
-    options = ExperimentOptions()
-    ids = [options.exphan_to_radctrl_identity, options.exphan_to_dsp_identity]
-    sockets_list = socket_operations.create_sockets(ids, options.router_address)
-
-    exp_handler_to_radar_control = sockets_list[0]
-    exp_handler_to_dsp = sockets_list[1]
-=======
-from experiment_prototype.experiment_exception import ExperimentException
 
 
 def usage_msg():
@@ -147,61 +131,30 @@
         raise ExperimentException(errmsg)
 
 
-def setup_data_socket(addr, context):
-    """
-    To setup the socket for communication with the datawrite process. 
-    
-    :returns: the socket to the datawrite process over which data will be passed.
-    """
-
-    data_socket = context.socket(zmq.PAIR)
-    try:
-        data_socket.connect(addr)
-    except:
-        pass  # TODO
-    return data_socket
-
-
-def setup_control_socket(addr, context):
-    """
-    To send the experiment to the radar_control process for running the radar.
-    
-    :returns: the socket to the radar_control process.
-    """
-
-    control_socket = context.socket(zmq.PAIR)
-    try:
-        control_socket.bind(addr)
-    except:
-        pass
-        # TODO
-    return control_socket
-
-
-def experiment_handler():
+def experiment_handler(semaphore):
     """
     Run the experiment. This is the main process when this program is called.
-    
+
     This process runs the experiment from the module that was passed in as an argument.  It 
     currently does not exit unless killed. It may be updated in the future to exit if provided 
     with an error flag.
-    
+
     This process begins with setup of sockets and retrieving the experiment class from the module. 
     It then waits for a message of type RadarStatus to come in from the radar_control block. If 
     the status is 'EXPNEEDED', meaning an experiment is needed, experiment_handler will build the
     scan iterable objects (of class ScanClassBase) and will pass them to radar_control. Other 
     statuses will be implemented in the future.
-    
+
     In the future, the update method will be implemented where the experiment can be modified by
     the incoming data.
     """
-    
-    # setup two sockets - one to get ACF data and
-    # another to talk to runradar.
+
     options = ExperimentOptions()
-    context = zmq.Context()
-    data_socket = setup_data_socket(options.data_to_experiment_address, context)
-    ctrl_socket = setup_control_socket(options.experiment_handler_to_radar_control_address, context)
+    ids = [options.exphan_to_radctrl_identity, options.exphan_to_dsp_identity]
+    sockets_list = socket_operations.create_sockets(ids, options.router_address)
+
+    exp_handler_to_radar_control = sockets_list[0]
+    exp_handler_to_dsp = sockets_list[1]
 
     Experiment = retrieve_experiment()
     experiment_update = False
@@ -210,12 +163,9 @@
             experiment_update = True
     if __debug__:
         print("Experiment has update method: " + str(experiment_update))
->>>>>>> 234347ff
-
-    # TODO: change line to be scheduled
-    exp = one_box_test_experiment.OneBox()
+
+    exp = Experiment()
     change_flag = False
-<<<<<<< HEAD
 
     def update_experiment():
         # Recv complete processed data from DSP
@@ -226,7 +176,6 @@
         data = socket_operations.recv_data(exp_handler_to_dsp,
                                            options.dsp_to_exphan_identity, printing)
 
-        # TODO merge with marci-docs branch and use inspect library to find update or not.
         some_data = None  # TODO get the data from data socket and pass to update
 
         semaphore.acquire()
@@ -239,9 +188,10 @@
             data_output = "Dsp sent -> {}".format(data)
             printing(data_output)
 
-    thread = threading.Thread(target=update_experiment)
-    thread.daemon = True
-    thread.start()
+    if experiment_update:
+        thread = threading.Thread(target=update_experiment)
+        thread.daemon = True
+        thread.start()
 
     while True:
 
@@ -284,59 +234,7 @@
         semaphore.release()
 
 
-
 if __name__ == "__main__":
 
     semaphore = threading.Semaphore()
     experiment_handler(semaphore)
-=======
-    while True:
-        # WAIT until runradar is ready to receive a changed prog.
-        message = ctrl_socket.recv_pyobj()
-        if isinstance(message, RadarStatus):
-            if message.status == 'EXPNEEDED':
-                print("received READY message {} so starting new experiment from "
-                      "beginning".format(message.status))
-                # starting anew
-                # TODO: change line to be scheduled
-                prog = Experiment()
-                if __debug__:
-                    print(prog)
-
-                prog.build_scans()
-                try:
-                    ctrl_socket.send_pyobj(prog, flags=zmq.NOBLOCK)
-                except zmq.ZMQError: # the queue was full - radarcontrol not receiving.
-                    pass  #TODO handle this. Shutdown and restart all modules.
-            elif message.status == 'NOERROR':
-                # no errors 
-                if change_flag:
-                    ctrl_socket.send_pyobj(prog)
-                    change_flag = False
-                else:
-                    ctrl_socket.send_pyobj(None)
-            elif message.status == 'WARNING':
-                #TODO: log the warning
-                if change_flag:
-                    ctrl_socket.send_pyobj(prog)
-                    change_flag = False
-                else:
-                    ctrl_socket.send_pyobj(None)
-            elif message.status == 'EXITERROR':
-                #TODO: log the error
-                #TODO: determine what to do here, may want to revert experiment back to original (could reload to original by calling new instance)
-                if change_flag:
-                    ctrl_socket.send_pyobj(prog)
-                    change_flag = False
-                else:
-                    ctrl_socket.send_pyobj(None)
-
-        if experiment_update:
-            some_data = None  # TODO get the data from data socket and pass to update
-            change_flag = prog.update(some_data)
-            if change_flag:
-                prog.build_scans()
-
-if __name__ == '__main__':
-    experiment_handler()
->>>>>>> 234347ff
