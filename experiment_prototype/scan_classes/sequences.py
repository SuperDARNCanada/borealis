--- conflicted
+++ resolved
@@ -48,15 +48,10 @@
     numberofreceivesamples
         the number of receive samples to take, given the rx rate, during
         the sstime.
-<<<<<<< HEAD
     first_rx_sample_start
-        The location of the first sample for the RX data from the start of the TX data.
-        This will be calculated as the center sample of the first occurring pulse(uncombined).
-=======
-    first_rx_sample_time
-        The location of the first sample for the RX data, in time, from the start of the TX data.
-        This will be calculated as the time at center sample of the first pulse. In seconds.
->>>>>>> c486fee5
+        The location of the first sample for the RX data from the start of the TX data (in number
+        of samples, unitless). This will be calculated as the center sample of the first
+        occurring pulse (uncombined).
     blanks
         A list of sample indices that should not be used for acfs because they were samples
         taken when transmitting.
@@ -480,7 +475,6 @@
         Finds the blanked samples after all pulse positions are calculated.
         """
         blanks = []
-<<<<<<< HEAD
         dm_rate = self.debug_dict['dmrate']
         for pulse in self.combined_pulses_metadata:
             pulse_start = pulse['pulse_sample_start']
@@ -514,20 +508,4 @@
             v['main'] = v['main'][beam_num,:]
             v['intf'] = v['intf'][beam_num,:]
 
-        return temp_dict
-=======
-        sample_time = 1.0/float(self.transmit_metadata['output_rx_rate'])
-        pulses_time = []
-        for pulse in self.pulses:
-            pulse_start_stop = [pulse['pulse_timing_us'] * 1.0e-6 + self.transmit_metadata['tr_window_time'], 
-                (pulse['pulse_timing_us'] + pulse['pulse_len']) * 1.0e-6 + self.transmit_metadata['tr_window_time']]
-            pulses_time.append(pulse_start_stop)
-        output_samples_in_sequence = int(self.sstime * 1.0e-6/sample_time)
-        sample_times = [self.first_rx_sample_time + i*sample_time for i in
-                        range(0, output_samples_in_sequence)]
-        for sample_num, time_s in enumerate(sample_times):
-            for pulse_start_stop in pulses_time:
-                if pulse_start_stop[0] <= time_s <= pulse_start_stop[1]:
-                    blanks.append(sample_num)
-        self.blanks = sorted(set(blanks))  # remove repeated sample numbers
->>>>>>> c486fee5
+        return temp_dict