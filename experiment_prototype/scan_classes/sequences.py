#!/usr/bin/python

"""
    sequences
    ~~~~~~~~~
    This is the module containing the Sequence class. The Sequence class contains the
    ScanClassBase members, as well as a list of pulse dictionaries,
    the total_combined_pulses in the sequence, power_divider, last_pulse_len, ssdelay,
    seqtime, which together give sstime (scope synce time, or time for receiving,
    and numberofreceivesamples to sample during the receiving window (calculated using
    the receive sampling rate).

    :copyright: 2018 SuperDARN Canada
    :author: Marci Detwiller
"""

import math
import numpy as np
import copy
import collections
import sys
import os
from functools import reduce

from sample_building.sample_building import get_samples, get_phase_shift
from experiment_prototype.scan_classes.scan_class_base import ScanClassBase
from experiment_prototype.experiment_exception import ExperimentException

sys.path.append(os.environ["BOREALISPATH"])
import utils.shared_macros.shared_macros as sm

sequence_print = sm.MODULE_PRINT("sequence building", "magenta")


class Sequence(ScanClassBase):
    """
    Set up the sequence class.

    **The members of the sequence are:**

    ssdelay
        delay past the end of the sequence to receive for (us) - function of num_ranges and
        pulse_len. ss stands for scope sync.
    seqtime
        the amount of time for the whole sequence to transmit, until the logic signal
        switches low on the last pulse in the sequence (us).
    sstime
        ssdelay + seqtime (total time for receiving) (us).
    numberofreceivesamples
        the number of receive samples to take, given the rx rate, during
        the sstime.
    first_rx_sample_start
        The location of the first sample for the RX data from the start of the TX data (in number
        of samples, unitless). This will be calculated as the center sample of the first
        occurring pulse (uncombined).
    blanks
        A list of sample indices that should not be used for acfs because they were samples
        taken when transmitting.
    basic_slice_pulses
        A dictionary that holds pre-computed tx samples for each slice. Each dictionary value is a
        multi-dimensional array that holds a beamformed set of samples for each antenna for all
        beam directions.
    combined_pulses_metadata
        This list holds dictionary metadata for all pulses in the sequence. This metadata holds all
        the info needed to combine pulses if pulses are mixed.
            start_time_us - start time of the pulse in us, relative to the first pulse in sqn.
            total_pulse_len - total length of the pulse that includes len of all combined pulses.
            pulse_sample_start - The tx sample number at which the pulse starts.
            tr_window_num_samps - The number of tx samples of the tr window.
            component_info - a list of all the pre-combined pulse components
                        (incl their length and start time) that are in the combined pulseAlso in us.
            pulse_transmit_data - dictionary hold the transmit metadata that will be sent to driver.
    output_encodings
        This dict will hold a list of all the encodings used during an aveperiod for each slice.
        These will be used for data write later.
    """

    def __init__(self, seqn_keys, sequence_slice_dict, sequence_interface, transmit_metadata):
        """
        :param seqn_keys: list of slice_ids that need to be included in this sequence.
        :param sequence_slice_dict: the slice dictionary that explains the parameters of each
         slice that is included in this sequence. Keys are the slice_ids included
         and values are dictionaries including all necessary slice parameters as keys.
        :param sequence_interface: the interfacing dictionary that describes how to interface the
         slices that are included in this sequence. Keys are tuples of format
         (slice_id_1, slice_id_2) and values are of interface_types set up in
         experiment_prototype.
        :param transmit_metadata: metadata from the config file that is useful here.
        """

        ScanClassBase.__init__(self, seqn_keys, sequence_slice_dict, sequence_interface,
                               transmit_metadata)

        txrate = self.transmit_metadata['txrate']
        txctrfreq = self.transmit_metadata['txctrfreq']
        main_antenna_count = self.transmit_metadata['main_antenna_count']
        main_antenna_spacing = self.transmit_metadata['main_antenna_spacing']
        intf_antenna_count = self.transmit_metadata['intf_antenna_count']
        intf_antenna_spacing = self.transmit_metadata['intf_antenna_spacing']
        pulse_ramp_time = self.transmit_metadata['pulse_ramp_time']
        max_usrp_dac_amplitude = self.transmit_metadata['max_usrp_dac_amplitude']
        tr_window_time = self.transmit_metadata['tr_window_time']
        intf_offset = self.transmit_metadata['intf_offset']
        dm_rate = self.transmit_metadata['dm_rate']

        self.basic_slice_pulses = {}
        self.rx_beam_phases = {}
        single_pulse_timing = []

        # For each slice calculate beamformed samples and place into the basic_slice_pulses dictionary.
        # Also populate the pulse timing metadata and place into single_pulse_timing
        for slice_id in self.slice_ids:

            exp_slice = self.slice_dict[slice_id]
            freq_khz = float(exp_slice['freq'])
            wave_freq = freq_khz - txctrfreq
            wave_freq_hz = wave_freq * 1000

            if not exp_slice['rxonly']:
                basic_samples, real_freq = get_samples(txrate, wave_freq_hz, float(exp_slice['pulse_len']) / 1e6,
                                                       pulse_ramp_time, 1.0, exp_slice['iwavetable'],
                                                       exp_slice['qwavetable'])
                if real_freq != wave_freq_hz:
                    errmsg = 'Actual Frequency {} is Not Equal to Intended Wave Freq {}'.format(real_freq,
                                                                                                wave_freq_hz)
                    raise ExperimentException(errmsg)  # TODO change to warning? only happens on non-SINE

                if exp_slice['tx_antenna_pattern'] is not None:
                    # Returns an array of size [tx_antennas] of complex numbers of magnitude <= 1
                    tx_main_phase_shift = exp_slice['tx_antenna_pattern'](freq_khz, exp_slice['tx_antennas'],
                                                                          main_antenna_spacing)
                else:
                    tx_main_phase_shift = get_phase_shift(exp_slice['beam_angle'], freq_khz, main_antenna_count,
                                                          main_antenna_spacing)

                # main_phase_shift: [num_beams, num_antennas]
                # basic_samples:    [num_samples]
                # phased_samps_for_beams: [num_beams, num_antennas, num_samples]
                phased_samps_for_beams = np.einsum('ij,k->ijk', tx_main_phase_shift, basic_samples)
                self.basic_slice_pulses[slice_id] = phased_samps_for_beams
            else:
                self.basic_slice_pulses[slice_id] = []

            # Now we set up the phases for receive side
            rx_main_phase_shift = get_phase_shift(exp_slice['beam_angle'], freq_khz, main_antenna_count,
                                                  main_antenna_spacing)
            rx_intf_phase_shift = get_phase_shift(exp_slice['beam_angle'], freq_khz, intf_antenna_count,
                                                  intf_antenna_spacing, intf_offset[0])

            self.rx_beam_phases[slice_id] = {'main': rx_main_phase_shift, 'intf': rx_intf_phase_shift}

            for pulse_time in exp_slice['pulse_sequence']:
                pulse_timing_us = pulse_time * exp_slice['tau_spacing'] + exp_slice['seqoffset']
                pulse_sample_start = round((pulse_timing_us * 1e-6) * txrate)

                pulse_num_samps = round((exp_slice['pulse_len'] * 1e-6) * txrate)

                single_pulse_timing.append({'start_time_us': pulse_timing_us,
                                            'pulse_len_us': exp_slice['pulse_len'],
                                            'pulse_sample_start': pulse_sample_start,
                                            'pulse_num_samps': pulse_num_samps,
                                            'slice_id': slice_id})

        single_pulse_timing = sorted(single_pulse_timing, key=lambda d: d['start_time_us'])

        # Combine any pulses closer than the minimum separation time into a single pulse data
        # dictionary and append to the list of all combined pulses, combined_pulses_metadata.
        tr_window_num_samps = round(tr_window_time * txrate)

        def initialize_combined_pulse_dict(pulse_timing_info):
            return {'start_time_us': pulse_timing_info['start_time_us'],
                    'total_pulse_len': pulse_timing_info['pulse_len_us'],
                    'pulse_sample_start': pulse_timing_info['pulse_sample_start'],
                    'total_num_samps': pulse_timing_info['pulse_num_samps'],
                    'tr_window_num_samps': tr_window_num_samps,
                    'component_info': [pulse_timing_info]
                    }

        pulse_data = initialize_combined_pulse_dict(single_pulse_timing[0])
        combined_pulses_metadata = []

        # Determine where pulses occur in the sequence. This will be important if there are overlaps
        for pulse_time in single_pulse_timing[1:]:
            pulse_timing_us = pulse_time['start_time_us']
            pulse_len_us = pulse_time['pulse_len_us']
            pulse_sample_start = pulse_time['pulse_sample_start']
            pulse_num_samps = pulse_time['pulse_num_samps']

            last_timing_us = pulse_data['start_time_us']
            last_pulse_len_us = pulse_data['total_pulse_len']
            last_sample_start = pulse_data['pulse_sample_start']
            last_pulse_num_samps = pulse_data['total_num_samps']

            # If there are overlaps (two pulses within minimum separation time) then make them into one single pulse
            min_sep = self.transmit_metadata['minimum_pulse_separation']
            if pulse_timing_us < last_timing_us + last_pulse_len_us + min_sep:
                # If the current pulse is completely enveloped by the previous pulse,
                # these values won't change or else we are truncating the previous pulse.
                new_pulse_len = max(pulse_timing_us - last_timing_us + pulse_len_us,
                                    last_pulse_len_us)
                new_pulse_samps = max(pulse_sample_start - last_sample_start + pulse_num_samps,
                                      last_pulse_num_samps)

                pulse_data['total_pulse_len'] = new_pulse_len
                pulse_data['total_num_samps'] = new_pulse_samps
                pulse_data['component_info'].append(pulse_time)
            else:  # pulses do not overlap
                combined_pulses_metadata.append(pulse_data)
                pulse_data = initialize_combined_pulse_dict(pulse_time)

        combined_pulses_metadata.append(pulse_data)

        # Store the overlapping antennas between all pairs of slices in this sequence.
        # This will be used to determine the power divider for each slice in the sequence,
        # if any two slices have overlapping pulses and use the same antennas.
        slice_shared_antennas = dict()
        for i in range(len(self.slice_ids)):
            slice_1_id = self.slice_ids[i]
            slice_1_antennas = set(self.slice_dict[slice_1_id]['tx_antennas'])
            for j in range(i + 1, len(self.slice_ids)):
                slice_2_id = self.slice_ids[j]
                slice_2_antennas = set(self.slice_dict[slice_2_id]['tx_antennas'])
                slice_shared_antennas[(slice_1_id, slice_2_id)] = slice_1_antennas.intersection(slice_2_antennas)

        # Dictionary to keep track of which slices share antennas and transmit at the same time
        slice_overlaps = {slice_id: set() for slice_id in self.slice_ids}

        # Now we can figure out the power divider for each slice
        for combined_pulse in combined_pulses_metadata:
            num_pulses = len(combined_pulse['component_info'])
            if num_pulses == 1:
                # Only one pulse here, no need to check for overlap
                continue

            # Look at each possible pair of pulses in this combined pulse
            for i in range(num_pulses):
                pulse_1 = combined_pulse['component_info'][i]
                for j in range(i + 1, num_pulses):
                    pulse_2 = combined_pulse['component_info'][j]
                    if pulse_1['slice_id'] == pulse_2['slice_id']:
                        # This is possible if pulses overlap like 1 -> 2 -> 1, so that 1 doesn't
                        # overlap with itself but is still combined with itself.
                        continue
                    min_slice_id = min(pulse_1['slice_id'], pulse_2['slice_id'])
                    max_slice_id = max(pulse_1['slice_id'], pulse_2['slice_id'])
                    if len(slice_shared_antennas[(min_slice_id, max_slice_id)]) != 0:
                        # These two pulses share antennas, and are also combined in a pulse.
                        # Now we check if they actually transmit at the same time, or are just
                        # combined because they almost overlap.
                        if pulse_2['start_time_us'] < pulse_1['start_time_us'] + pulse_1['pulse_len_us']:
                            slice_overlaps[pulse_1['slice_id']].add(pulse_2['slice_id'])
                            slice_overlaps[pulse_2['slice_id']].add(pulse_1['slice_id'])

        # Get the naive power divider - total number slices which overlap with slice under consideration.
        power_divider = {slice_id: len(ids) + 1 for slice_id, ids in slice_overlaps.items()}

        # Now we iterate through each slice, and check if the slices it overlaps with overlap with each
        # other. If they don't, we can subtract 1 from the power divider for the slice.
        for ref_slice, overlaps in slice_overlaps.items():
            overlap_list = list(overlaps)
            for i in range(len(overlap_list)):
                for j in range(i + 1, len(overlap_list)):
                    slice_1 = overlap_list[i]
                    slice_2 = overlap_list[j]
                    if slice_2 not in slice_overlaps[slice_1]:
                        # No overlap, so we decrement.
                        power_divider[ref_slice] -= 1

        # Normalize all combined pulses to the max USRP DAC amplitude
        all_antennas = []
        for slice_id in self.slice_ids:
<<<<<<< HEAD
            print("basic_slice_pulses[{}]: {}".format(slice_id, self.basic_slice_pulses[slice_id]))
=======
>>>>>>> 7fd93e71
            if not exp_slice['rxonly']:
                self.basic_slice_pulses[slice_id] *= max_usrp_dac_amplitude / power_divider[slice_id]

                slice_tx_antennas = self.slice_dict[slice_id]['tx_antennas']
                all_antennas.extend(slice_tx_antennas)

        sequence_antennas = list(set(all_antennas))

        # predetermine some of the transmit metadata.
        num_pulses = len(combined_pulses_metadata)
        for i in range(num_pulses):
            combined_pulses_metadata[i]['pulse_transmit_data'] = {}
            pulse_transmit_data = combined_pulses_metadata[i]['pulse_transmit_data']

            pulse_transmit_data['startofburst'] = i == 0
            pulse_transmit_data['endofburst'] = i == (num_pulses - 1)

            pulse_transmit_data['pulse_antennas'] = sequence_antennas
            # the samples array is populated as needed during operations
            pulse_transmit_data['samples_array'] = None
            pulse_transmit_data['timing'] = combined_pulses_metadata[i]['start_time_us']
            # isarepeat is set as needed during operations
            pulse_transmit_data['isarepeat'] = False

        # print out pulse information for logging.
        for i, cpm in enumerate(combined_pulses_metadata):
            message = "Pulse {}: start time(us) {}  start sample {}".format(i, cpm['start_time_us'],
                                                                            cpm['pulse_sample_start'])
            sequence_print(message)

            message = "          pulse length(us) {}  pulse num samples {}".format(cpm['total_pulse_len'],
                                                                                   cpm['total_num_samps'])
            sequence_print(message)

        self.combined_pulses_metadata = combined_pulses_metadata

        # FIND the max scope sync time
        # The gc214 receiver card in the old system required 19 us for sample delay and another 10 us
        # as empirically discovered. in that case delay = (num_ranges + 19 + 10) * pulse_len.
        # Now we will remove those values. In the old design scope sync was used directly to
        # determine how long to sample. Now we will calculate the number of samples to receive
        # (numberofreceivesamples) using scope sync and send that to the driver to sample at
        # a specific rxrate (given by the config).

        # number ranges to the first range for all slice ids

        range_as_samples = lambda x, y: int(math.ceil(x / y))
        num_ranges_to_first_range = {slice_id: range_as_samples(self.slice_dict[slice_id]['first_range'],
                                                                self.slice_dict[slice_id]['range_sep'])
                                     for slice_id in self.slice_ids}

        # time for number of ranges given, in us, taking into account first_range and num_ranges.
        # pulse_len is the amount of time for any range.
        self.ssdelay = max([(self.slice_dict[slice_id]['num_ranges'] + num_ranges_to_first_range[slice_id]) *
                            self.slice_dict[slice_id]['pulse_len'] for slice_id in self.slice_ids])

        # The delay is long enough for any slice's pulse length and num_ranges to be accounted for.

        # Find the sequence time. Add some TR setup time before the first pulse. The
        # timing to the last pulse is added, as well as its pulse length and the TR delay
        # at the end of last pulse.

        # tr_window_time is originally in seconds, convert to us.
        self.seqtime = (2 * tr_window_time * 1.0e6 +
                        self.combined_pulses_metadata[-1]['start_time_us'] +
                        self.combined_pulses_metadata[-1]['total_pulse_len'])

        # FIND the total scope sync time and number of samples to receive.
        self.sstime = self.seqtime + self.ssdelay

        # number of receive samples will round down
        # This is the number of receive samples to receive for the entire duration of the
        # sequence and afterwards. This starts before first pulse is sent and goes until the
        # end of the scope sync delay which is there for the amount of time necessary to get
        # the echoes from the specified number of ranges.
        self.numberofreceivesamples = int(self.transmit_metadata['rx_sample_rate'] * self.sstime *
                                          1e-6)

        self.output_encodings = collections.defaultdict(list)

        # create debug dict for tx samples.
        debug_dict = {'txrate': txrate,
                      'txctrfreq': txctrfreq,
                      'pulse_timing': [],
                      'pulse_sample_start': [],
                      'sequence_samples': {},
                      'decimated_samples': {},
                      'dmrate': dm_rate
                      }

        for i, cpm in enumerate(combined_pulses_metadata):
            debug_dict['pulse_timing'].append(cpm['start_time_us'])
            debug_dict['pulse_sample_start'].append(cpm['pulse_sample_start'])

        for i in range(main_antenna_count):
            debug_dict['sequence_samples'][i] = []
            debug_dict['decimated_samples'][i] = []

        self.debug_dict = debug_dict

        first_slice_pulse_len = self.combined_pulses_metadata[0]['component_info'][0]['pulse_num_samps']
        full_pulse_samps = first_slice_pulse_len + 2 * tr_window_num_samps
        offset_to_start = int(full_pulse_samps / 2)
        self.first_rx_sample_start = offset_to_start

        self.blanks = self.find_blanks()

        self.align_sequences = reduce(lambda a, b: a or b, [s['align_sequences'] for s in self.slice_dict.values()])
        if self.align_sequences:
            sequence_print("Aligning sequences to 0.1 second boundaries.")

    def make_sequence(self, beam_iter, sequence_num):
        """
        Create the samples needed for each pulse in the sequence. This function is optimized to
        be able to generate new samples every sequence if needed.
        Modifies the samples_array and isarepeat fields of all pulse
        dictionaries needed for this sequence for
        radar_control to use in operation.

        :param      beam_iter:     The beam iterator
        :type       beam_iter:     int
        :param      sequence_num:  The sequence number in the ave period
        :type       sequence_num:  int

        :returns:   Transmit data for each pulse where each pulse is a dict, including timing and samples
        :rtype:     list
        :returns:   The transmit sequence and related data to use for debug.
        :rtype:     Dict
        """
        main_antenna_count = self.transmit_metadata['main_antenna_count']
        main_antennas = self.transmit_metadata['main_antennas']
        txrate = self.transmit_metadata['txrate']

        buffer_len = int(txrate * self.sstime * 1e-6)
        # This is going to act as buffer for mixing pulses. It is the length of the receive samples
        # since we know this will be large enough to hold samples at any pulse position. There will
        # be a buffer for each antenna.
        sequence = np.zeros([main_antenna_count, buffer_len], dtype=np.complex64)

        for slice_id in self.slice_ids:
            exp_slice = self.slice_dict[slice_id]
            if exp_slice['rxonly']:
                continue
            beam_num = exp_slice['tx_beam_order'][beam_iter]
            basic_samples = self.basic_slice_pulses[slice_id][beam_num]  # num_antennas x num_samps

            num_pulses = len(exp_slice['pulse_sequence'])
            encode_fn = exp_slice['pulse_phase_offset']
            if encode_fn:
                # Must return 1D array of length [pulses].
                phase_encoding = encode_fn(beam_num, sequence_num, num_pulses)

                # dimensions: [pulses]
                # Append list of phase encodings for this sequence, one per pulse.
                # output_encodings contains a list of lists for each slice id
                self.output_encodings[slice_id].append(phase_encoding)

                # phase_encoding: [pulses]
                # basic_samples: [antennas, samples]
                # samples: [pulses, antennas, samples]
                phase_encoding = np.radians(phase_encoding)
                phase_encoding = np.exp(1j * phase_encoding)
                samples = np.einsum('i,jk->ijk', phase_encoding, basic_samples)

            else:  # no encodings, all pulses in the slice are all the same
                samples = np.repeat(basic_samples[np.newaxis, :, :], num_pulses, axis=0)

            # sum the samples into their position in the sequence buffer. Find where the relative
            # timing of each pulse matches the sample number in the buffer. Directly sum the samples
            # for each pulse into the buffer position. If any pulses overlap, this is how they will
            # be mixed.
            for i, pulse in enumerate(self.combined_pulses_metadata):
                for component_info in pulse['component_info']:
                    if component_info['slice_id'] == slice_id:
                        pulse_sample_start = component_info['pulse_sample_start']
                        pulse_samples_len = component_info['pulse_num_samps']
                        tx_antennas = self.slice_dict[slice_id]['tx_antennas']

                        start = pulse['tr_window_num_samps'] + pulse_sample_start
                        end = start + pulse_samples_len
                        sequence[tx_antennas, start:end] += samples[i, tx_antennas, :]

        # copy the encoded and combined samples into the metadata for the sequence.
        pulse_data = []
        for i, pulse in enumerate(self.combined_pulses_metadata):
            pulse_sample_start = pulse['pulse_sample_start']

            num_samples = pulse['total_num_samps']
            start = pulse_sample_start
            end = start + num_samples + 2 * pulse['tr_window_num_samps']
            samples = sequence[main_antennas, start:end]    # Only keep around the samples for active N200s

            new_pulse_info = copy.deepcopy(pulse['pulse_transmit_data'])
            new_pulse_info['samples_array'] = samples

            if i != 0:
                last_pulse = pulse_data[i - 1]['samples_array']
                if samples.shape == last_pulse.shape:
                    if np.isclose(samples, last_pulse).all():
                        new_pulse_info['isarepeat'] = True

            pulse_data.append(new_pulse_info)

<<<<<<< HEAD
        debug_dict = copy.deepcopy(self.debug_dict)

        if __debug__:
=======
        if __debug__:
            debug_dict = copy.deepcopy(self.debug_dict)
>>>>>>> 7fd93e71
            debug_dict['sequence_samples'] = sequence
            debug_dict['decimated_samples'] = sequence[main_antennas, ::debug_dict['dmrate']]
        else:
            debug_dict = None

        return pulse_data, debug_dict

    def find_blanks(self):
        """
        Finds the blanked samples after all pulse positions are calculated.
        """
        blanks = []
        dm_rate = self.debug_dict['dmrate']
        for pulse in self.combined_pulses_metadata:
            pulse_start = pulse['pulse_sample_start']
            num_samples = pulse['total_num_samps'] + 2 * pulse['tr_window_num_samps']

            rx_sample_start = int(pulse_start / dm_rate)
            rx_num_samps = math.ceil(num_samples / dm_rate)

            pulse_blanks = np.arange(rx_sample_start, rx_sample_start + rx_num_samps)
            pulse_blanks += int(self.first_rx_sample_start / dm_rate)
            blanks.extend(pulse_blanks)

        return blanks

    def get_rx_phases(self, beam_iter):
        """
        Gets the receive phases for a given beam

        :param      beam_iter:  The beam iter in a scan.
        :type       beam_iter:  int

        :returns:   The receive phases.
        :rtype:     Dict for both main and intf that contains an array of phases for each possible beam for each antenna.
        """

        temp_dict = copy.deepcopy(self.rx_beam_phases)
        for k, v in temp_dict.items():
            beam_num = self.slice_dict[k]['rx_beam_order'][beam_iter]
            if not isinstance(beam_num, list):
                beam_num = [beam_num]
            v['main'] = v['main'][beam_num, :]
            v['intf'] = v['intf'][beam_num, :]

        return temp_dict<|MERGE_RESOLUTION|>--- conflicted
+++ resolved
@@ -269,10 +269,6 @@
         # Normalize all combined pulses to the max USRP DAC amplitude
         all_antennas = []
         for slice_id in self.slice_ids:
-<<<<<<< HEAD
-            print("basic_slice_pulses[{}]: {}".format(slice_id, self.basic_slice_pulses[slice_id]))
-=======
->>>>>>> 7fd93e71
             if not exp_slice['rxonly']:
                 self.basic_slice_pulses[slice_id] *= max_usrp_dac_amplitude / power_divider[slice_id]
 
@@ -476,14 +472,8 @@
 
             pulse_data.append(new_pulse_info)
 
-<<<<<<< HEAD
-        debug_dict = copy.deepcopy(self.debug_dict)
-
-        if __debug__:
-=======
         if __debug__:
             debug_dict = copy.deepcopy(self.debug_dict)
->>>>>>> 7fd93e71
             debug_dict['sequence_samples'] = sequence
             debug_dict['decimated_samples'] = sequence[main_antennas, ::debug_dict['dmrate']]
         else:
