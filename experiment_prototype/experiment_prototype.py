--- conflicted
+++ resolved
@@ -203,11 +203,11 @@
 
 rx_int_antennas *defaults*
     The antennas to receive on in interferometer array, default is all
-    antennas given in config.
+    antennas given max number from config.
 
 rx_main_antennas *defaults*
     The antennas to receive on in main array, default is all antennas
-    given in config.
+    given max number from config.
 
 scanbound *defaults*
     A list of seconds past the minute for averaging periods in a scan to align to. Defaults
@@ -221,7 +221,6 @@
     frequencies in the same pulse, etc. Default is 0 offset.
 
 tx_antennas *defaults*
-<<<<<<< HEAD
     The antennas to transmit on, default is all main antennas given max number from config.
 
 tx_antenna_pattern *defaults*
@@ -252,9 +251,6 @@
     False means an experiment will not wait for the first averaging period, but will instead 
     start transmitting at the nearest averaging period. Note: for multi-slice experiments, the 
     first slice is the only one impacted by this parameter.
-=======
-    The antennas to transmit on, default is all main antennas given in config.
->>>>>>> 6050f247
 
 xcf *defaults*
     flag for cross-correlation data. The default is True if acf is True, otherwise False.
@@ -1689,7 +1685,6 @@
         if 'align_sequences' not in exp_slice:
             slice_with_defaults['align_sequences'] = False
 
-
         return slice_with_defaults
 
     def setup_slice(self, exp_slice):
@@ -1701,7 +1696,8 @@
 
         The following are always able to be defaulted, so are optional:
         "tx_antennas", "rx_main_antennas", "rx_int_antennas", "pulse_phase_offset", "scanboundflag",
-        "scanbound", "acf", "xcf", "acfint", "wavetype", "seqoffset", "averaging_method", "align_sequences"
+        "scanbound", "acf", "xcf", "acfint", "wavetype", "seqoffset", "averaging_method", "align_sequences",
+        and "wait_for_first_scanbound".
 
         The following are always required for processing acf, xcf, and acfint which we will assume
         we are always doing:
@@ -2022,13 +2018,13 @@
                                               "scanbound times".format(exp_slice['slice_id'],
                                                                        exp_slice['intt']))
                             break
-        
+
         # Check wait_for_first_scanbound
         if type(exp_slice['wait_for_first_scanbound']) is not bool:
             error_list.append("Slice {} wait_for_first_scanbound must be True or False, got {} "
                                                 "instead".format(exp_slice['slice_id'],
                                                                  exp_slice['wait_for_first_scanbound']))
-        
+
         # TODO other checks
 
         return error_list
