--- conflicted
+++ resolved
@@ -1405,11 +1405,7 @@
             if not isinstance(exp_slice['rxfreq'], int) and not isinstance(exp_slice['rxfreq'],
                                                                       float):
                 errmsg = """rxfreq must be a number (kHz) between rx min and max frequencies {} for
-<<<<<<< HEAD
-                            the radar license and be within range given centre frequency, sampling
-=======
                             the radar license and be within range given center frequency, sampling 
->>>>>>> 778341cb
                             rate and transition band.""".format((self.rx_minfreq, self.rx_maxfreq))
                 raise ExperimentException(errmsg)
             if (exp_slice['rxfreq'] * 1000) >= self.rx_maxfreq or (exp_slice['rxfreq'] *
