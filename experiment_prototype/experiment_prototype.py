--- conflicted
+++ resolved
@@ -1952,32 +1952,20 @@
             else:
                 # Check if any scanbound times are shorter than the intt.
                 if len(exp_slice['scanbound']) == 1:
-<<<<<<< HEAD
                     tolerance = 1e-9
                     if exp_slice['intt'] > (exp_slice['scanbound'][0] * 1000 + tolerance):
-                        error_list.append("Slice {} intt longer than "
-                                          "scanbound time".format(exp_slice['slice_id']))
-                else:
-                    for i in range(len(exp_slice['scanbound']) - 1):
-                        tolerance = 1e-9
-                        beam_time = (exp_slice['scanbound'][i+1] - exp_slice['scanbound'][i]) * 1000
-                        if exp_slice['intt'] > beam_time + tolerance:
-                            error_list.append("Slice {} intt longer than "
-                                              "scanbound times".format(exp_slice['slice_id']))
-=======
-                    if exp_slice['scanbound'][0] * 1000 < exp_slice['intt']:
                         error_list.append("Slice {} intt {}ms longer than "
                                           "scanbound time {}s".format(exp_slice['slice_id'],
                                                                       exp_slice['intt'],
                                                                       exp_slice['scanbound'][0]))
                 else:
                     for i in range(len(exp_slice['scanbound']) - 1):
-                        if ((exp_slice['scanbound'][i+1] - exp_slice['scanbound'][i]) * 1000 <
-                                exp_slice['intt']):
+                        tolerance = 1e-9
+                        beam_time = (exp_slice['scanbound'][i+1] - exp_slice['scanbound'][i]) * 1000
+                        if exp_slice['intt'] > beam_time + tolerance:
                             error_list.append("Slice {} intt {}ms longer than one of the "
                                               "scanbound times".format(exp_slice['slice_id'],
                                                                        exp_slice['intt']))
->>>>>>> 29f63415
                             break
 
         # TODO other checks
