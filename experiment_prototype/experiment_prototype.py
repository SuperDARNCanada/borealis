--- conflicted
+++ resolved
@@ -88,15 +88,9 @@
 
 slice_key_set = frozenset(["slice_id", "cpid", "tx_antennas", "rx_main_antennas", "rx_int_antennas", "pulse_sequence",
                            "pulse_phase_offset", "tau_spacing", "pulse_len", "num_ranges", "first_range", "intt",
-<<<<<<< HEAD
-                           "intn", "beam_angle", "beam_order", "scanbound", "txfreq", "rxfreq", "clrfrqrange",
-                           "averaging_method", "acf", "xcf", "acfint", "wavetype", "seqoffset", "iwavetable",
-                           "qwavetable", "comment", "range_sep", "lag_table", "wait_for_first_scanbound"])
-=======
                            "intn", "beam_angle", "tx_beam_order", "rx_beam_order", "scanbound", "freq", "align_sequences",
-                           "clrfrqrange", "averaging_method", "acf", "xcf", "acfint", "wavetype", "seqoffset",
-                           "iwavetable", "qwavetable", "comment", "range_sep", "lag_table", "tx_antenna_pattern"])
->>>>>>> aa28f582
+                           "clrfrqrange", "averaging_method", "acf", "xcf", "acfint", "wavetype", "seqoffset", "iwavetable",
+                           "qwavetable", "comment", "range_sep", "lag_table", "tx_antenna_pattern", "wait_for_first_scanbound"])
 
 """
 These are the keys that are set by the user when initializing a slice. Some
@@ -1687,13 +1681,12 @@
         if 'comment' not in exp_slice:
             slice_with_defaults['comment'] = ''
 
-<<<<<<< HEAD
         if 'wait_for_first_scanbound' not in exp_slice:
             slice_with_defaults['wait_for_first_scanbound'] = True
-=======
+
         if 'align_sequences' not in exp_slice:
             slice_with_defaults['align_sequences'] = False
->>>>>>> aa28f582
+
 
         return slice_with_defaults
 
