--- conflicted
+++ resolved
@@ -143,8 +143,7 @@
     averaging period (example [[0, 1], [3, 4]], which would trigger an imaging
     integration. When we do imaging we will still have to quantize the directions we
     are looking in to certain beam directions. It is up to the user to ensure that this 
-    field works well with the specified transmission defined by tx_beam_order (and possibly
-    tx_antenna_pattern).
+    field works well with the specified tx_beam_order or tx_antenna_pattern.
 
 tx_beam_order *required*
     beam numbers written in order of preference, one element in this list corresponds to
@@ -1365,11 +1364,7 @@
                              "the beam_angle list or an array of phases in the tx_antenna_pattern return. Slice: {}" \
                              "".format(exp_slice)
                     raise ExperimentException(errmsg)
-<<<<<<< HEAD
                 if element >= len(exp_slice['beam_angle']) and 'tx_antenna_pattern' not in exp_slice.keys():
-=======
-                if element >= len(exp_slice['beam_angle']):
->>>>>>> 0fb10c40
                     errmsg = "Beam number {} in tx_beam_order could not index in beam_angle list of length {}. " \
                              "Slice: {}".format(element, len(exp_slice['beam_angle']), exp_slice)
                     raise ExperimentException(errmsg)
@@ -1955,14 +1950,10 @@
                     if len(antenna_pattern.shape) != 2:
                         error_list.append("Slice {} tx antenna pattern return shape {} must be 2-dimensional"
                                           "".format(exp_slice['slice_id'], antenna_pattern.shape))
-                        if antenna_pattern.shape[1] != tx_antenna_count:
-                            error_list.append("Slice {} tx antenna pattern return 2nd dimension ({}) must be equal to number of "
-                                              "main antennas ({})".format(exp_slice['slice_id'], antenna_pattern.shape[1],
-                                                                          tx_antenna_count))
-                    if antenna_pattern.shape[0] != len(exp_slice['tx_beam_order']):
-                        error_list.append("Slice {} tx antenna pattern return 1st dimension ({}) must be equal to the length of "
-                                          " tx_beam_order list ({})".format(exp_slice['slice_id'], antenna_pattern.shape[0],
-                                                                            len(exp_slice['tx_beam_order'])))
+                    elif antenna_pattern.shape[1] != tx_antenna_count:
+                        error_list.append("Slice {} tx antenna pattern return 2nd dimension ({}) must be equal to number of "
+                                          "main antennas ({})".format(exp_slice['slice_id'], antenna_pattern.shape[1],
+                                                                      tx_antenna_count))
                     antenna_pattern_mag = np.abs(antenna_pattern)
                     if np.argwhere(antenna_pattern_mag > 1.0).size > 0:
                         error_list.append("Slice {} tx antenna pattern return must not have any values with a "
