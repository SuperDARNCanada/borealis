#!/usr/bin/python3

<<<<<<< HEAD
# Copyright 2019 SuperDARN Canada
#
# scd_utils.py
# 2019-04-18
# Utilities for working with scd files.
=======
"""
    scd_utils.py
    ~~~~~~~~~~~~
    Utilities for working with scd files

    :copyright: 2019 SuperDARN Canada
"""
>>>>>>> 7e605d85

import datetime as dt
import shutil
import sys


def get_next_month_from_date(date=None):
    """Finds the datetime of the next month.

    Args
        date - Default today. Datetime to get next month from

    Returns:
        TYPE: datetime object.
    """
    if date is None:
        date = dt.datetime.utcnow()

    counter = 1
    new_date = date + dt.timedelta(days=counter)
    while new_date.month == date.month:
        counter += 1
        new_date = date + dt.timedelta(days=counter)

    return new_date


class SCDUtils(object):
<<<<<<< HEAD
    """Contains utilities for working with SCD files. SCD files are schedule files for Borealis.

    Attributes:
        scd_filename (str): The filename of schedule to use.
        scd_dt_fmt (str): String format for parsing/writing datetimes.
        line_fmt (str): String format for scd line.
        scd_default (dict): Default event to run if no other infinite duration line is scheduled.
=======
    """
    Contains utilities for working with SCD files. SCD files are schedule files for Borealis.
    
    :param  scd_filename:   Schedule file name
    :type:  scd_filename:   str
>>>>>>> 7e605d85
    """

    def __init__(self, scd_filename):
        super().__init__()
        self.scd_filename = scd_filename
        self.scd_dt_fmt = "%Y%m%d %H:%M"
        self.line_fmt = "{datetime} {duration} {prio} {experiment} {scheduling_mode} {kwargs_string}"
        self.scd_default = self.check_line('20000101', '00:00', 'normalscan', 'common', '0', '-')


    def check_line(self, yyyymmdd, hhmm, experiment, scheduling_mode, prio, duration, kwargs_string=''):
        """
        Checks the line parameters to see if they are valid and then returns a dict with all the
        valid fields.

        :param  yyyymmdd:           year/month/day string.
        :type   yyyymmdd:           str
        :param  hhmm:               hour/minute string.
        :type   hhmm:               str
        :param  experiment:         The experiment to run.
        :type   experiment:         str
        :param  scheduling_mode:    The type of scheduling mode.
        :type   scheduling_mode:    str
        :param  prio:               priority value.
        :type   prio:               str or int
        :param  duration:           an optional duration to run for.
        :type   duration:           str
        :param  kwargs_string:      kwargs for the experiment instantiation. (Default value = '')
        :type   kwargs_string:      str

        :returns:   Dict of line params.
        :rtype:     dict

        :raises     ValueError: If line parameters are invalid or if line is a duplicate.
        """

<<<<<<< HEAD
        # create datetime from args to see if valid. Value error for incorrect format
        time = dt.datetime.strptime(yyyymmdd + " " + hhmm, self.scd_dt_fmt)

        if not isinstance(kwargs_string, str):
            raise ValueError("kwargs_string should be a string")
=======
        try:
            # create datetime from args to see if valid
            time = dt.datetime.strptime(yyyymmdd + " " + hhmm, self.scd_dt_fmt)
        except:
            raise ValueError("Can not create datetime from supplied formats")
        try:
            int(prio)
        except ValueError as e:
            raise ValueError(f"Unable to cast priority {prio} as int.")
>>>>>>> 7e605d85

        if not (0 <= int(prio) <= 20):
            raise ValueError("Priority is out of bounds. 0 <= prio <= 20.")

        if duration != "-":
<<<<<<< HEAD
            if isinstance(duration, float) or int(duration) < 1:
                raise ValueError("Duration should be an integer > 0, or '-'")
            duration = int(duration)
=======
            try:
                int(duration)
            except ValueError as e:
                raise ValueError(f"Unable to cast duration {duration} as int")
>>>>>>> 7e605d85

        epoch = dt.datetime.utcfromtimestamp(0)
        epoch_milliseconds = int((time - epoch).total_seconds() * 1000)

        possible_scheduling_modes = ['common', 'special', 'discretionary']
        if scheduling_mode not in possible_scheduling_modes:
            raise ValueError(f"Unknown scheduling mode type {scheduling_mode} not in {possible_scheduling_modes}")

<<<<<<< HEAD
        return {"timestamp": epoch_milliseconds,
                "time": time,
                "duration": str(duration),
                "prio": str(prio),
                "experiment": experiment,
                "scheduling_mode": scheduling_mode,
=======
        return {"timestamp" : epoch_milliseconds,
                "time" : time,
                "duration" : str(duration),
                "prio" : str(prio),
                "experiment" : experiment,
                "scheduling_mode" : scheduling_mode,
>>>>>>> 7e605d85
                "kwargs_string": kwargs_string}

    def read_scd(self):
        """
        Read and parse the Borealis schedule file.

        :returns:   list of dicts containing schedule info
        :rtype:     list(dict)

        :raises ValueError: if any lines have obvious errors
        :raises OSError:    if SCD file cannot be opened
        """
        with open(self.scd_filename, "r") as f:
            raw_scd = f.readlines()

        raw_scd = [line.split() for line in raw_scd]

        scd_lines = []

        for num, line in enumerate(raw_scd):
            if len(line) not in [6, 7]:
                raise ValueError(f"Line {num} has incorrect number of arguments; requires 6 or 7. Line: {line}")
            # date time experiment mode priority duration (kwargs if any)
            if len(line) == 6:
                scd_lines.append(self.check_line(line[0], line[1], line[4], line[5], line[3], line[2]))
            else:
                scd_lines.append(self.check_line(line[0], line[1], line[4], line[5], line[3], line[2], line[6]))

        if len(scd_lines) == 0:
            print('WARNING: SCD file empty; default normalscan will run')
            # add the default infinite duration line 
            scd_lines.append(self.scd_default)

        return scd_lines


    def fmt_line(self, line_dict):
        """
        Formats a dictionary with line info into a text line for file.

        :param  line_dict: A dict that holds all the line info.
        :type   line_dict: dict

        :returns:   Formatted string.
        :rtype:     str
        """
        line_str = self.line_fmt.format(datetime=line_dict["time"].strftime(self.scd_dt_fmt),
                                        prio=line_dict["prio"],
                                        experiment=line_dict["experiment"],
                                        scheduling_mode=line_dict["scheduling_mode"],
                                        duration=line_dict["duration"],
                                        kwargs_string=line_dict["kwargs_string"])
        return line_str


    def write_scd(self, scd_lines):
        """
        Creates SCD text lines and writes to file. Creates a backup of the old file before
        writing.

<<<<<<< HEAD
        Args:
            scd_lines (list): A list of dicts that contain the line info.

        Raises:
            PermissionError - When there are not sufficient permissions with the scd file
            FileNotFoundError - When the scd file doesn't exist
            IsADirectoryError - When the scd file given is a directory
=======
        :param  scd_lines: A list dicts that contain the schedule line info.
        :type   scd_lines: list(dict)
>>>>>>> 7e605d85
        """
        text_lines = [self.fmt_line(x) for x in scd_lines]

        shutil.copy(self.scd_filename, self.scd_filename+".bak")

        with open(self.scd_filename, 'w') as f:
            for line in text_lines:
                f.write(f"{line}\n")
<<<<<<< HEAD
=======

>>>>>>> 7e605d85

    def add_line(self, yyyymmdd, hhmm, experiment, scheduling_mode, prio=0, 
                 duration='-', kwargs_string=''):
        """
        Adds a new line to the schedule.

        :param  yyyymmdd:           year/month/day string.
        :type   yyyymmdd:           str
        :param  hhmm:               hour/minute string.
        :type   hhmm:               str
        :param  experiment:         The experiment to run.
        :type   experiment:         str
        :param  scheduling_mode:    The mode type running for this time period.
        :type   scheduling_mode:    str
        :param  prio:               priority value. (Default value = 0)
        :type   prio:               int or str
        :param  duration:           duration to run for. (Default value = '-')
        :type   duration:           str
        :param  kwargs_string:      kwargs for the experiment instantiation. (Default value = '')
        :type   kwargs_string:      str

        :raises ValueError: If line parameters are invalid or if line is a duplicate.
        """
        new_line = self.check_line(yyyymmdd, hhmm, experiment, scheduling_mode, prio, duration, kwargs_string)

        scd_lines = self.read_scd()

        if new_line in scd_lines:
            raise ValueError("Line is a duplicate of an existing line")

        if any([(new_line['timestamp'] == line['timestamp'] and
                 new_line['prio'] == line['prio']) for line in scd_lines]):
            raise ValueError("Priority already exists at this time")

        scd_lines.append(new_line)

        # sort priorities in reverse so that they are descending order. Then sort everything by
        # timestamp
        new_scd = sorted(scd_lines, key=lambda x: x['prio'], reverse=True)
        new_scd = sorted(new_scd, key=lambda x: x['timestamp'])

        self.write_scd(new_scd)


    def remove_line(self, yyyymmdd, hhmm, experiment, scheduling_mode, prio=0, 
                    duration='-', kwargs_string=''):
        """
        Removes a line from the schedule

        :param  yyyymmdd:           year/month/day string.
        :type   yyyymmdd:           str
        :param  hhmm:               hour/minute string.
        :type   hhmm:               str
        :param  experiment:         The experiment to run.
        :type   experiment:         str
        :param  scheduling_mode:    The mode type running for this time period.
        :type   scheduling_mode:    str
        :param  prio:               priority value. (Default value = 0)
        :type   prio:               int or str
        :param  duration:           an optional duration to run for. (Default value = '-')
        :type   duration:           str
        :param  kwargs_string:      kwargs for the experiment instantiation. (Default value = '')
        :type   kwargs_string:      str

        :raises ValueError: If line parameters are invalid or if line does not exist.
        """

        line_to_rm = self.check_line(yyyymmdd, hhmm, experiment, scheduling_mode, prio, duration, kwargs_string)

        scd_lines = self.read_scd()
        try:
            scd_lines.remove(line_to_rm)
        except ValueError:
            raise ValueError("Line does not exist in SCD")

        self.write_scd(scd_lines)


    def get_relevant_lines(self, yyyymmdd, hhmm):
        """
        Gets the currently scheduled and future lines given a supplied time. If the provided time is
        equal to a scheduled line time, it provides that line and all future lines. If the provided
        time is between schedule line times, it provides any lines in the schedule with the most
        recent timestamp and all future lines.  If the provided time is before any lines in the
        schedule, it provides all schedule lines.

        :param  yyyymmdd:   year/month/day string.
        :type   yyyymmdd:   str
        :param  hhmm:       hour/minute string.
        :type   hhmm:       str

        :returns:   List of relevant dicts of line info.
        :rtype:     list(dict)

        :raises ValueError: If datetime could not be created from supplied arguments.
        :raises IndexError: If schedule file is empty
        """

        try:
            # create datetime from args to see if valid
            time = dt.datetime.strptime(yyyymmdd + " " + hhmm, self.scd_dt_fmt)
        except ValueError:
            raise ValueError("Can not create datetime from supplied formats")

        scd_lines = self.read_scd()

        if not scd_lines:
            raise IndexError("Schedule file is empty. No lines can be returned")

        epoch = dt.datetime.utcfromtimestamp(0)
        epoch_milliseconds = int((time - epoch).total_seconds() * 1000)

        equals = False
        prev_line_appended = False
        relevant_lines = []
        for idx, line in enumerate(scd_lines):
            if line['timestamp'] == epoch_milliseconds:
                equals = True
                relevant_lines.append(line)
            elif line['timestamp'] > epoch_milliseconds:
                if equals:
                    relevant_lines.append(line)
                else:
                    if not prev_line_appended:
                        if idx != 0:
                            last_line_timestamp = scd_lines[idx-1]['timestamp']
                            temp_list = scd_lines[:]
                            for t in temp_list:
                                if t['timestamp'] == last_line_timestamp:
                                    relevant_lines.append(t)
                        prev_line_appended = True
                    relevant_lines.append(line)
            else:
                continue

        return relevant_lines


if __name__ == "__main__":
    filename = sys.argv[1]

    scd_util = SCDUtils(filename)<|MERGE_RESOLUTION|>--- conflicted
+++ resolved
@@ -1,12 +1,4 @@
 #!/usr/bin/python3
-
-<<<<<<< HEAD
-# Copyright 2019 SuperDARN Canada
-#
-# scd_utils.py
-# 2019-04-18
-# Utilities for working with scd files.
-=======
 """
     scd_utils.py
     ~~~~~~~~~~~~
@@ -14,7 +6,6 @@
 
     :copyright: 2019 SuperDARN Canada
 """
->>>>>>> 7e605d85
 
 import datetime as dt
 import shutil
@@ -43,21 +34,17 @@
 
 
 class SCDUtils(object):
-<<<<<<< HEAD
-    """Contains utilities for working with SCD files. SCD files are schedule files for Borealis.
-
-    Attributes:
-        scd_filename (str): The filename of schedule to use.
-        scd_dt_fmt (str): String format for parsing/writing datetimes.
-        line_fmt (str): String format for scd line.
-        scd_default (dict): Default event to run if no other infinite duration line is scheduled.
-=======
     """
     Contains utilities for working with SCD files. SCD files are schedule files for Borealis.
     
     :param  scd_filename:   Schedule file name
     :type:  scd_filename:   str
->>>>>>> 7e605d85
+    :param  scd_dt_fmt:     String format for parsing/writing datetimes.
+    :type:  scd_dt_fmt:     str
+    :param  line_fmt:       String format for scd line.
+    :type:  line_fmt:       str
+    :param  scd_default:    Default event to run if no other infinite duration line is scheduled.
+    :type:  scd_default:    dict
     """
 
     def __init__(self, scd_filename):
@@ -94,38 +81,19 @@
         :raises     ValueError: If line parameters are invalid or if line is a duplicate.
         """
 
-<<<<<<< HEAD
         # create datetime from args to see if valid. Value error for incorrect format
         time = dt.datetime.strptime(yyyymmdd + " " + hhmm, self.scd_dt_fmt)
 
         if not isinstance(kwargs_string, str):
             raise ValueError("kwargs_string should be a string")
-=======
-        try:
-            # create datetime from args to see if valid
-            time = dt.datetime.strptime(yyyymmdd + " " + hhmm, self.scd_dt_fmt)
-        except:
-            raise ValueError("Can not create datetime from supplied formats")
-        try:
-            int(prio)
-        except ValueError as e:
-            raise ValueError(f"Unable to cast priority {prio} as int.")
->>>>>>> 7e605d85
 
         if not (0 <= int(prio) <= 20):
             raise ValueError("Priority is out of bounds. 0 <= prio <= 20.")
 
         if duration != "-":
-<<<<<<< HEAD
             if isinstance(duration, float) or int(duration) < 1:
                 raise ValueError("Duration should be an integer > 0, or '-'")
             duration = int(duration)
-=======
-            try:
-                int(duration)
-            except ValueError as e:
-                raise ValueError(f"Unable to cast duration {duration} as int")
->>>>>>> 7e605d85
 
         epoch = dt.datetime.utcfromtimestamp(0)
         epoch_milliseconds = int((time - epoch).total_seconds() * 1000)
@@ -134,22 +102,13 @@
         if scheduling_mode not in possible_scheduling_modes:
             raise ValueError(f"Unknown scheduling mode type {scheduling_mode} not in {possible_scheduling_modes}")
 
-<<<<<<< HEAD
-        return {"timestamp": epoch_milliseconds,
-                "time": time,
-                "duration": str(duration),
-                "prio": str(prio),
-                "experiment": experiment,
-                "scheduling_mode": scheduling_mode,
-=======
         return {"timestamp" : epoch_milliseconds,
                 "time" : time,
                 "duration" : str(duration),
                 "prio" : str(prio),
                 "experiment" : experiment,
                 "scheduling_mode" : scheduling_mode,
->>>>>>> 7e605d85
-                "kwargs_string": kwargs_string}
+                "kwargs_string" : kwargs_string}
 
     def read_scd(self):
         """
@@ -209,18 +168,13 @@
         Creates SCD text lines and writes to file. Creates a backup of the old file before
         writing.
 
-<<<<<<< HEAD
-        Args:
-            scd_lines (list): A list of dicts that contain the line info.
-
         Raises:
             PermissionError - When there are not sufficient permissions with the scd file
             FileNotFoundError - When the scd file doesn't exist
             IsADirectoryError - When the scd file given is a directory
-=======
-        :param  scd_lines: A list dicts that contain the schedule line info.
+
+        :param  scd_lines: A list of dicts that contain the schedule line info.
         :type   scd_lines: list(dict)
->>>>>>> 7e605d85
         """
         text_lines = [self.fmt_line(x) for x in scd_lines]
 
@@ -229,10 +183,7 @@
         with open(self.scd_filename, 'w') as f:
             for line in text_lines:
                 f.write(f"{line}\n")
-<<<<<<< HEAD
-=======
-
->>>>>>> 7e605d85
+
 
     def add_line(self, yyyymmdd, hhmm, experiment, scheduling_mode, prio=0, 
                  duration='-', kwargs_string=''):
