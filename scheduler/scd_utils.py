--- conflicted
+++ resolved
@@ -108,8 +108,6 @@
         if scheduling_mode not in possible_scheduling_modes:
             raise ValueError(f"Unknown scheduling mode type {scheduling_mode} not in {possible_scheduling_modes}")
 
-<<<<<<< HEAD
-=======
         # See if the experiment itself would run
         # This is a full path to /.../{site}.scd file, only want {site}
         site_name = os.path.basename(self.scd_filename).replace('.scd', '')
@@ -123,19 +121,14 @@
                              f"Errors: {test_program.result.errors}\n"
                              f"Failures: {test_program.result.failures}")
 
->>>>>>> c4b810a0
         return {"timestamp": epoch_milliseconds,
                 "time": time,
                 "duration": str(duration),
                 "prio": str(prio),
                 "experiment": experiment,
                 "scheduling_mode": scheduling_mode,
-<<<<<<< HEAD
                 "kwargs_string": kwargs_string,
                 "embargo": embargo}
-=======
-                "kwargs_string": kwargs_string}
->>>>>>> c4b810a0
 
     def read_scd(self):
         """
@@ -155,29 +148,11 @@
         scd_lines = []
 
         for num, line in enumerate(raw_scd):
-<<<<<<< HEAD
-            if len(line) not in [6, 7, 8]:
-                raise ValueError(f"Line {num} has incorrect number of arguments; requires 6 to 8. Line: {line}")
-            # date time experiment mode priority duration [embargo] [kwargs]
-            if len(line) == 6:
-                scd_lines.append(self.check_line(line[0], line[1], line[4], line[5], line[3], line[2]))
-            elif len(line) == 7:
-                if 'kwargs' in line[-1]:
-                    scd_lines.append(self.check_line(line[0], line[1], line[4], line[5], line[3], line[2],
-                                                     kwargs_string=line[6]))
-                else:
-                    scd_lines.append(self.check_line(line[0], line[1], line[4], line[5], line[3], line[2],
-                                                     embargo=line[6]))
-            else:
-                scd_lines.append(self.check_line(line[0], line[1], line[4], line[5], line[3], line[2],
-                                                 kwargs_string=line[7], embargo=line[6]))
-=======
             kwargs = " ".join(line[6:])
 
             # date time experiment mode priority duration [kwargs]
             scd_lines.append(self.check_line(line[0], line[1], line[4], line[5], line[3], line[2], kwargs))
 
->>>>>>> c4b810a0
         if len(scd_lines) == 0:
             print('WARNING: SCD file empty; default normalscan will run')
             # add the default infinite duration line 
