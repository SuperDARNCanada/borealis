#!/usr/bin/python3

"""
    remote_server_options.py
    ~~~~~~~~~~~~~~~~~~~~~~~
    options class for remote server module

    :copyright: 2019 SuperDARN Canada
"""

from src.utils.general import load_config



def ascii_encode_dict(data):
    return dict(map(lambda x: x.encode('ascii'), pair) for pair in data.items())


class RemoteServerOptions(object):
    """
    Parses the options from the config file that are relevant to data writing.

    """
    def __init__(self, config_path=None):
        """
        Initialize and get configuration options

        Args:
            config_path (str): path to config file for. Default BOREALISPATH/config/[rad]/[rad]_config.ini
        """
        super().__init__()

<<<<<<< HEAD
        # Gather the borealis configuration information
        raw_config = load_config()
=======
        if not os.environ["BOREALISPATH"]:
            raise ValueError("BOREALISPATH env variable not set")

        if config_path is None:
            radar_id = os.environ["RADAR_ID"]
            config_path = f"{os.environ['BOREALISPATH']}/{radar_id}/{radar_id}_config.ini"

        try:
            with open(config_path, 'r') as config_data:
                raw_config = json.load(config_data)
        except IOError:
            errmsg = f"Cannot open config file at {config_path}"
            raise IOError(errmsg)
>>>>>>> 035253f2

        self._site_id = raw_config["site_id"]

    @property
    def site_id(self):
        """
        Gets the 3 letter radar code of this radar.

        :return:    3 letter radar code
        :rtype:     str
        """
        return self._site_id<|MERGE_RESOLUTION|>--- conflicted
+++ resolved
@@ -30,24 +30,8 @@
         """
         super().__init__()
 
-<<<<<<< HEAD
         # Gather the borealis configuration information
         raw_config = load_config()
-=======
-        if not os.environ["BOREALISPATH"]:
-            raise ValueError("BOREALISPATH env variable not set")
-
-        if config_path is None:
-            radar_id = os.environ["RADAR_ID"]
-            config_path = f"{os.environ['BOREALISPATH']}/{radar_id}/{radar_id}_config.ini"
-
-        try:
-            with open(config_path, 'r') as config_data:
-                raw_config = json.load(config_data)
-        except IOError:
-            errmsg = f"Cannot open config file at {config_path}"
-            raise IOError(errmsg)
->>>>>>> 035253f2
 
         self._site_id = raw_config["site_id"]
 
