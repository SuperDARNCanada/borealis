--- conflicted
+++ resolved
@@ -31,12 +31,7 @@
     scd_dir = args.scd_dir
     site_id = args.site
 
-<<<<<<< HEAD
     scd_file = f"{scd_dir}/{site_id}.scd"
-=======
-    scd_file = f'{scd_dir}/{site_id}.scd'
->>>>>>> 7e605d85
-
     scd_util = scd_utils.SCDUtils(scd_file)
 
     if args.add:
