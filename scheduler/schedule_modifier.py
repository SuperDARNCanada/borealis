--- conflicted
+++ resolved
@@ -26,12 +26,8 @@
                                                            'special, discretionary')
     parser.add_argument('--prio', default=0, help='The priority of the line')
     parser.add_argument('--duration', default='-', help='The duration of the line')
-<<<<<<< HEAD
     parser.add_argument('--embargo', action='store_true', help='Flag to embargo the files (makes the CPID negative)')
-    parser.add_argument('--kwargs', default='', help='String of text containing kwargs for experiment')
-=======
     parser.add_argument('--kwargs', nargs='+', help='Keyword arguments for the experiment')
->>>>>>> c4b810a0
 
     args = parser.parse_args()
 
@@ -46,19 +42,12 @@
         kwargs = ' '.join(args.kwargs).strip()
 
     if args.add:
-<<<<<<< HEAD
-        scd_util.add_line(args.date, args.time, args.experiment, args.mode_type, args.prio, args.duration, args.kwargs,
+        scd_util.add_line(args.date, args.time, args.experiment, args.mode_type, args.prio, args.duration, kwargs,
                           args.embargo)
 
     if args.remove:
         scd_util.remove_line(args.date, args.time, args.experiment, args.mode_type, args.prio, args.duration,
-                             args.kwargs, args.embargo)
-=======
-        scd_util.add_line(args.date, args.time, args.experiment, args.mode_type, args.prio, args.duration, kwargs)
-
-    if args.remove:
-        scd_util.remove_line(args.date, args.time, args.experiment, args.mode_type, args.prio, args.duration, kwargs)
->>>>>>> c4b810a0
+                             kwargs, args.embargo)
 
 
 if __name__ == '__main__':
