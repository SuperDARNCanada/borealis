--- conflicted
+++ resolved
@@ -259,14 +259,6 @@
     scd_dir = args.scd_dir
     scd_logs = scd_dir + "/logs"
 
-<<<<<<< HEAD
-=======
-    if args.emails_filepath is None:
-        emails_filepath = f"{scd_dir}/emails.txt"
-    else:
-        emails_filepath = args.emails_filepath
-
->>>>>>> fcfd60ce
     if not os.path.exists(scd_dir):
         os.makedirs(scd_dir)
 
