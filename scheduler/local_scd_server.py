--- conflicted
+++ resolved
@@ -103,13 +103,9 @@
 
         # This command will return the number of new commits available in main. This signals that
         # there are new SWG files available.
-<<<<<<< HEAD
-        cmd = "cd {}/{}; git fetch; git log ..origin/master --oneline | wc -l".format(self.scd_dir,
-                                                                                      SWG_GIT_REPO_DIR)
-=======
+
         cmd = "cd {}/{}; git fetch; git log ..origin/main --oneline | wc -l".format(self.scd_dir,
                                                                         SWG_GIT_REPO_DIR)
->>>>>>> e3e6f3d4
         shell_output = sp.check_output(cmd, shell=True)
 
         return bool(int(shell_output))
@@ -279,15 +275,10 @@
             for se, site_scd in zip(site_experiments, site_scds):
                 for ex in se:
                     try:
-<<<<<<< HEAD
-                        site_scd.add_line(ex['yyyymmdd'], ex['hhmm'], ex['experiment'],
-                                          ex["scheduling_mode"])
-=======
                         print("add_line date: {}, with experiment: {}, mode: {}".format(ex['yyyymmdd'],
                                                                                         ex['experiment'],
                                                                                         ex['scheduling_mode']))
                         site_scd.add_line(ex['yyyymmdd'], ex['hhmm'], ex['experiment'], ex["scheduling_mode"])
->>>>>>> e3e6f3d4
                     except ValueError as e:
                         error_msg = ("{logtime} {sitescd}: Unable to add line with parameters:\n"
                                      "\t {date} {time} {experiment} {mode}\n"
