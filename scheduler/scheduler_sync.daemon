#!/bin/bash
# Copyright 2023 SuperDARN Canada, University of Saskatchewan
# Author: Theodore Kolkman
#
# This script continuously monitors the Borealis schedule files on a campus server using inotify
# and rsync's the files to each site whenever a change is detected. 
#
# Rsync sync's to all remote sites, utilizing the autossh link between the computer and all site
# computers.
#
# This script should be run via a systemd daemon with the following service file:
# /usr/lib/systemd/system/scheduler_sync@.service
#    [Unit]
#    Description=Scheduler synchronization daemon for %i
#
#    [Service]
#    User=radman
#    ExecStart=/home/radman/borealis/scheduler/scheduler_sync.daemon %i
#    RuntimeMaxSec=3600s
#    Restart=always
#
#    [Install]
#    WantedBy=multi-user.target
#
# The site to sync to can be specified by calling the daemon with the following syntax:
#       systemctl [command] scheduler_sync@[RADAR_NAME]
#
# Dependencies:
#   - inotifywait (installed by zypper in inotify-tools)
<<<<<<< HEAD
#   - ssh link between computer and remote radar computers (no password prompt for rsync)
#
# Requires:
#   - file ${HOME}/.scheduler with read permissions
#       - file must declare an array RADAR_PORTS like
#           declare -A RADAR_PORTS=(["SAS_BORE"]=xxxxx ["SAS_MAIN"]=yyyyy)
#         where xxxxx and yyyyy are ports for an ssh connection to the computer.
#       - file must also define SCHEDULER_DEST as SCHEDULER=username@host
#   - SLACK_WEBHOOK_[RADAR_ID] defined in ${HOME}/.profile, where RADAR_ID is SAS, PGR, etc.
=======
#   - Maxwell is configured via autossh to each site Borealis computer with ports that correspond 
#   to the SITE_NUM association
#   - ssh link between SuperDARN-CSSDP -> Maxwell (no password prompt for rsync)
#   - SLACK_WEBHOOK_[RADAR_ID] defined within .profile on mrcopy for each respective site
>>>>>>> 664cca43
#
# Parameter RADAR_NAME: [sas, pgr, rkn, inv, cly]_[bore, main] e.g. sas_bore or inv_main

###################################################################################################

if [[ $# -ne 1 ]]; then
    printf "Usage: ./scheduler_sync.daemon RADAR_NAME\n"
    exit 1
fi

RADAR_NAME=$1
readonly RADAR_ID=$(echo "${RADAR_NAME}" | cut --fields 1 --delimiter '_')

# Import some required settings for sending files over the internet
source "${HOME}/.scheduler"
source "${HOME}/.profile"

# Check that RADAR_NAME is defined in RADAR_PORTS, and thus is a valid input
if [[ ! -v "RADAR_PORTS[${RADAR_NAME^^}]" ]]; then    # ^^ makes $RADAR_NAME all caps
  printf "%s not defined in %s\n" "${RADAR_NAME^^}" "${HOME}/.scheduler"
  exit 1
fi

readonly DEST_PORT="${RADAR_PORTS[${RADAR_NAME^^}]}"

readonly WATCH_DIR="/data/borealis_schedules"
readonly SCD_FILE="${WATCH_DIR}/${RADAR_ID}.scd"

# Define logging directory
script_name=$(basename "$0" | cut --fields 1 --delimiter '.')
readonly LOG_DIR="${HOME}/logs/scheduler"
mkdir --parents "${LOG_DIR}"
readonly LOGFILE="${LOG_DIR}/${script_name}_${RADAR_NAME}.log"

# Define destination
readonly DEST_DIR="/home/radar/borealis_schedules"

<<<<<<< HEAD
# For notifications
readonly SLACK_WEBHOOK="SLACK_WEBHOOK_${RADAR_ID^^}"
=======
# Define Slack webhook to send alert
readonly WEBHOOK_VARIABLE="SLACK_WEBHOOK_${RADAR_ID^^}"  # ^^ makes $RADAR_ID all caps
readonly SLACK_WEBHOOK="${!WEBHOOK_VARIABLE}"  # Get URL from $SLACK_WEBHOOK_[RADAR_ID]
readonly MAX_ATTEMPTS=3  # Number of attempts before sending alert
>>>>>>> 664cca43

###################################################################################################

exec &>> "$LOGFILE" # Redirect STDOUT and STDERR to $LOGFILE
printf "Starting $0 %s at %s\n" "$RADAR_NAME" "$(date --utc "+%Y%m%d %H:%M:%S UTC")"

# Inotify will trigger on all modify (file content change) and attrib (file metadata change) events.
# These events happen in close succession, leading to many triggers at once. To reduce the number of
# times rsync is executed, a check is done to ensure its been at least $filter_time seconds since
# the last time the schedule was synced. This will effectively filter out all the redundant inotify
# triggers and ensure rsync only executes when there's actually changes to synchronize.
filter_time=1
endtime=0

inotifywait --monitor --timefmt '%Y%m%d.%H:%M:%S' --format '%T %w %e %f' -e modify,attrib $WATCH_DIR | \
while read TIME DIRECTORY ACTION FILE # These must line up with format parameters
do
    # The conditional filters the inotify output to only trigger the synchronization when the .scd
    # file for the site specified by RADAR_ID is modified.
    if [[ "$FILE" =~ .*$RADAR_ID\.scd$ ]]
    then
        # Only execute the code once every $filter_time seconds
        cur_time=$(date "+%s")
        if [[ $((endtime + filter_time)) -lt $cur_time ]]; then
            printf "%s - Schedule modified for %s\n" "$(date --utc "+%Y%m%d %H:%M:%S UTC")" "$RADAR_ID"
            sleep 1     # Wait 1 s to ensure all changes to scd file are finished

            # Sync the .scd file to site via Maxwell
            printf "Sending %s to %s:%s via port %s\n" "${SCD_FILE}" "${SCHEDULER_DEST}" "${DEST_DIR}" "${DEST_PORT}"
            retval=1
            attempts=0
            while [[ $retval -ne 0 ]]; do
                rsync --archive --verbose --perms --rsh="ssh -p $DEST_PORT" "${SCD_FILE}" "${SCHEDULER_DEST}:${DEST_DIR}"

                ### Check that the schedule successfully made it to site ###
                # Get the md5sum of the remote schedule file
                ssh -n -p "$DEST_PORT" "${SCHEDULER_DEST}" "md5sum --binary ${DEST_DIR}/${FILE}" > "${HOME}/tmp.md5"
                # Modify tmp.md5 so checksum can be compared to source schedule file
                sed -i "s~${DEST_DIR}/${FILE}~${WATCH_DIR}/${FILE}~g" "${HOME}/tmp.md5"
                # Verify md5sum of destination file is same as source
                md5sum --check --status "$HOME/tmp.md5"
                retval=$?
<<<<<<< HEAD
                if [[ $retval -ne 0 ]]; then
                    printf "%s - Error in syncing schedule, trying again\n" "$(date --utc "+%Y%m%d %H:%M:%S UTC")"
                    attempts=$((attempts + 1))
                    if [[ $attempts -ge $MAX_ATTEMPTS ]]; then
                        message="scheduler_sync@$RADAR_NAME: Schedule failed to sync for $RADAR_NAME"
                        curl --silent --header "Content-type: application/json" --data "{'text':'${message}'}" "${!SLACK_WEBHOOK}"
                        break
                    fi
                    sleep 5  # Try again in 5 s
                else
                    message="scheduler_sync@$RADAR_NAME: Schedule synced for $RADAR_NAME"
                    curl --silent --header "Content-type: application/json" --data "{'text':'${message}'}" "${!SLACK_WEBHOOK}"
=======
                rm $HOME/tmp.md5

                if [[ $retval -ne 0 ]]; then
                    printf "$(date --utc "+%Y%m%d %H:%M:%S UTC") - Error in syncing schedule, trying again\n"
                    attempts=$((attempts + 1))
                    if [[ $attempts -eq $MAX_ATTEMPTS ]]; then
                        message="scheduler_sync@$RADAR_ID: Schedule failed to sync for $RADAR_ID"
                        curl --silent --header "Content-type: application/json" --data "{'text':'${message}'}" $SLACK_WEBHOOK
                        break
                    fi
                    sleep 5  # Try again in 5 s
>>>>>>> 664cca43
                fi

            done

            printf "%s - Finished syncing schedule\n\n" "$(date --utc "+%Y%m%d %H:%M:%S UTC")"
            endtime=$(date "+%s")
        fi
    fi
done<|MERGE_RESOLUTION|>--- conflicted
+++ resolved
@@ -27,7 +27,6 @@
 #
 # Dependencies:
 #   - inotifywait (installed by zypper in inotify-tools)
-<<<<<<< HEAD
 #   - ssh link between computer and remote radar computers (no password prompt for rsync)
 #
 # Requires:
@@ -37,12 +36,6 @@
 #         where xxxxx and yyyyy are ports for an ssh connection to the computer.
 #       - file must also define SCHEDULER_DEST as SCHEDULER=username@host
 #   - SLACK_WEBHOOK_[RADAR_ID] defined in ${HOME}/.profile, where RADAR_ID is SAS, PGR, etc.
-=======
-#   - Maxwell is configured via autossh to each site Borealis computer with ports that correspond 
-#   to the SITE_NUM association
-#   - ssh link between SuperDARN-CSSDP -> Maxwell (no password prompt for rsync)
-#   - SLACK_WEBHOOK_[RADAR_ID] defined within .profile on mrcopy for each respective site
->>>>>>> 664cca43
 #
 # Parameter RADAR_NAME: [sas, pgr, rkn, inv, cly]_[bore, main] e.g. sas_bore or inv_main
 
@@ -80,15 +73,9 @@
 # Define destination
 readonly DEST_DIR="/home/radar/borealis_schedules"
 
-<<<<<<< HEAD
-# For notifications
+# Define Slack webhook to send alert
 readonly SLACK_WEBHOOK="SLACK_WEBHOOK_${RADAR_ID^^}"
-=======
-# Define Slack webhook to send alert
-readonly WEBHOOK_VARIABLE="SLACK_WEBHOOK_${RADAR_ID^^}"  # ^^ makes $RADAR_ID all caps
-readonly SLACK_WEBHOOK="${!WEBHOOK_VARIABLE}"  # Get URL from $SLACK_WEBHOOK_[RADAR_ID]
 readonly MAX_ATTEMPTS=3  # Number of attempts before sending alert
->>>>>>> 664cca43
 
 ###################################################################################################
 
@@ -131,7 +118,8 @@
                 # Verify md5sum of destination file is same as source
                 md5sum --check --status "$HOME/tmp.md5"
                 retval=$?
-<<<<<<< HEAD
+                rm $HOME/tmp.md5
+                
                 if [[ $retval -ne 0 ]]; then
                     printf "%s - Error in syncing schedule, trying again\n" "$(date --utc "+%Y%m%d %H:%M:%S UTC")"
                     attempts=$((attempts + 1))
@@ -144,19 +132,7 @@
                 else
                     message="scheduler_sync@$RADAR_NAME: Schedule synced for $RADAR_NAME"
                     curl --silent --header "Content-type: application/json" --data "{'text':'${message}'}" "${!SLACK_WEBHOOK}"
-=======
-                rm $HOME/tmp.md5
-
-                if [[ $retval -ne 0 ]]; then
-                    printf "$(date --utc "+%Y%m%d %H:%M:%S UTC") - Error in syncing schedule, trying again\n"
-                    attempts=$((attempts + 1))
-                    if [[ $attempts -eq $MAX_ATTEMPTS ]]; then
-                        message="scheduler_sync@$RADAR_ID: Schedule failed to sync for $RADAR_ID"
-                        curl --silent --header "Content-type: application/json" --data "{'text':'${message}'}" $SLACK_WEBHOOK
-                        break
-                    fi
-                    sleep 5  # Try again in 5 s
->>>>>>> 664cca43
+                
                 fi
 
             done
