--- conflicted
+++ resolved
@@ -75,7 +75,6 @@
 # Define the directory and file we are watching
 readonly WATCH_DIR="${LOCAL_SCHEDULE_DIR}"              # Defined within .scheduler
 readonly SCD_FILE="${WATCH_DIR}/${RADAR_ID}.scd"
-readonly MD5_FILE="${HOME}/${RADAR_NAME^^}_tmp.md5"
 
 # Define logging directory
 script_name=$(basename "$0" | cut --fields 1 --delimiter '.')
@@ -115,13 +114,8 @@
             printf "%s - Schedule modified for %s\n" "$(date --utc "+%Y%m%d %H:%M:%S UTC")" "$RADAR_ID"
             sleep 1     # Wait 1 s to ensure all changes to scd file are finished
 
-<<<<<<< HEAD
             # Sync the .scd file to site via autossh tunnels
             printf "Sending %s to %s:%s via port %s\n" "${SCD_FILE}" "${DEST_ADDRESS}" "${DEST_DIR}" "${DEST_PORT}"
-=======
-            # Sync the .scd file to site
-            printf "Sending %s to %s:%s via port %s\n" "${SCD_FILE}" "${SCHEDULER_DEST}" "${DEST_DIR}" "${DEST_PORT}"
->>>>>>> a1af90fe
             retval=1
             attempts=0
             while [[ $retval -ne 0 ]]; do
@@ -129,7 +123,6 @@
 
                 ### Check that the schedule successfully made it to site ###
                 # Get the md5sum of the remote schedule file
-<<<<<<< HEAD
                 ssh -n -p "$DEST_PORT" "${DEST_ADDRESS}" "md5sum --binary ${DEST_DIR}/${FILE}" > "$TMP_FILE"
                 # Modify temp file so checksum can be compared to source schedule file
                 sed -i "s~${DEST_DIR}/${FILE}~${WATCH_DIR}/${FILE}~g" "$TMP_FILE"
@@ -137,15 +130,6 @@
                 md5sum --check --status "$TMP_FILE"
                 retval=$?
                 rm "$TMP_FILE"
-=======
-                ssh -n -p "$DEST_PORT" "${SCHEDULER_DEST}" "md5sum --binary ${DEST_DIR}/${FILE}" > "${MD5_FILE}"
-                # Modify tmp.md5 so checksum can be compared to source schedule file
-                sed -i "s~${DEST_DIR}/${FILE}~${WATCH_DIR}/${FILE}~g" "${MD5_FILE}"
-                # Verify md5sum of destination file is same as source
-                md5sum --check --status "${MD5_FILE}"
-                retval=$?
-                rm "${MD5_FILE}"
->>>>>>> a1af90fe
                 
                 if [[ $retval -ne 0 ]]; then
                     printf "%s - Error in syncing schedule, trying again\n" "$(date --utc "+%Y%m%d %H:%M:%S UTC")"
