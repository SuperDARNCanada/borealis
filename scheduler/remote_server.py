--- conflicted
+++ resolved
@@ -49,8 +49,6 @@
     :returns:   Formatted atq str.
     :rtype:     str
     """
-
-<<<<<<< HEAD
     borealis_path=os.environ['BOREALISPATH']
 
     start_cmd = f"echo 'screen -d -m -S starter {borealis_path}/steamed_hams.py {experiment} release {scheduling_mode}"
@@ -59,13 +57,6 @@
     if kwargs_string:
         start_cmd += f" --kwargs_string {kwargs_string}"
     start_cmd += "'"    # Terminate the echo string
-=======
-    borealis_path = os.environ['BOREALISPATH']
-    if kwargs_string:
-        start_cmd = f"echo 'screen -d -m -S starter {borealis_path}/scripts/steamed_hams.py {experiment} release {scheduling_mode} --kwargs_string {kwargs_string}'"
-    else:
-        start_cmd = f"echo 'screen -d -m -S starter {borealis_path}/scripts/steamed_hams.py {experiment} release {scheduling_mode}'"
->>>>>>> c4b810a0
 
     if first_event_flag:
         cmd_str = start_cmd + " | at now + 1 minute"
