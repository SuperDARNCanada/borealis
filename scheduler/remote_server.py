--- conflicted
+++ resolved
@@ -50,11 +50,7 @@
 
     borealis_path = os.environ['BOREALISPATH']
     if kwargs_string:
-<<<<<<< HEAD
-        start_cmd = f"echo 'screen -d -m -S starter {borealis_path}/steamed_hams.py {experiment} release {scheduling_mode} --kwargs {kwargs_string}'"
-=======
         start_cmd = f"echo 'screen -d -m -S starter {borealis_path}/scripts/steamed_hams.py {experiment} release {scheduling_mode} --kwargs_string {kwargs_string}'"
->>>>>>> 664cca43
     else:
         start_cmd = f"echo 'screen -d -m -S starter {borealis_path}/scripts/steamed_hams.py {experiment} release {scheduling_mode}'"
 
